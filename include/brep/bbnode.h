--- conflicted
+++ resolved
@@ -1,11 +1,7 @@
 /*                        B B N O D E . H
  * BRL-CAD
  *
-<<<<<<< HEAD
- * Copyright (c) 2004-2018 United States Government as represented by
-=======
  * Copyright (c) 2004-2020 United States Government as represented by
->>>>>>> 2965d039
  * the U.S. Army Research Laboratory.
  *
  * This library is free software; you can redistribute it and/or
@@ -200,29 +196,6 @@
 	}
     }
 
-<<<<<<< HEAD
-	inline void
-	    BBNode::GetBBox(float *min, float *max) const
-	    {
-		min[0] = (float)m_node.m_min.x;
-		min[1] = (float)m_node.m_min.y;
-		min[2] = (float)m_node.m_min.z;
-		max[0] = (float)m_node.m_max.x;
-		max[1] = (float)m_node.m_max.y;
-		max[2] = (float)m_node.m_max.z;
-	    }
-
-	inline void
-	    BBNode::GetBBox(double *min, double *max) const
-	    {
-		min[0] = m_node.m_min.x;
-		min[1] = m_node.m_min.y;
-		min[2] = m_node.m_min.z;
-		max[0] = m_node.m_max.x;
-		max[1] = m_node.m_max.y;
-		max[2] = m_node.m_max.z;
-	    }
-=======
 
     inline const ON_BrepFace &
     BBNode::get_face() const
@@ -263,7 +236,6 @@
 	max[1] = m_node.m_max.y;
 	max[2] = m_node.m_max.z;
     }
->>>>>>> 2965d039
 
 
 } /* namespace brlcad */
