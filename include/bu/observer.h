--- conflicted
+++ resolved
@@ -1,11 +1,7 @@
 /*                   B U _ O B S E R V E R . H
  * BRL-CAD
  *
-<<<<<<< HEAD
- * Copyright (c) 2004-2018 United States Government as represented by
-=======
  * Copyright (c) 2004-2020 United States Government as represented by
->>>>>>> 2965d039
  * the U.S. Army Research Laboratory.
  *
  * This library is free software; you can redistribute it and/or
@@ -68,11 +64,7 @@
  * initializes a bu_observer struct without allocating any memory.
  */
 #define BU_OBSERVER_INIT(_op) { \
-<<<<<<< HEAD
-    (_op)->magic = BU_OBSERVER_MAGIC; \
-=======
 	(_op)->magic = BU_OBSERVER_MAGIC; \
->>>>>>> 2965d039
 	BU_VLS_INIT(&(_op)->observer); \
 	BU_VLS_INIT(&(_op)->cmd); \
     }
