#include "pch.h"

void readParameters(int argc, char** argv, Options &opt, bool &h, bool &f);
void generateReport(Options opt);

int main(int argc, char **argv) {
    Options options;
    bool help = false;
    bool filepath = false;
    readParameters(argc, argv, options, help, filepath);
    //If user wants help, list all options and how to use program
    if (help) {
        bu_log("\nUsage:  %s [options] -p path/to/model.g\n", argv[0]);
        bu_log("\nOptions:\n");
        bu_log("    p = filepath\n");
        bu_log("    w = width of output and window\n");
        bu_log("    l = length of output and window\n");
        bu_log("    F = path specified is a folder of models\n");
        bu_log("    g = GUI output\n");
        bu_log("    f = filepath of png export, MUST end in .png\n");
        bu_log("    n = name of preparer, to be used in report\n");
        return 0;
    } 
    //If user has no arguments or did not specify filepath, give shortened help
    else if(argc < 2 || !filepath) {
        bu_log("\nUsage:  %s [options] -p path/to/model.g\n", argv[0]);
        bu_log("\nPlease specify the path to the file for report generation, use flag \"-?\" to see all options\n");
        return 0;
    }
    /*
    * Theoretically there would be something here to check that the model path is valid and I have some examples for ref
    * in rt but I can't test it myself because I can't get rt working in my local still (Ally)
    */
    generateReport(options);
}

/**
 * Takes in a list of parameters and updates program variables accordingly
 * 
 * @argc the number of parameters
 * @argv the list of parameters
 * @opt options to be used in report generation
 * @h flag for help
 * @f flag for filepath specification
 */
void readParameters(int argc, char** argv, Options &opt, bool &h, bool &f)
{
    // TODO (Ally): Write this function to instantiate the options so it can be used in generateReport.

    // TODO (Ally): This includes reading in the filepath of the file and storing it somewhere.

    // TODO (Ally): Along with storing the filepath, you should give some sort of option/parameter for generating
    // reports for an entire folder of models!

    //Go into switch statement to get arguments as necessary
    /*
    * p = filepath
    * w = width of output and window
    * l = length of output and window
    * F = path specified is a folder of models
    * g = GUI output
    * f = filename of png export
    */

    int opts;

    while ((opts = bu_getopt(argc, argv, "Fg?p:w:l:f:n:")) != -1) {
        switch (opts) {
            case 'p':
                f = true;
                opt.setFilepath(bu_optarg);
                break;
            case 'w':
                opt.setWidth(atoi(bu_optarg));
                break;
            case 'l':
                opt.setLength(atoi(bu_optarg));
                break;
            case 'F':
                opt.setIsFolder();
                break;
            case 'g':
                opt.setOpenGUI();
                break;
            case 'f':
                opt.setExportToFile();
                opt.setFileName(bu_optarg);
                break;
            case 'n':
                opt.setName(bu_optarg);
                break;
            case '?':
                h = true;
                break;
        } 
    } 
}

/**
 * Calls the necessary functions to generate the reports. 
 * 
 * @opt options to be used in report generation
 */
void generateReport(Options opt)
{
    // TODO (Ally): Incorporate the Options into this method, and set the correct bounds on IFPainter.
    
    // create image frame
    IFPainter img(opt.getLength(), opt.getWidth());

    // create information gatherer
    InformationGatherer info;

    // read in all information from model file
    if (!info.gatherInformation(opt.getFilepath(), opt.getName()))
    {
        std::cerr << "Error on Information Gathering.  Report Generation skipped..." << std::endl;
        return;
    }

    // paint renderings
<<<<<<< HEAD
    makeRenderSection(img, info, 0, 0, 2400, 2400, opt);
    // makeRenderSection(img, info, 0, 100, 1200, 900);
=======
    //makeRenderSection(img, info, 0, 0, 2400, 2400, opt);
    //makeRenderSection(img, info, 0, 100, 1200, 900, opt);
>>>>>>> 41e14ad7

    // paint text sections (no method headers yet)
    // paintTitle
    // paintSidebar
    // etc...

    makeTopSection(img, info, opt.getWidth() / 150, opt.getWidth() / 150, opt.getWidth() - opt.getWidth() / 150 * 2, opt.getLength() / 25);

    makeBottomSection(img, info, opt.getWidth() / 150, opt.getLength() - opt.getLength() / 25 - opt.getWidth() / 150, opt.getWidth() - opt.getWidth() / 150 * 2, opt.getLength() / 25);


    // optionally, display the scene
    if (opt.getOpenGUI()) {
        img.openInGUI();
    }

    // optionally, export the image
    if (opt.getExportToFile()) {
        img.exportToFile(opt.getFileName());
    }
}<|MERGE_RESOLUTION|>--- conflicted
+++ resolved
@@ -119,13 +119,8 @@
     }
 
     // paint renderings
-<<<<<<< HEAD
-    makeRenderSection(img, info, 0, 0, 2400, 2400, opt);
-    // makeRenderSection(img, info, 0, 100, 1200, 900);
-=======
     //makeRenderSection(img, info, 0, 0, 2400, 2400, opt);
     //makeRenderSection(img, info, 0, 100, 1200, 900, opt);
->>>>>>> 41e14ad7
 
     // paint text sections (no method headers yet)
     // paintTitle
