--- conflicted
+++ resolved
@@ -172,11 +172,7 @@
 
   <refsect1 xml:id='copyright'><title>COPYRIGHT</title>
     <para>
-<<<<<<< HEAD
-      Copyright (c) 2015-2018 by the United States Government as represented by U.S. Army Research Laboratory.
-=======
       Copyright (c) 2015-2020 by the United States Government as represented by U.S. Army Research Laboratory.
->>>>>>> 2965d039
     </para>
   </refsect1>
 
