--- conflicted
+++ resolved
@@ -160,11 +160,7 @@
 </refsect1>
 
 <refsect1 xml:id='copyright'><title>COPYRIGHT</title>
-<<<<<<< HEAD
-<para>This software is Copyright (c) 1990-2018 United States Government as
-=======
 <para>This software is Copyright (c) 1990-2020 United States Government as
->>>>>>> 2965d039
 represented by the U.S. Army Research Laboratory.</para>
 </refsect1>
 
