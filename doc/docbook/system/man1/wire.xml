--- conflicted
+++ resolved
@@ -89,11 +89,7 @@
 <refsection xml:id="copyright"><title>COPYRIGHT</title>
 
   <para>
-<<<<<<< HEAD
-    This software is Copyright (c) 2005-2018 United States Government as
-=======
     This software is Copyright (c) 2005-2020 United States Government as
->>>>>>> 2965d039
     represented by the U.S. Army Research Laboratory.
   </para>
 </refsection>
