--- conflicted
+++ resolved
@@ -1981,16 +1981,12 @@
 
 dnl debug flags
 if test "x$bc_use_debug" != "xno" ; then
-<<<<<<< HEAD
-	BC_COMPILER_AND_LINKER_RECOGNIZES([-ggdb3], [debug_flag])
-=======
 	BC_COMPILER_AND_LINKER_RECOGNIZES([-fast], [mac_opt_flag], [nokeep])
 	if test "x$bc_mac_opt_flag" = "xyes" ; then
 		BC_COMPILER_AND_LINKER_RECOGNIZES([-gstabs3], [debug_flag])
 	else
 		BC_COMPILER_AND_LINKER_RECOGNIZES([-ggdb3], [debug_flag])
 	fi
->>>>>>> e2370aec
 	if test "x$bc_debug_flag_works" = "xno" ; then
 		BC_COMPILER_AND_LINKER_RECOGNIZES([-g], [debug_flag])
 	fi
