--- conflicted
+++ resolved
@@ -46,9 +46,6 @@
         with:
           cache: 'true'
 
-      - name: Setup - Qt
-        uses: jurplel/install-qt-action@v2
-
       - name: Checkout
         uses: actions/checkout@v3
 
@@ -64,11 +61,7 @@
 
       - name: Configure
         run: |
-<<<<<<< HEAD
-          cmake -S . -B build -G Ninja -D CMAKE_C_COMPILER="cl.exe" -D CMAKE_CXX_COMPILER="cl.exe" -D ENABLE_ALL=ON -D CMAKE_BUILD_TYPE=Release -D BRLCAD_ENABLE_QT=ON
-=======
           cmake -S . -B build -G Ninja -D CMAKE_C_COMPILER="cl.exe" -D CMAKE_CXX_COMPILER="cl.exe" -D ENABLE_ALL=ON -D CMAKE_BUILD_TYPE=Release -DBRLCAD_ENABLE_QT=ON
->>>>>>> 5ea2cbbf
           # We do the following in order to help ensure files are "flushed"
           # to disk before compilation is attempted
           # https://superuser.com/a/1553374/1286142
@@ -113,13 +106,9 @@
           sudo apt-get clean
 
       - name: Setup - Qt
-<<<<<<< HEAD
-        uses: jurplel/install-qt-action@v2
-=======
         uses: jurplel/install-qt-action@v3
         with:
           cache: 'true'
->>>>>>> 5ea2cbbf
 
       - name: Checkout
         uses: actions/checkout@v3
@@ -127,11 +116,7 @@
       - name: Configure
         run: |
           export PATH=$ENV{GITHUB_WORKSPACE}:$PATH
-<<<<<<< HEAD
-          cmake -S . -G Ninja -B build -D ENABLE_ALL=ON -D CMAKE_BUILD_TYPE=Release -D BRLCAD_ENABLE_QT=ON
-=======
           cmake -S . -G Ninja -B build -D ENABLE_ALL=ON -D CMAKE_BUILD_TYPE=Release -DBRLCAD_ENABLE_QT=ON
->>>>>>> 5ea2cbbf
 
       - name: Build
         run: |
@@ -162,9 +147,6 @@
         with:
           cache: 'true'
 
-      - name: Setup - Qt
-        uses: jurplel/install-qt-action@v2
-
       - name: Checkout
         uses: actions/checkout@v3
 
@@ -173,11 +155,7 @@
           export PATH=$ENV{GITHUB_WORKSPACE}:$PATH
           export CC=clang
           export CXX=clang++
-<<<<<<< HEAD
-          cmake -S . -G Ninja -B build -D ENABLE_ALL=ON -D CMAKE_BUILD_TYPE=Release -D BRLCAD_ENABLE_QT=ON
-=======
           cmake -S . -G Ninja -B build -D ENABLE_ALL=ON -D CMAKE_BUILD_TYPE=Release -DBRLCAD_ENABLE_QT=ON -D BRLCAD_ENABLE_X11=OFF
->>>>>>> 5ea2cbbf
 
       - name: Build
         run: |
