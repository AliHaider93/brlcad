--- conflicted
+++ resolved
@@ -1,9 +1,3 @@
-if BUILD_STEP
-STEPDIR=step
-else !BUILD_STEP
-STEPDIR=
-endif
-
 IGESDIR=iges
 INTAVALDIR=intaval
 RAWDIR=raw
@@ -11,7 +5,6 @@
 EXTRA_DIST = \
 	CMakeLists.txt \
 	Formats.csv \
-	comgeom/try.sh \
 	dbclean.sh \
 	g-xxx.c \
 	g-xxx_facets.c \
@@ -40,25 +33,17 @@
 
 SUBDIRS = \
 	${IGESDIR} \
-<<<<<<< HEAD
-	${INTAVALDIR}
-	${STEPDIR}
-=======
 	${INTAVALDIR} \
 	${RAWDIR} \
 	vdeck
->>>>>>> beb05185
 
 DIST_SUBDIRS = \
 	iges \
 	intaval \
-<<<<<<< HEAD
-=======
 	raw \
 	vdeck
 
 EXTRA_DIST = \
->>>>>>> beb05185
 	step
 
 bin_PROGRAMS = \
@@ -385,7 +370,6 @@
 dist_bin_SCRIPTS = intaval-g.py
 
 noinst_HEADERS = \
-	comgeom/3d.h \
 	dxf/dxf.h \
 	patch/patch-g.h \
 	shp/shapelib/shapefil.h
