/*                 F A S T G E N 4 _ R E A D . C
 * BRL-CAD
 *
<<<<<<< HEAD
 * Copyright (c) 1994-2018 United States Government as represented by
=======
 * Copyright (c) 1994-2020 United States Government as represented by
>>>>>>> 2965d039
 * the U.S. Army Research Laboratory.
 *
 * This library is free software; you can redistribute it and/or
 * modify it under the terms of the GNU Lesser General Public License
 * version 2.1 as published by the Free Software Foundation.
 *
 * This library is distributed in the hope that it will be useful, but
 * WITHOUT ANY WARRANTY; without even the implied warranty of
 * MERCHANTABILITY or FITNESS FOR A PARTICULAR PURPOSE.  See the GNU
 * Lesser General Public License for more details.
 *
 * You should have received a copy of the GNU Lesser General Public
 * License along with this file; see the file named COPYING for more
 * information.
 */
/** @file fastgen4_read.c
 *
 * Plugin for importing from FASTGEN4 format.
 *
 */


#include "common.h"

/* system headers */
#include <stdlib.h>
#include <math.h>
#include <string.h>
#include <ctype.h>
#include <errno.h>
#include "bio.h"

/* interface headers */
#include "bu/debug.h"
#include "bu/getopt.h"
#include "rt/db4.h"
#include "vmath.h"
#include "nmg.h"
#include "rt/geom.h"
#include "raytrace.h"
#include "wdb.h"
#include "bn/plot3.h"
#include "gcv/api.h"


#define PUSH(ptr) bu_ptbl_ins(&pstate->stack, (long *)ptr)
#define POP(structure, ptr) { \
	if (BU_PTBL_LEN(&pstate->stack) == 0) \
	    ptr = (struct structure *)NULL; \
	else { \
	    ptr = (struct structure *)BU_PTBL_GET(&pstate->stack, BU_PTBL_LEN(&pstate->stack)-1); \
	    bu_ptbl_rm(&pstate->stack, (long *)ptr); \
	} \
    }
#define PUSH2(ptr) bu_ptbl_ins(&pstate->stack2, (long *)ptr)
#define POP2(structure, ptr) { \
	if (BU_PTBL_LEN(&pstate->stack2) == 0) \
	    ptr = (struct structure *)NULL; \
	else { \
	    ptr = (struct structure *)BU_PTBL_GET(&pstate->stack2, BU_PTBL_LEN(&pstate->stack2)-1); \
	    bu_ptbl_rm(&pstate->stack2, (long *)ptr); \
	} \
    }


#define POS_CENTER	1	/* face positions for facets */
#define POS_FRONT	2

#define END_OPEN	1	/* End closure codes for cones */
#define END_CLOSED	2

#define GRID_BLOCK	256	/* allocate space for grid points in blocks of 256 points */

#define CLINE		'l'
#define CHEX1		'p'
#define CHEX2		'b'
#define CTRI		't'
#define CQUAD		'q'
#define CCONE1		'c'
#define CCONE2		'd'
#define CCONE3		'e'
#define CSPHERE		's'
#define NMG		'n'
#define BOT		't'
#define COMPSPLT	'h'

#define HOLE 1
#define WALL 2
#define INT_LIST_BLOCK		256	/* Number of int_list array slots to allocate */
#define MAX_LINE_SIZE			128	/* Length of char array for input line */
#define REGION_LIST_BLOCK	256	/* initial length of array of region ids to process */


enum section_mode {MODE_PLATE = 1, MODE_VOLUME = 2};


struct fast4_color {
    struct bu_list l;
    short low;
    short high;
    unsigned char rgb[3];
};


struct name_tree {
    uint32_t magic;
    int region_id;
    enum section_mode mode;		/* MODE_PLATE or MODE_VOLUME */
    int inner;		/* 0 => this is a base/group name for a FASTGEN element */
    int in_comp_group;	/* > 0 -> region already in a component group */
    char *name;
    struct name_tree *nleft, *nright, *rleft, *rright;
};


#define NAME_TREE_MAGIC 0x55555555


HIDDEN void
check_name_tree_magic(const struct name_tree *tree)
{
	if (!tree) { \
	    bu_log("ERROR: Null name_tree pointer, file=%s, line=%d\n", __FILE__, __LINE__);
	    bu_bomb("bad magic");
	} else if (tree->magic != NAME_TREE_MAGIC) {
	    bu_log("ERROR: bad name_tree pointer (%p), file=%s, line=%d\n", (void *)tree, __FILE__, __LINE__);
	    bu_bomb("bad magic");
	}
}


HIDDEN void
free_name_tree(struct name_tree *ptree)
{
    if (!ptree)
	return;

    check_name_tree_magic(ptree);

    free_name_tree(ptree->nleft);
    free_name_tree(ptree->nright);

    bu_free(ptree->name, "name");
    bu_free(ptree, "ptree");
}


struct compsplt {
    int ident_to_split;
    int new_ident;
    fastf_t z;
    struct compsplt *next;
};

struct hole_list {
    int group;
    int component;
    struct hole_list *next;
};


struct holes {
    int group;
    int component;
    int type;
    struct hole_list *holes;
    struct holes *next;
};


HIDDEN const int hex_faces[12][3]={
    { 0, 1, 4 }, /* 1 */
    { 1, 5, 4 }, /* 2 */
    { 1, 2, 5 }, /* 3 */
    { 2, 6, 5 }, /* 4 */
    { 2, 3, 6 }, /* 5 */
    { 3, 7, 6 }, /* 6 */
    { 3, 0, 7 }, /* 7 */
    { 0, 4, 7 }, /* 8 */
    { 4, 6, 7 }, /* 9 */
    { 4, 5, 6 }, /* 10 */
    { 0, 1, 2 }, /* 11 */
    { 0, 2, 3 }  /* 12 */
};


struct conversion_state {
    const struct gcv_opts *gcv_options;
    struct rt_wdb *fpout;

    FILE *fpin;			        /* Input FASTGEN4 file pointer */
    FILE *fp_plot;	        	/* file for plot output */
    FILE *fp_muves;	        	/* file for MUVES data, output CHGCOMP and CBACKING data */

    int	*region_list;	                /* array of region_ids to be processed */
    point_t *grid_points;
    struct wmember *group_head;         /* Lists of regions for groups */
    struct wmember hole_head;	        /* List of regions used as holes (not solid parts of model) */
    struct bu_ptbl stack;		/* stack for traversing name_tree */
    struct bu_ptbl stack2;		/* stack for traversing name_tree */
    struct fast4_color HeadColor;
    struct compsplt *compsplt_root;
    struct name_tree *name_root;
    struct holes *hole_root;

    int	*faces;	                        /* one triplet per face indexing three grid points */
    char *facemode;	                /* mode for each face */
    fastf_t *thickness;	                /* thickness of each face */

    fastf_t min_radius;		        /* minimum radius for TGC solids */
    ssize_t group_head_cnt;
    int	grid_size;	                /* Number of points that will fit in current grid_pts array */
    int	max_grid_no;	                /* Maximum grid number used */
    enum section_mode mode;	                 	/* Plate mode (1) or volume mode (2), of current component */
    int	group_id;                 	/* Group identification number from SECTION card */
    int	comp_id;                 	/* Component identification number from SECTION card */
    int	region_id;		        /* Region id number (group id no X 1000 + component id no) */
    int	region_id_max;
    int	name_count;	                /* Count of number of times this name_name has been used */
    int	pass;		                /* pass number (0 -> only make names, 1-> do geometry) */
    int	bot;		                /* Flag: >0 -> There are bot's in current component */
    int	comp_count;	                /* Count of components in FASTGEN4 file */
    int	f4_do_skips;	                /* flag indicating that not all components will be processed */
    int	f4_do_plot;	                /* flag indicating plot file should be created */
    int	face_size;	                /* actual length of above arrays */
    int	face_count;	                /* number of faces in above arrays */
    int	region_list_len;                /* actual length of the malloc'd region_list array */

    char line[MAX_LINE_SIZE + 1];		/* Space for input line */
    char field[9];	            	/* Space for storing one field from an input line */
    char vehicle[17];	            	/* Title for BRL-CAD model from vehicle card */
};


HIDDEN void
fg4_zero_conversion_state(struct conversion_state *state)
{
    memset(state, 0, sizeof(*state));

    state->group_id = -1;
    state->comp_id = -1;

    state->grid_size = GRID_BLOCK;
    state->grid_points = (point_t *)bu_malloc(state->grid_size * sizeof(point_t),
			 "fast4-g: grid_points");
    state->min_radius = 2.0 * sqrt(SQRT_SMALL_FASTF);
    bu_ptbl_init(&state->stack, 64, " &stack");
    bu_ptbl_init(&state->stack2, 64, " &stack2 ");
    BU_LIST_INIT(&state->hole_head.l);
    BU_LIST_INIT(&state->HeadColor.l);
}


HIDDEN void
fg4_free_conversion_state(struct conversion_state *state)
{
    if (state->fpin)
	fclose(state->fpin);

    if (state->fp_plot)
	fclose(state->fp_plot);

    if (state->fp_muves)
	fclose(state->fp_muves);

    if (state->region_list)
	bu_free(state->region_list, "region_list");

    if (state->grid_points)
	bu_free(state->grid_points, "grid_points");

    if (state->group_head) {
	mk_freemembers(&state->group_head->l);
	bu_free(state->group_head, "group_head");
    }

    mk_freemembers(&state->hole_head.l);

    bu_ptbl_free(&state->stack);
    bu_ptbl_free(&state->stack2);

    bu_list_free(&state->HeadColor.l);

    if (state->compsplt_root) {
	struct compsplt *current, *next;

	for (current = state->compsplt_root; current; current = next) {
	    next = current->next;
	    bu_free(current, "current");
	}
    }

    if (state->hole_root) {
	struct holes *current_hole, *next_hole;

	for (current_hole = state->hole_root; current_hole; current_hole = next_hole) {
	    struct hole_list *current_list, *next_list;

	    for (current_list = current_hole->holes; current_list;
		 current_list = next_list) {
		next_list = current_list->next;
		bu_free(current_list, "current_list");
	    }

	    next_hole = current_hole->next;
	    bu_free(current_hole, "current_hole");
	}
    }

    free_name_tree(state->name_root);

    if (state->faces)
	bu_free(state->faces, "faces");

    if (state->facemode)
	bu_free(state->facemode, "facemode");

    if (state->thickness)
	bu_free(state->thickness, "thickness");
}


/* convenient function for building regions */
HIDDEN void
make_region(const struct conversion_state *pstate, struct rt_wdb *fp, struct wmember *headp, const char *name, int r_id, const unsigned char *rgb)
{
	if (pstate->mode == MODE_PLATE) {
	    if (pstate->gcv_options->verbosity_level)
		bu_log("Making region: %s (PLATE)\n", name);
	    mk_comb(fp, name, &((headp)->l), 'P', (char *)NULL, (char *)NULL, rgb, r_id, 0, 1, 100, 0, 0, 0);
	} else if (pstate->mode == MODE_VOLUME) {
	    if (pstate->gcv_options->verbosity_level)
		bu_log("Making region: %s (VOLUME)\n", name);
	    mk_comb(fp, name, &((headp)->l), 'V', (char *)NULL, (char *)NULL, rgb, r_id, 0, 1, 100, 0, 0, 0);
	} else {
	    bu_bomb("invalid mode");
	}
}


HIDDEN int
get_line(struct conversion_state *pstate)
{
    int len, done;
    struct bu_vls buffer = BU_VLS_INIT_ZERO;

    done = 0;
    while (!done) {
	len = bu_vls_gets(&buffer, pstate->fpin);
	if (len < 0) goto out; /* eof or error */
	if (len == 0) continue;
	bu_vls_trimspace(&buffer);
	len = (int)bu_vls_strlen(&buffer);
	if (len == 0) continue;
	done = 1;
    }

    if (len > MAX_LINE_SIZE)
	bu_log("WARNING: long line truncated\n");

    memset((void *)pstate->line, 0, MAX_LINE_SIZE);
    snprintf(pstate->line, MAX_LINE_SIZE, "%s", bu_vls_addr(&buffer));

out:
    bu_vls_free(&buffer);

    return len >= 0;
}


HIDDEN unsigned char *
get_fast4_color(const struct conversion_state *pstate, int r_id) {
    struct fast4_color *fcp;

    for (BU_LIST_FOR(fcp, fast4_color, &pstate->HeadColor.l)) {
	if (fcp->low <= r_id && r_id <= fcp->high)
	    return fcp->rgb;
    }

    return (unsigned char *)NULL;
}


HIDDEN int
is_a_hole(const struct conversion_state *pstate, int id)
{
    struct holes *hole_ptr;
    struct hole_list *ptr;

    hole_ptr = pstate->hole_root;

    while (hole_ptr) {
	if (hole_ptr->type == HOLE) {
	    ptr = hole_ptr->holes;
	    while (ptr) {
		if ((ptr->group * 1000 + ptr->component) == id)
		    return 1;
		ptr = ptr->next;
	    }
	}
	hole_ptr = hole_ptr->next;
    }
    return 0;
}


HIDDEN void
plot_tri(const struct conversion_state *pstate, int pt1, int pt2, int pt3)
{
    pdv_3move(pstate->fp_plot, pstate->grid_points[pt1]);
    pdv_3cont(pstate->fp_plot, pstate->grid_points[pt2]);
    pdv_3cont(pstate->fp_plot, pstate->grid_points[pt3]);
    pdv_3cont(pstate->fp_plot, pstate->grid_points[pt1]);
}


HIDDEN void
Check_names(struct conversion_state *pstate)
{
    struct name_tree *ptr;

    if (!pstate->name_root)
	return;

    bu_ptbl_reset(&pstate->stack);

    check_name_tree_magic(pstate->name_root);
    /* ident order */
    ptr = pstate->name_root;
    while (1) {
	while (ptr) {
	    PUSH(ptr);
	    ptr = ptr->rleft;
	}
	POP(name_tree, ptr);
	if (!ptr)
	    break;

	/* visit node */
	check_name_tree_magic(ptr);
	ptr = ptr->rright;
    }

    /* alphabetical order */
    ptr = pstate->name_root;
    while (1) {
	while (ptr) {
	    PUSH(ptr);
	    ptr = ptr->nleft;
	}
	POP(name_tree, ptr);
	if (!ptr)
	    break;

	/* visit node */
	check_name_tree_magic(ptr);
	ptr = ptr->nright;
    }
}


HIDDEN struct name_tree *
Search_names(struct name_tree *root, const char *name, int *found)
{
    struct name_tree *ptr;

    *found = 0;

    ptr = root;
    if (!ptr)
	return (struct name_tree *)NULL;

    while (1) {
	int diff;

	diff = bu_strcmp(name, ptr->name);
	if (diff == 0) {
	    *found = 1;
	    return ptr;
	} else if (diff > 0) {
	    if (ptr->nright)
		ptr = ptr->nright;
	    else
		return ptr;
	} else if (diff < 0) {
	    if (ptr->nleft)
		ptr = ptr->nleft;
	    else
		return ptr;
	}
    }
}


HIDDEN struct name_tree *
Search_ident(struct name_tree *root, int reg_id, int *found)
{
    struct name_tree *ptr;

    *found = 0;

    ptr = root;
    if (!ptr)
	return (struct name_tree *)NULL;

    while (1) {
	int diff;

	diff = reg_id - ptr->region_id;

	if (diff == 0) {
	    *found = 1;
	    return ptr;
	} else if (diff > 0) {
	    if (ptr->rright)
		ptr = ptr->rright;
	    else
		return ptr;
	} else if (diff < 0) {
	    if (ptr->rleft)
		ptr = ptr->rleft;
	    else
		return ptr;
	}
    }
}


HIDDEN void
List_names(struct conversion_state *pstate)
{
    struct name_tree *ptr;

    bu_ptbl_reset(&pstate->stack);

    bu_log("\nNames in ident order:\n");
    ptr = pstate->name_root;
    while (1) {
	while (ptr) {
	    PUSH(ptr);
	    ptr = ptr->rleft;
	}
	POP(name_tree, ptr);
	if (!ptr)
	    break;

	if (ptr->in_comp_group)
	    bu_log("%s %d %d (in a comp group)\n", ptr->name, ptr->region_id, ptr->inner);
	else
	    bu_log("%s %d %d (not in a comp group)\n", ptr->name, ptr->region_id, ptr->inner);
	ptr = ptr->rright;
    }

    bu_log("\tAlphabetical list of names:\n");
    ptr = pstate->name_root;
    while (1) {
	while (ptr) {
	    PUSH(ptr);
	    ptr = ptr->nleft;
	}
	POP(name_tree, ptr);
	if (!ptr)
	    break;

	bu_log("%s %d %d\n", ptr->name, ptr->region_id, ptr->inner);
	ptr = ptr->nright;
    }
}


HIDDEN void
Insert_region_name(struct conversion_state *pstate, const char *name, int reg_id)
{
    struct name_tree *nptr_model, *rptr_model;
    struct name_tree *new_ptr;
    int foundn, foundr;

    if (pstate->gcv_options->debug_mode)
	bu_log("Insert_region_name(name=%s, reg_id=%d\n", name, reg_id);

    rptr_model = Search_ident(pstate->name_root, reg_id, &foundr);
    nptr_model = Search_names(pstate->name_root, name, &foundn);

    if (foundn && foundr)
	return;

    if (foundn != foundr) {
	bu_log("Insert_region_name: name %s ident %d\n\tfound name is %d\n\tfound ident is %d\n",
	       name, reg_id, foundn, foundr);
	List_names(pstate);
	bu_bomb("Cannot insert new node");
    }

    /* Add to tree for entire model */
    BU_ALLOC(new_ptr, struct name_tree);
    new_ptr->rleft = (struct name_tree *)NULL;
    new_ptr->rright = (struct name_tree *)NULL;
    new_ptr->nleft = (struct name_tree *)NULL;
    new_ptr->nright = (struct name_tree *)NULL;
    new_ptr->region_id = reg_id;
    new_ptr->mode = pstate->mode;
    new_ptr->inner = -1;
    new_ptr->in_comp_group = 0;
    new_ptr->name = bu_strdup(name);
    new_ptr->magic = NAME_TREE_MAGIC;

    V_MAX(pstate->region_id_max, reg_id);

    if (!pstate->name_root) {
	pstate->name_root = new_ptr;
    } else {
	int diff;

	diff = bu_strcmp(name, nptr_model->name);

	if (diff > 0) {
	    if (nptr_model->nright) {
		bu_log("Insert_region_name: nptr_model->nright not null\n");
		bu_bomb("Cannot insert new node");
	    }
	    nptr_model->nright = new_ptr;
	} else {
	    if (nptr_model->nleft) {
		bu_log("Insert_region_name: nptr_model->nleft not null\n");
		bu_bomb("Cannot insert new node");
	    }
	    nptr_model->nleft = new_ptr;
	}


	diff = reg_id - rptr_model->region_id;

	if (diff > 0) {
	    if (rptr_model->rright) {
		bu_log("Insert_region_name: rptr_model->rright not null\n");
		bu_bomb("Cannot insert new node");
	    }
	    rptr_model->rright = new_ptr;
	} else {
	    if (rptr_model->rleft) {
		bu_log("Insert_region_name: rptr_model->rleft not null\n");
		bu_bomb("Cannot insert new node");
	    }
	    rptr_model->rleft = new_ptr;
	}
    }
    Check_names(pstate);
}


HIDDEN char *
find_region_name(const struct conversion_state *pstate, int g_id, int c_id)
{
    struct name_tree *ptr;
    int reg_id;
    int found;

    reg_id = g_id * 1000 + c_id;

    if (pstate->gcv_options->debug_mode)
	bu_log("find_region_name(g_id=%d, c_id=%d), reg_id=%d\n", g_id, c_id, reg_id);

    ptr = Search_ident(pstate->name_root, reg_id, &found);

    if (found)
	return ptr->name;
    else
	return (char *)NULL;
}


static void
make_unique_name(struct bu_vls *name, const struct conversion_state *pstate)
{
    int name_cnt = 0;
    struct bu_vls vls = BU_VLS_INIT_ZERO;
    int found;

    /* If we're already unique, we're good */
    (void)Search_names(pstate->name_root, bu_vls_cstr(name), &found);
    if (!found)
	return;

    /* Not unique - make a unique name from what we got off the $NAME card */
    while (found) {
	bu_vls_trunc(&vls, 0);
	bu_vls_printf(&vls, "%s_%d", bu_vls_cstr(name), name_cnt);
	(void)Search_names(pstate->name_root, bu_vls_addr(&vls), &found);
	name_cnt++;
    }

    bu_vls_sprintf(name, "%s", bu_vls_cstr(&vls));
    bu_vls_free(&vls);
}


HIDDEN void
make_region_name(struct conversion_state *pstate, int g_id, int c_id)
{
    int r_id;
    const char *tmp_name;
    struct bu_vls name = BU_VLS_INIT_ZERO;

    r_id = g_id * 1000 + c_id;

    if (pstate->gcv_options->debug_mode)
	bu_log("make_region_name(g_id=%d, c_id=%d)\n", g_id, c_id);

    tmp_name = find_region_name(pstate, g_id, c_id);
    if (tmp_name)
	return;

    /* create a new name */
    bu_vls_sprintf(&name, "comp_%04d.r", r_id);

    make_unique_name(&name, pstate);

    Insert_region_name(pstate, bu_vls_cstr(&name), r_id);
    bu_vls_free(&name);
}


HIDDEN char *
get_solid_name(char type, int element_id, int c_id, int g_id, int inner)
{
    int reg_id;
    struct bu_vls vls = BU_VLS_INIT_ZERO;

    reg_id = g_id * 1000 + c_id;

    bu_vls_printf(&vls, "%d.%d.%c%d", reg_id, element_id, type, inner);

    return bu_vls_strgrab(&vls);
}


HIDDEN void
Insert_name(const struct conversion_state *pstate, struct name_tree **root, char *name, int inner)
{
    struct name_tree *ptr;
    struct name_tree *new_ptr;
    int found;
    int diff;

    ptr = Search_names(*root, name, &found);

    if (found) {
	bu_log("Insert_name: %s already in name tree\n", name);
	return;
    }

    BU_ALLOC(new_ptr, struct name_tree);

    new_ptr->name = bu_strdup(name);
    new_ptr->nleft = (struct name_tree *)NULL;
    new_ptr->nright = (struct name_tree *)NULL;
    new_ptr->rleft = (struct name_tree *)NULL;
    new_ptr->rright = (struct name_tree *)NULL;
    new_ptr->region_id = (-pstate->region_id);
    new_ptr->in_comp_group = 0;
    new_ptr->inner = inner;
    new_ptr->magic = NAME_TREE_MAGIC;

    if (!*root) {
	*root = new_ptr;
	return;
    }

    diff = bu_strcmp(name, ptr->name);
    if (diff > 0) {
	if (ptr->nright) {
	    bu_log("Insert_name: ptr->nright not null\n");
	    bu_bomb("Cannot insert new node");
	}
	ptr->nright = new_ptr;
    } else {
	if (ptr->nleft) {
	    bu_log("Insert_name: ptr->nleft not null\n");
	    bu_bomb("Cannot insert new node");
	}
	ptr->nleft = new_ptr;
    }
}


HIDDEN char *
make_solid_name(struct conversion_state *pstate, char type, int element_id, int c_id, int g_id, int inner)
{
    char *name;

    name = get_solid_name(type, element_id, c_id, g_id, inner);

    Insert_name(pstate, &pstate->name_root, name, inner);

    return name;
}


HIDDEN void
f4_do_compsplt(struct conversion_state *pstate)
{
    int gr, co, gr1, co1;
    fastf_t z;
    struct compsplt *splt;

    bu_strlcpy(pstate->field, &pstate->line[8], sizeof(pstate->field));
    gr = atoi(pstate->field);

    bu_strlcpy(pstate->field, &pstate->line[16], sizeof(pstate->field));
    co = atoi(pstate->field);

    bu_strlcpy(pstate->field, &pstate->line[24], sizeof(pstate->field));
    gr1 = atoi(pstate->field);

    bu_strlcpy(pstate->field, &pstate->line[32], sizeof(pstate->field));
    co1 = atoi(pstate->field);

    bu_strlcpy(pstate->field, &pstate->line[40], sizeof(pstate->field));
    z = atof(pstate->field) * 25.4;

    if (pstate->compsplt_root == NULL) {
	BU_ALLOC(pstate->compsplt_root, struct compsplt);
	splt = pstate->compsplt_root;
    } else {
	splt = pstate->compsplt_root;
	while (splt->next)
	    splt = splt->next;
	BU_ALLOC(splt->next, struct compsplt);
	splt = splt->next;
    }
    splt->next = (struct compsplt *)NULL;
    splt->ident_to_split = gr * 1000 + co;
    splt->new_ident = gr1 * 1000 + co1;
    splt->z = z;
    make_region_name(pstate, gr1, co1);
}


HIDDEN void
List_holes(const struct conversion_state *pstate)
{
    struct holes *hole_ptr;
    struct hole_list *list_ptr;

    hole_ptr = pstate->hole_root;

    while (hole_ptr) {
	bu_log("Holes for Group %d, Component %d:\n", hole_ptr->group, hole_ptr->component);
	list_ptr = hole_ptr->holes;
	while (list_ptr) {
	    bu_log("\tgroup %d component %d\n", list_ptr->group, list_ptr->component);
	    list_ptr = list_ptr->next;
	}
	hole_ptr = hole_ptr->next;
    }
}


HIDDEN void
Add_stragglers_to_groups(struct conversion_state *pstate)
{
    struct name_tree *ptr;

    ptr = pstate->name_root;

    while (1) {
	while (ptr) {
	    PUSH(ptr);
	    ptr = ptr->rleft;
	}
	POP(name_tree, ptr);
	if (!ptr)
	    break;

	/* visit node */
	check_name_tree_magic(ptr);

	/* FIXME: should not be manually recreating the wmember list
	 * when extending it.  just use a null-terminated list and
	 * realloc as needed...
	 */
	if (!ptr->in_comp_group && ptr->region_id > 0 && !is_a_hole(pstate, ptr->region_id)) {
	    /* add this component to a series */

	    if (!pstate->group_head || ptr->region_id > pstate->region_id_max) {
		struct wmember *new_head;
		ssize_t new_cnt, i;
		struct bu_list *list_first;

		new_cnt = lrint(ceil(pstate->region_id_max/1000.0));
		new_head = (struct wmember *)bu_calloc(new_cnt, sizeof(struct wmember), "group_head list");
		bu_log("ptr->region_id=%d region_id_max=%d new_cnt=%ld\n", ptr->region_id, pstate->region_id_max, new_cnt);

		for (i = 0 ; i < new_cnt ; i++) {
		    BU_LIST_INIT(&new_head[i].l);
		    if (i < pstate->group_head_cnt) {
			if (BU_LIST_NON_EMPTY(&pstate->group_head[i].l)) {
			    list_first = BU_LIST_FIRST(bu_list, &pstate->group_head[i].l);
			    BU_LIST_DEQUEUE(&pstate->group_head[i].l);
			    BU_LIST_INSERT(list_first, &new_head[i].l);
			}
		    }
		}
		if (pstate->group_head) {
		    bu_free(pstate->group_head, "old group_head");
		}
		pstate->group_head = new_head;
		pstate->group_head_cnt = new_cnt;
	    }

	    (void)mk_addmember(ptr->name, &pstate->group_head[ptr->region_id/1000].l, NULL, WMOP_UNION);
	    ptr->in_comp_group = 1;
	}

	ptr = ptr->rright;
    }
}


HIDDEN void
f4_do_groups(struct conversion_state *pstate)
{
    int group_no;
    struct wmember head_all;

    if (pstate->gcv_options->debug_mode)
	bu_log("f4_do_groups\n");

    BU_LIST_INIT(&head_all.l);

    Add_stragglers_to_groups(pstate);

    for (group_no=0; group_no < pstate->group_head_cnt; group_no++) {
	char name[MAX_LINE_SIZE] = {0};

	if (BU_LIST_IS_EMPTY(&pstate->group_head[group_no].l))
	    continue;

	snprintf(name, MAX_LINE_SIZE, "%dxxx_series", group_no);
	mk_lfcomb(pstate->fpout, name, &pstate->group_head[group_no], 0);

	if (mk_addmember(name, &head_all.l, NULL, WMOP_UNION) == (struct wmember *)NULL)
	    bu_log("f4_do_groups: mk_addmember failed to add %s to group all\n", name);
    }

    if (BU_LIST_NON_EMPTY(&head_all.l))
	mk_lfcomb(pstate->fpout, "all", &head_all, 0);

    if (BU_LIST_NON_EMPTY(&pstate->hole_head.l))
	mk_lfcomb(pstate->fpout, "holes", &pstate->hole_head, 0);
}


HIDDEN void
f4_do_name(struct conversion_state *pstate)
{
    int foundr = 0;
    int g_id;
    int c_id;
    struct bu_vls comp_name = BU_VLS_INIT_ZERO;

    if (pstate->pass)
	return;

    if (pstate->gcv_options->debug_mode)
	bu_log("f4_do_name: %s\n", pstate->line);

    bu_strlcpy(pstate->field, &pstate->line[8], sizeof(pstate->field));
    g_id = atoi(pstate->field);

    if (g_id != pstate->group_id) {
	bu_log("$NAME card for group %d in section for group %d ignored\n", g_id, pstate->group_id);
	bu_log("%s\n", pstate->line);
	return;
    }

    bu_strlcpy(pstate->field, &pstate->line[16], sizeof(pstate->field));
    c_id = atoi(pstate->field);

    if (c_id != pstate->comp_id) {
	bu_log("$NAME card for component %d in section for component %d ignored\n", c_id, pstate->comp_id);
	bu_log("%s\n", pstate->line);
	return;
    }

    /* Eliminate leading and trailing blanks.  Note - the 56 offset is based on the
     * fastgen file format definition - the name will be after that point. */
    bu_vls_sprintf(&comp_name, "%s", &pstate->line[56]);
    bu_vls_trimspace(&comp_name);
    if (!bu_vls_strlen(&comp_name)) {
	bu_vls_free(&comp_name);
	return;
    }

    /* Simplify */
    bu_vls_simplify(&comp_name, NULL, NULL, NULL);

    /* Reserve this name for group name. If we've already seen this region_id before,
     * go with the existing name rather than making a new unique name. */
    Search_ident(pstate->name_root, pstate->region_id, &foundr);
    if (!foundr) {
	make_unique_name(&comp_name, pstate);
    } else {
	bu_log("Already encountered region id %d - reusing name\n", pstate->region_id);
    }
    Insert_region_name(pstate, bu_vls_cstr(&comp_name), pstate->region_id);

    pstate->name_count = 0;
<<<<<<< HEAD
=======

    bu_vls_free(&comp_name);
>>>>>>> 2965d039
}


HIDDEN int
f4_do_grid(struct conversion_state *pstate)
{
    int grid_no;
    fastf_t x, y, z;

    if (!pstate->pass)	/* not doing geometry yet */
	return 1;

    bu_strlcpy(pstate->field, &pstate->line[8], sizeof(pstate->field));
    grid_no = atoi(pstate->field);

    if (grid_no < 1) {
	bu_log("ERROR: bad grid id number = %d\n", grid_no);
	return 0;
    }

    bu_strlcpy(pstate->field, &pstate->line[24], sizeof(pstate->field));
    x = atof(pstate->field);

    bu_strlcpy(pstate->field, &pstate->line[32], sizeof(pstate->field));
    y = atof(pstate->field);

    bu_strlcpy(pstate->field, &pstate->line[40], sizeof(pstate->field));
    z = atof(pstate->field);

    while (grid_no > pstate->grid_size - 1) {
	pstate->grid_size += GRID_BLOCK;
	pstate->grid_points = (point_t *)bu_realloc((char *)pstate->grid_points, pstate->grid_size * sizeof(point_t), "fast4-g: grid_points");
    }

    VSET(pstate->grid_points[grid_no], x*25.4, y*25.4, z*25.4);

    V_MAX(pstate->max_grid_no, grid_no);

    return 1;
}


HIDDEN void
f4_do_sphere(struct conversion_state *pstate)
{
    int element_id;
    int center_pt;
    fastf_t thick;
    fastf_t radius;
    fastf_t inner_radius;
    char *name = (char *)NULL;
    struct wmember sphere_group;

    if (!pstate->pass) {
	make_region_name(pstate, pstate->group_id, pstate->comp_id);
	return;
    }

    bu_strlcpy(pstate->field, &pstate->line[8], sizeof(pstate->field));
    element_id = atoi(pstate->field);

    bu_strlcpy(pstate->field, &pstate->line[24], sizeof(pstate->field));
    center_pt = atoi(pstate->field);

    bu_strlcpy(pstate->field, &pstate->line[56], sizeof(pstate->field));
    thick = atof(pstate->field) * 25.4;

    bu_strlcpy(pstate->field, &pstate->line[64], sizeof(pstate->field));
    radius = atof(pstate->field) * 25.4;

    if (radius <= 0.0) {
	bu_log("f4_do_sphere: illegal radius (%f), skipping sphere\n", radius);
	bu_log("\telement %d, component %d, group %d\n", element_id, pstate->comp_id, pstate->group_id);
	return;
    }

    if (center_pt < 1 || center_pt > pstate->max_grid_no) {
	bu_log("f4_do_sphere: illegal grid number for center point %d, skipping sphere\n", center_pt);
	bu_log("\telement %d, component %d, group %d\n", element_id, pstate->comp_id, pstate->group_id);
	return;
    }

    BU_LIST_INIT(&sphere_group.l);

    if (pstate->mode == MODE_VOLUME) {
	name = make_solid_name(pstate, CSPHERE, element_id, pstate->comp_id, pstate->group_id, 0);
	mk_sph(pstate->fpout, name, pstate->grid_points[center_pt], radius);
	bu_free(name, "solid_name");
    } else if (pstate->mode == MODE_PLATE) {
	name = make_solid_name(pstate, CSPHERE, element_id, pstate->comp_id, pstate->group_id, 1);
	mk_sph(pstate->fpout, name, pstate->grid_points[center_pt], radius);

	BU_LIST_INIT(&sphere_group.l);

	if (mk_addmember(name, &sphere_group.l, NULL, WMOP_UNION) == (struct wmember *)NULL) {
	    bu_bomb("f4_do_sphere: mk_addmember() failed");
	}
	bu_free(name, "solid_name");

	inner_radius = radius - thick;
	if (thick > 0.0 && inner_radius <= 0.0) {
	    bu_log("f4_do_sphere: illegal thickness (%f), skipping inner sphere\n", thick);
	    bu_log("\telement %d, component %d, group %d\n", element_id, pstate->comp_id, pstate->group_id);
	    return;
	}

	name = make_solid_name(pstate, CSPHERE, element_id, pstate->comp_id, pstate->group_id, 2);
	mk_sph(pstate->fpout, name, pstate->grid_points[center_pt], inner_radius);

	if (mk_addmember(name, &sphere_group.l, NULL, WMOP_SUBTRACT) == (struct wmember *)NULL) {
	    bu_bomb("f4_do_sphere: mk_addmember() failed");
	}
	bu_free(name, "solid_name");

	name = make_solid_name(pstate, CSPHERE, element_id, pstate->comp_id, pstate->group_id, 0);
	mk_comb(pstate->fpout, name, &sphere_group.l, 0, NULL, NULL, NULL, 0, 0, 0, 0, 0, 1, 1);
	bu_free(name, "solid_name");
    } else {
	bu_bomb("invalid mode");
    }
}


HIDDEN void
f4_do_vehicle(struct conversion_state *pstate)
{
    if (pstate->pass)
	return;

    bu_strlcpy(pstate->vehicle, &pstate->line[8], sizeof(pstate->vehicle));
    mk_id_units(pstate->fpout, pstate->vehicle, "in");
}


HIDDEN void
f4_do_cline(struct conversion_state *pstate)
{
    int element_id;
    int pt1, pt2;
    fastf_t thick;
    fastf_t radius;
    vect_t height;
    char *name;

    if (pstate->gcv_options->debug_mode)
	bu_log("f4_do_cline: %s\n", pstate->line);

    if (!pstate->pass) {
	make_region_name(pstate, pstate->group_id, pstate->comp_id);
	return;
    }

    bu_strlcpy(pstate->field, &pstate->line[8], sizeof(pstate->field));
    element_id = atoi(pstate->field);

    bu_strlcpy(pstate->field, &pstate->line[24], sizeof(pstate->field));
    pt1 = atoi(pstate->field);

    if (pstate->pass && (pt1 < 1 || pt1 > pstate->max_grid_no)) {
	bu_log("Illegal grid point (%d) in CLINE, skipping\n", pt1);
	bu_log("\telement %d, component %d, group %d\n", element_id, pstate->comp_id, pstate->group_id);
	return;
    }

    bu_strlcpy(pstate->field, &pstate->line[32], sizeof(pstate->field));
    pt2 = atoi(pstate->field);

    if (pstate->pass && (pt2 < 1 || pt2 > pstate->max_grid_no)) {
	bu_log("Illegal grid point in CLINE (%d), skipping\n", pt2);
	bu_log("\telement %d, component %d, group %d\n", element_id, pstate->comp_id, pstate->group_id);
	return;
    }

    if (pt1 == pt2) {
	bu_log("Illegal grid points in CLINE (%d and %d), skipping\n", pt1, pt2);
	bu_log("\telement %d, component %d, group %d\n", element_id, pstate->comp_id, pstate->group_id);
	return;
    }

    bu_strlcpy(pstate->field, &pstate->line[56], sizeof(pstate->field));
    thick = atof(pstate->field) * 25.4;

    bu_strlcpy(pstate->field, &pstate->line[64], sizeof(pstate->field));
    radius = atof(pstate->field) * 25.4;

    VSUB2(height, pstate->grid_points[pt2], pstate->grid_points[pt1]);

    name = make_solid_name(pstate, CLINE, element_id, pstate->comp_id, pstate->group_id, 0);
    mk_cline(pstate->fpout, name, pstate->grid_points[pt1], height, radius, thick);
    bu_free(name, "solid_name");
}


HIDDEN int
f4_do_ccone1(struct conversion_state *pstate)
{
    int element_id;
    int pt1, pt2;
    fastf_t thick;
    int c1, c2;
    int end1, end2;
    vect_t height;
    fastf_t r1, r2;
    char *outer_name;
    char *inner_name;
    char *name = (char *)NULL;
    struct wmember r_head;

    bu_strlcpy(pstate->field, &pstate->line[8], sizeof(pstate->field));
    element_id = atoi(pstate->field);

    if (!pstate->pass) {
	make_region_name(pstate, pstate->group_id, pstate->comp_id);
	if (!get_line(pstate)) {
	    bu_log("Unexpected EOF while reading continuation card for CCONE1\n");
	    bu_log("\tgroup_id = %d, comp_id = %d, element_id = %d\n",
		   pstate->group_id, pstate->comp_id, element_id);
	    return 0;
	}
	return 1;
    }

    bu_strlcpy(pstate->field, &pstate->line[24], sizeof(pstate->field));
    pt1 = atoi(pstate->field);

    bu_strlcpy(pstate->field, &pstate->line[32], sizeof(pstate->field));
    pt2 = atoi(pstate->field);

    bu_strlcpy(pstate->field, &pstate->line[56], sizeof(pstate->field));
    thick = atof(pstate->field) * 25.4;

    bu_strlcpy(pstate->field, &pstate->line[64], sizeof(pstate->field));
    r1 = atof(pstate->field) * 25.4;

    bu_strlcpy(pstate->field, &pstate->line[72], sizeof(pstate->field));
    c1 = atoi(pstate->field);

    if (!get_line(pstate)) {
	bu_log("Unexpected EOF while reading continuation card for CCONE1\n");
	bu_log("\tgroup_id = %d, comp_id = %d, element_id = %d, c1 = %d\n",
	       pstate->group_id, pstate->comp_id, element_id, c1);
	return 0;
    }

    bu_strlcpy(pstate->field, pstate->line, sizeof(pstate->field));
    c2 = atoi(pstate->field);

    if (c1 != c2) {
	bu_log("WARNING: CCONE1 continuation flags disagree, %d vs %d\n", c1, c2);
	bu_log("\tgroup_id = %d, comp_id = %d, element_id = %d\n",
	       pstate->group_id, pstate->comp_id, element_id);
    }

    bu_strlcpy(pstate->field, &pstate->line[8], sizeof(pstate->field));
    r2 = atof(pstate->field) * 25.4;

    bu_strlcpy(pstate->field, &pstate->line[16], sizeof(pstate->field));
    end1 = atoi(pstate->field);

    bu_strlcpy(pstate->field, &pstate->line[24], sizeof(pstate->field));
    end2 = atoi(pstate->field);

    if (r1 < 0.0 || r2 < 0.0) {
	bu_log("ERROR: CCONE1 has illegal radii, %f and %f\n", r1/25.4, r2/25.4);
	bu_log("\tgroup_id = %d, comp_id = %d, element_id = %d\n",
	       pstate->group_id, pstate->comp_id, element_id);
	bu_log("\tCCONE1 solid ignored\n");
	return 1;
    }

    if (pstate->mode == MODE_PLATE) {
	if (thick <= 0.0) {
	    bu_log("WARNING: Plate mode CCONE1 has illegal thickness (%f)\n", thick/25.4);
	    bu_log("\tgroup_id = %d, comp_id = %d, element_id = %d\n",
		   pstate->group_id, pstate->comp_id, element_id);
	    bu_log("\tCCONE1 solid plate mode overridden, now being treated as volume mode\n");
	    pstate->mode = MODE_VOLUME;
	}

	if (r1-thick < pstate->min_radius && r2-thick < pstate->min_radius) {
	    bu_log("ERROR: Plate mode CCONE1 has too large thickness (%f)\n", thick/25.4);
	    bu_log("\tgroup_id = %d, comp_id = %d, element_id = %d\n",
		   pstate->group_id, pstate->comp_id, element_id);
	    bu_log("\tCCONE1 solid ignored\n");
	    return 1;
	}
    }

    if (pt1 < 1 || pt1 > pstate->max_grid_no || pt2 < 1 || pt2 > pstate->max_grid_no || pt1 == pt2) {
	bu_log("ERROR: CCONE1 has illegal grid points (%d and %d)\n", pt1, pt2);
	bu_log("\tgroup_id = %d, comp_id = %d, element_id = %d\n",
	       pstate->group_id, pstate->comp_id, element_id);
	bu_log("\tCCONE1 solid ignored\n");
	return 1;
    }

    /* BRL_CAD doesn't allow zero radius, so use a very small radius */
    V_MAX(r1, pstate->min_radius);
    V_MAX(r2, pstate->min_radius);

    VSUB2(height, pstate->grid_points[pt2], pstate->grid_points[pt1]);

    if (pstate->mode == MODE_VOLUME) {
	outer_name = make_solid_name(pstate, CCONE1, element_id, pstate->comp_id, pstate->group_id, 0);
	mk_trc_h(pstate->fpout, outer_name, pstate->grid_points[pt1], height, r1, r2);
	bu_free(outer_name, "solid_name");
    } else if (pstate->mode == MODE_PLATE) {
	/* make inside TGC */

	point_t base;
	point_t top;
	vect_t inner_height;
	fastf_t inner_r1, inner_r2;
	fastf_t length;
	fastf_t sin_ang;
	fastf_t slant_len;
	fastf_t r1a, r2a;
	vect_t height_dir;

	/* make outside TGC */
	outer_name = make_solid_name(pstate, CCONE1, element_id, pstate->comp_id, pstate->group_id, 1);
	mk_trc_h(pstate->fpout, outer_name, pstate->grid_points[pt1], height, r1, r2);

	BU_LIST_INIT(&r_head.l);
	if (mk_addmember(outer_name, &r_head.l, NULL, WMOP_UNION) == (struct wmember *)NULL)
	    bu_bomb("CCONE1: mk_addmember failed");
	bu_free(outer_name, "solid_name");

	length = MAGNITUDE(height);
	VSCALE(height_dir, height, 1.0/length);
	slant_len = sqrt(length*length + (r2 - r1)*(r2 - r1));

	sin_ang = length/slant_len;

	if (end1 == END_OPEN) {
	    r1a = r1;
	    inner_r1 = r1 - thick/sin_ang;
	    VMOVE(base, pstate->grid_points[pt1]);
	} else {
	    r1a = r1 + (r2 - r1)*thick/length;
	    inner_r1 = r1a - thick/sin_ang;
	    VJOIN1(base, pstate->grid_points[pt1], thick, height_dir);
	}

	if (inner_r1 < 0.0) {
	    fastf_t dist_to_new_base;

	    dist_to_new_base = inner_r1 * length/(r1 - r2);
	    inner_r1 = pstate->min_radius;
	    VJOIN1(base, base, dist_to_new_base, height_dir);
	} else {
	    V_MAX(inner_r1, pstate->min_radius);
	}

	if (end2 == END_OPEN) {
	    r2a = r2;
	    inner_r2 = r2 - thick/sin_ang;
	    VMOVE(top, pstate->grid_points[pt2]);
	} else {
	    r2a = r2 + (r1 - r2)*thick/length;
	    inner_r2 = r2a - thick/sin_ang;
	    VJOIN1(top, pstate->grid_points[pt2], -thick, height_dir);
	}

	if (inner_r2 < 0.0) {
	    fastf_t dist_to_new_top;

	    dist_to_new_top = inner_r2 * length/(r2 - r1);
	    inner_r2 = pstate->min_radius;
	    VJOIN1(top, top, -dist_to_new_top, height_dir);
	} else {
	    V_MAX(inner_r2, pstate->min_radius);
	}

	VSUB2(inner_height, top, base);
	if (VDOT(inner_height, height) <= 0.0) {
	    bu_log("ERROR: CCONE1 height (%f) too small for thickness (%f)\n", length/25.4, thick/25.4);
	    bu_log("\tgroup_id = %d, comp_id = %d, element_id = %d\n",
		   pstate->group_id, pstate->comp_id, element_id);
	    bu_log("\tCCONE1 inner solid ignored\n");
	} else {
	    /* make inner tgc */

	    inner_name = make_solid_name(pstate, CCONE1, element_id, pstate->comp_id, pstate->group_id, 2);
	    mk_trc_h(pstate->fpout, inner_name, base, inner_height, inner_r1, inner_r2);

	    if (mk_addmember(inner_name, &r_head.l, NULL, WMOP_SUBTRACT) == (struct wmember *)NULL)
		bu_bomb("CCONE1: mk_addmember failed");
	    bu_free(inner_name, "solid_name");
	}

	name = make_solid_name(pstate, CCONE1, element_id, pstate->comp_id, pstate->group_id, 0);
	mk_comb(pstate->fpout, name, &r_head.l, 0, NULL, NULL, NULL, 0, 0, 0, 0, 0, 1, 1);
	bu_free(name, "solid_name");
    } else {
	bu_bomb("invalid mode");
    }

    return 1;
}


HIDDEN int
f4_do_ccone2(struct conversion_state *pstate)
{
    int element_id;
    int pt1, pt2;
    int c1, c2;
    fastf_t ro1, ro2, ri1, ri2;
    vect_t height;
    char *name = (char *)NULL;
    struct wmember r_head;

    bu_strlcpy(pstate->field, &pstate->line[8], sizeof(pstate->field));
    element_id = atoi(pstate->field);

    if (!pstate->pass) {
	make_region_name(pstate, pstate->group_id, pstate->comp_id);
	if (!get_line(pstate)) {
	    bu_log("Unexpected EOF while reading continuation card for CCONE2\n");
	    bu_log("\tgroup_id = %d, comp_id = %d, element_id = %d\n",
		   pstate->group_id, pstate->comp_id, element_id);
	    return 0;
	}
	return 1;
    }

    bu_strlcpy(pstate->field, &pstate->line[24], sizeof(pstate->field));
    pt1 = atoi(pstate->field);

    bu_strlcpy(pstate->field, &pstate->line[32], sizeof(pstate->field));
    pt2 = atoi(pstate->field);

    bu_strlcpy(pstate->field, &pstate->line[64], sizeof(pstate->field));
    ro1 = atof(pstate->field) * 25.4;

    bu_strlcpy(pstate->field, &pstate->line[72], sizeof(pstate->field));
    c1 = atoi(pstate->field);

    if (!get_line(pstate)) {
	bu_log("Unexpected EOF while reading continuation card for CCONE2\n");
	bu_log("\tgroup_id = %d, comp_id = %d, element_id = %d, c1 = %d\n",
	       pstate->group_id, pstate->comp_id, element_id, c1);
	return 0;
    }

    bu_strlcpy(pstate->field, pstate->line, sizeof(pstate->field));
    c2 = atoi(pstate->field);

    if (c1 != c2) {
	bu_log("WARNING: CCONE2 continuation flags disagree, %d vs %d\n", c1, c2);
	bu_log("\tgroup_id = %d, comp_id = %d, element_id = %d\n",
	       pstate->group_id, pstate->comp_id, element_id);
    }

    bu_strlcpy(pstate->field, &pstate->line[8], sizeof(pstate->field));
    ro2 = atof(pstate->field) * 25.4;

    bu_strlcpy(pstate->field, &pstate->line[16], sizeof(pstate->field));
    ri1 = atof(pstate->field) * 25.4;

    bu_strlcpy(pstate->field, &pstate->line[24], sizeof(pstate->field));
    ri2 = atof(pstate->field) * 25.4;

    if (pt1 == pt2) {
	bu_log("ERROR: CCONE2 has same endpoints %d and %d\n", pt1, pt2);
	bu_log("\tgroup_id = %d, comp_id = %d, element_id = %d\n",
	       pstate->group_id, pstate->comp_id, element_id);
	return 1;
    }

    if (ro1 < 0.0 || ro2 < 0.0 || ri1 < 0.0 || ri2 < 0.0) {
	bu_log("ERROR: CCONE2 has illegal radii %f %f %f %f\n", ro1, ro2, ri1, ri2);
	bu_log("\tgroup_id = %d, comp_id = %d, element_id = %d\n",
	       pstate->group_id, pstate->comp_id, element_id);
	return 1;
    }

    V_MAX(ro1, pstate->min_radius);
    V_MAX(ro2, pstate->min_radius);

    BU_LIST_INIT(&r_head.l);

    VSUB2(height, pstate->grid_points[pt2], pstate->grid_points[pt1]);

    if (ri1 <= 0.0 && ri2 <= 0.0) {
	name = make_solid_name(pstate, CCONE2, element_id, pstate->comp_id, pstate->group_id, 0);
	mk_trc_h(pstate->fpout, name, pstate->grid_points[pt1], height, ro1, ro2);
	bu_free(name, "solid_name");
    } else {
	name = make_solid_name(pstate, CCONE2, element_id, pstate->comp_id, pstate->group_id, 1);
	mk_trc_h(pstate->fpout, name, pstate->grid_points[pt1], height, ro1, ro2);

	if (mk_addmember(name, &r_head.l, NULL, WMOP_UNION) == (struct wmember *)NULL)
	    bu_bomb("mk_addmember failed!");
	bu_free(name, "solid_name");

	V_MAX(ri1, pstate->min_radius);
	V_MAX(ri2, pstate->min_radius);

	name = make_solid_name(pstate, CCONE2, element_id, pstate->comp_id, pstate->group_id, 2);
	mk_trc_h(pstate->fpout, name, pstate->grid_points[pt1], height, ri1, ri2);

	if (mk_addmember(name, &r_head.l, NULL, WMOP_SUBTRACT) == (struct wmember *)NULL)
	    bu_bomb("mk_addmember failed!");
	bu_free(name, "solid_name");

	name = make_solid_name(pstate, CCONE2, element_id, pstate->comp_id, pstate->group_id, 0);
	mk_comb(pstate->fpout, name, &r_head.l, 0, NULL, NULL, NULL, 0, 0, 0, 0, 0, 1, 1);
	bu_free(name, "solid_name");
    }

    return 1;
}


HIDDEN int
f4_do_ccone3(struct conversion_state *pstate)
{
    int element_id;
    int pt1, pt2, pt3, pt4, i;
    char *name;
    fastf_t ro[4], ri[4], len03, len01, len12, len23;
    vect_t diff, diff2, diff3, diff4;
    struct wmember r_head;

    bu_strlcpy(pstate->field, &pstate->line[8], sizeof(pstate->field));
    element_id = atoi(pstate->field);

    if (!pstate->pass) {
	make_region_name(pstate, pstate->group_id, pstate->comp_id);
	if (!get_line(pstate)) {
	    bu_log("Unexpected EOF while reading continuation card for CCONE3\n");
	    bu_log("\tgroup_id = %d, comp_id = %d, element_id = %d\n",
		   pstate->group_id, pstate->comp_id, element_id);
	    return 0;
	}
	return 1;
    }

    bu_strlcpy(pstate->field, &pstate->line[24], sizeof(pstate->field));
    pt1 = atoi(pstate->field);

    bu_strlcpy(pstate->field, &pstate->line[32], sizeof(pstate->field));
    pt2 = atoi(pstate->field);

    bu_strlcpy(pstate->field, &pstate->line[40], sizeof(pstate->field));
    pt3 = atoi(pstate->field);

    bu_strlcpy(pstate->field, &pstate->line[48], sizeof(pstate->field));
    pt4 = atoi(pstate->field);

    bu_strlcpy(pstate->field, &pstate->line[72], sizeof(pstate->field));

    if (!get_line(pstate)) {
	bu_log("Unexpected EOF while reading continuation card for CCONE3\n");
	bu_log("\tgroup_id = %d, comp_id = %d, element_id = %d, c1 = %8.8s\n",
	       pstate->group_id, pstate->comp_id, element_id, pstate->field);
	return 0;
    }

    if (bu_strncmp(pstate->field, pstate->line, 8)) {
	bu_log("WARNING: CCONE3 continuation flags disagree, %8.8s vs %8.8s\n", pstate->field, pstate->line);
	bu_log("\tgroup_id = %d, comp_id = %d, element_id = %d\n",
	       pstate->group_id, pstate->comp_id, element_id);
    }

    for (i=0; i<4; i++) {
	bu_strlcpy(pstate->field, &pstate->line[8*(i+1)], sizeof(pstate->field));
	ro[i] = atof(pstate->field) * 25.4;
	if (ro[i] < 0.0) {
	    bu_log("ERROR: CCONE3 has illegal radius %f\n", ro[i]);
	    bu_log("\tgroup_id = %d, comp_id = %d, element_id = %d\n",
		   pstate->group_id, pstate->comp_id, element_id);
	    return 1;
	}
	if (BU_STR_EQUAL(pstate->field, "        "))
	    ro[i] = -1.0;
    }

    for (i=0; i<4; i++) {
	bu_strlcpy(pstate->field, &pstate->line[32 + 8*(i+1)], sizeof(pstate->field));
	ri[i] = atof(pstate->field) * 25.4;
	if (ri[i] < 0.0) {
	    bu_log("ERROR: CCONE3 has illegal radius %f\n", ri[i]);
	    bu_log("\tgroup_id = %d, comp_id = %d, element_id = %d\n",
		   pstate->group_id, pstate->comp_id, element_id);
	    return 1;
	}
	if (BU_STR_EQUAL(pstate->field, "        "))
	    ri[i] = -1.0;
    }

    VSUB2(diff4, pstate->grid_points[pt4], pstate->grid_points[pt1]);
    VSUB2(diff3, pstate->grid_points[pt3], pstate->grid_points[pt1]);
    VSUB2(diff2, pstate->grid_points[pt2], pstate->grid_points[pt1]);

    len03 = MAGNITUDE(diff4);
    len01 = MAGNITUDE(diff2);
    len12 = MAGNITUDE(diff3) - len01;
    len23 = len03 - len01 - len12;

    for (i=0; i<4; i+=3) {
	if (EQUAL(ro[i], -1.0)) {
	    if (EQUAL(ri[i], -1.0)) {
		bu_log("ERROR: both inner and outer radii at g%d of a CCONE3 are undefined\n", i+1);
		bu_log("\tgroup_id = %d, comp_id = %d, element_id = %d\n",
		       pstate->group_id, pstate->comp_id, element_id);
		return 1;
	    } else {
		ro[i] = ri[i];
	    }

	} else if (EQUAL(ri[i], -1.0)) {
	    ri[i] = ro[i];
	}
    }

    if (EQUAL(ro[1], -1.0)) {
	if (!EQUAL(ro[2], -1.0))
	    ro[1] = ro[0] + (ro[2] - ro[0]) * len01 / (len01 + len12);
	else
	    ro[1] = ro[0] + (ro[3] - ro[0]) * len01 / len03;
    }
    if (EQUAL(ro[2], -1.0)) {
	if (!EQUAL(ro[1], -1.0))
	    ro[2] = ro[1] + (ro[3] - ro[1]) * len12 / (len12 + len23);
	else
	    ro[2] = ro[0] + (ro[3] - ro[0]) * (len01 + len12) / len03;
    }
    if (EQUAL(ri[1], -1.0)) {
	if (!EQUAL(ri[2], -1.0))
	    ri[1] = ri[0] + (ri[2] - ri[0]) * len01 / (len01 + len12);
	else
	    ri[1] = ri[0] + (ri[3] - ri[0]) * len01 / len03;
    }
    if (EQUAL(ri[2], -1.0)) {
	if (!EQUAL(ri[1], -1.0))
	    ri[2] = ri[1] + (ri[3] - ri[1]) * len12 / (len12 + len23);
	else
	    ri[2] = ri[0] + (ri[3] - ri[0]) * (len01 + len12) / len03;
    }

    for (i=0; i<4; i++) {
	V_MAX(ro[i], pstate->min_radius);
	V_MAX(ri[i], pstate->min_radius);
    }

    BU_LIST_INIT(&r_head.l);

    if (pt1 != pt2) {
	VSUB2(diff, pstate->grid_points[pt2], pstate->grid_points[pt1]);

	/* make first cone */
	if (!EQUAL(ro[0], pstate->min_radius) || !EQUAL(ro[1], pstate->min_radius)) {
	    name = make_solid_name(pstate, CCONE3, element_id, pstate->comp_id, pstate->group_id, 1);
	    mk_trc_h(pstate->fpout, name, pstate->grid_points[pt1], diff, ro[0], ro[1]);
	    if (mk_addmember(name, &r_head.l, NULL, WMOP_UNION) == (struct wmember *)NULL)
		bu_bomb("mk_addmember failed!");
	    bu_free(name, "solid_name");

	    /* and the inner cone */
	    if (!EQUAL(ri[0], pstate->min_radius) || !EQUAL(ri[1], pstate->min_radius)) {
		name = make_solid_name(pstate, CCONE3, element_id, pstate->comp_id, pstate->group_id, 11);
		mk_trc_h(pstate->fpout, name, pstate->grid_points[pt1], diff, ri[0], ri[1]);
		if (mk_addmember(name, &r_head.l, NULL, WMOP_SUBTRACT) == (struct wmember *)NULL)
		    bu_bomb("mk_addmember failed!");
		bu_free(name, "solid_name");
	    }
	}
    }

    if (pt2 != pt3) {
	VSUB2(diff, pstate->grid_points[pt3], pstate->grid_points[pt2]);

	/* make second cone */
	if (!EQUAL(ro[1], pstate->min_radius) || !EQUAL(ro[2], pstate->min_radius)) {
	    name = make_solid_name(pstate, CCONE3, element_id, pstate->comp_id, pstate->group_id, 2);
	    mk_trc_h(pstate->fpout, name, pstate->grid_points[pt2], diff, ro[1], ro[2]);
	    if (mk_addmember(name, &r_head.l, NULL, WMOP_UNION) == (struct wmember *)NULL)
		bu_bomb("mk_addmember failed!");
	    bu_free(name, "solid_name");

	    /* and the inner cone */
	    if (!EQUAL(ri[1], pstate->min_radius) || !EQUAL(ri[2], pstate->min_radius)) {
		name = make_solid_name(pstate, CCONE3, element_id, pstate->comp_id, pstate->group_id, 22);
		mk_trc_h(pstate->fpout, name, pstate->grid_points[pt2], diff, ri[1], ri[2]);
		if (mk_addmember(name, &r_head.l, NULL, WMOP_SUBTRACT) == (struct wmember *)NULL)
		    bu_bomb("mk_addmember failed!");
		bu_free(name, "solid_name");
	    }
	}
    }

    if (pt3 != pt4) {
	VSUB2(diff, pstate->grid_points[pt4], pstate->grid_points[pt3]);

	/* make third cone */
	if (!EQUAL(ro[2], pstate->min_radius) || !EQUAL(ro[3], pstate->min_radius)) {
	    name = make_solid_name(pstate, CCONE3, element_id, pstate->comp_id, pstate->group_id, 3);
	    mk_trc_h(pstate->fpout, name, pstate->grid_points[pt3], diff, ro[2], ro[3]);
	    if (mk_addmember(name, &r_head.l, NULL, WMOP_UNION) == (struct wmember *)NULL)
		bu_bomb("mk_addmember failed!");
	    bu_free(name, "solid_name");

	    /* and the inner cone */
	    if (!EQUAL(ri[2], pstate->min_radius) || !EQUAL(ri[3], pstate->min_radius)) {
		name = make_solid_name(pstate, CCONE3, element_id, pstate->comp_id, pstate->group_id, 33);
		mk_trc_h(pstate->fpout, name, pstate->grid_points[pt3], diff, ri[2], ri[3]);
		if (mk_addmember(name, &r_head.l, NULL, WMOP_SUBTRACT) == (struct wmember *)NULL)
		    bu_bomb("mk_addmember failed!");
		bu_free(name, "solid_name");
	    }
	}
    }

    name = make_solid_name(pstate, CCONE3, element_id, pstate->comp_id, pstate->group_id, 0);
    mk_comb(pstate->fpout, name, &r_head.l, 0, NULL, NULL, NULL, 0, 0, 0, 0, 0, 1, 1);
    bu_free(name, "solid_name");

    return 1;
}


HIDDEN int
skip_region(const struct conversion_state *pstate, int id)
{
    int i;

    if (!pstate->f4_do_skips)
	return 0;

    for (i=0; i<pstate->f4_do_skips; i++) {
	if (id == pstate->region_list[i])
	    return 0;
    }

    return 1;
}


HIDDEN void
Add_holes(struct conversion_state *pstate, int type, int gr, int comp, struct hole_list *ptr)
{
    struct holes *hole_ptr = (struct holes *)NULL;
    struct holes *prev = (struct holes *)NULL;
    struct hole_list *hptr= (struct hole_list *)NULL;

    if (pstate->gcv_options->debug_mode) {
	bu_log("Adding holes for group %d, component %d:\n", gr, comp);
	hptr = ptr;
	while (hptr) {
	    bu_log("\t%d %d\n", hptr->group, hptr->component);
	    hptr = hptr->next;
	}
    }

    if (pstate->f4_do_skips) {
	if (!skip_region(pstate, gr*1000 + comp)) {
	    /* add holes for this region to the list of regions to process */
	    hptr = ptr;
	    while (hptr) {
		if (pstate->f4_do_skips == pstate->region_list_len) {
		    pstate->region_list_len += REGION_LIST_BLOCK;
		    pstate->region_list = (int *)bu_realloc((char *)pstate->region_list, pstate->region_list_len*sizeof(int), "region_list");
		}
		pstate->region_list[pstate->f4_do_skips++] = 1000*hptr->group + hptr->component;
		hptr = hptr->next;
	    }
	}
    }

    if (!pstate->hole_root) {
	BU_ALLOC(pstate->hole_root, struct holes);
	pstate->hole_root->group = gr;
	pstate->hole_root->component = comp;
	pstate->hole_root->type = type;
	pstate->hole_root->holes = ptr;
	pstate->hole_root->next = (struct holes *)NULL;
	return;
    }

    hole_ptr = pstate->hole_root;
    prev = pstate->hole_root;
    while (hole_ptr) {
	if (hole_ptr->group == gr &&
	    hole_ptr->component == comp &&
	    hole_ptr->type == type)
	    break;
	prev = hole_ptr;
	hole_ptr = hole_ptr->next;
    }

    if (hole_ptr && hole_ptr->group == gr && hole_ptr->component == comp && hole_ptr->type == type) {
	struct hole_list *list;

	if (!hole_ptr->holes) {
	    hole_ptr->holes = ptr;
	} else {
	    list = hole_ptr->holes;
	    while (list->next)
		list = list->next;
	    list->next = ptr;
	}
    } else {
	BU_ALLOC(prev->next, struct holes);
	hole_ptr = prev->next;
	hole_ptr->group = gr;
	hole_ptr->component = comp;
	hole_ptr->type = type;
	hole_ptr->holes = ptr;
	hole_ptr->next = (struct holes *)NULL;
    }
}


HIDDEN void
f4_do_hole_wall(struct conversion_state *pstate, int type)
{
    struct hole_list *list_ptr;
    struct hole_list *list_start;
    int group, comp;
    int igrp, icmp;
    size_t s_len;
    size_t col;

    if (pstate->gcv_options->debug_mode)
	bu_log("f4_do_hole_wall: %s\n", pstate->line);

    if (pstate->pass)
	return;

    if (type != HOLE && type != WALL) {
	bu_bomb("f4_do_hole_wall: unrecognized type");
    }

    /* eliminate trailing blanks */
    s_len = strlen(pstate->line);
    while (isspace((int)pstate->line[--s_len]))
	pstate->line[s_len] = '\0';

    s_len = strlen(pstate->line);
    V_MIN(s_len, 80);

    bu_strlcpy(pstate->field, &pstate->line[8], sizeof(pstate->field));
    group = atoi(pstate->field);

    bu_strlcpy(pstate->field, &pstate->line[16], sizeof(pstate->field));
    comp = atoi(pstate->field);

    list_start = (struct hole_list *)NULL;
    list_ptr = (struct hole_list *)NULL;
    col = 24;

    while (col < s_len) {
	bu_strlcpy(pstate->field, &pstate->line[col], sizeof(pstate->field));
	igrp = atoi(pstate->field);

	col += 8;
	if (col >= s_len)
	    break;

	bu_strlcpy(pstate->field, &pstate->line[col], sizeof(pstate->field));
	icmp = atoi(pstate->field);

	if (igrp >= 0 && icmp > 0) {
	    if (igrp == group && comp == icmp) {
		bu_log("Hole or wall card references itself (ignoring): (%s)\n", pstate->line);
	    } else {
		if (list_ptr) {
		    BU_ALLOC(list_ptr->next, struct hole_list);
		    list_ptr = list_ptr->next;
		} else {
		    BU_ALLOC(list_ptr, struct hole_list);
		    list_start = list_ptr;
		}

		list_ptr->group = igrp;
		list_ptr->component = icmp;
		list_ptr->next = (struct hole_list *)NULL;
	    }
	}

	col += 8;
    }

    Add_holes(pstate, type, group, comp, list_start);
}


HIDDEN void
f4_Add_bot_face(struct conversion_state *pstate, int pt1, int pt2, int pt3, fastf_t thick, int pos)
{

    if (pt1 == pt2 || pt2 == pt3 || pt1 == pt3) {
	bu_log("f4_Add_bot_face: ignoring degenerate triangle in group %d component %d\n", pstate->group_id, pstate->comp_id);
	return;
    }

    if (pos == 0)	/* use default */
	pos = POS_FRONT;

    if (pstate->mode == MODE_PLATE) {
	if (pos != POS_CENTER && pos != POS_FRONT) {
	    bu_log("f4_Add_bot_face: illegal position parameter (%d), must be one or two (ignoring face for group %d component %d)\n", pos, pstate->group_id, pstate->comp_id);
	    return;
	}
    }

    if (pstate->face_count >= pstate->face_size) {
	pstate->face_size += GRID_BLOCK;
	pstate->faces = (int *)bu_realloc((void *)pstate->faces, pstate->face_size*3*sizeof(int), "faces");
	pstate->thickness = (fastf_t *)bu_realloc((void *)pstate->thickness, pstate->face_size*sizeof(fastf_t), "thickness");
	pstate->facemode = (char *)bu_realloc((void *)pstate->facemode, pstate->face_size*sizeof(char), "facemode");
    }

    pstate->faces[pstate->face_count*3] = pt1;
    pstate->faces[pstate->face_count*3+1] = pt2;
    pstate->faces[pstate->face_count*3+2] = pt3;

    if (pstate->mode == MODE_PLATE) {
	pstate->thickness[pstate->face_count] = thick;
	pstate->facemode[pstate->face_count] = pos;
    } else if (pstate->mode == MODE_VOLUME) {
	pstate->thickness[pstate->face_count] = 0.0;
	pstate->facemode[pstate->face_count] = 0;
    } else {
	bu_bomb("invalid mode");
    }

    pstate->face_count++;
}


HIDDEN void
f4_do_tri(struct conversion_state *pstate)
{
    int element_id;
    int pt1, pt2, pt3;
    fastf_t thick;
    int pos;

    if (pstate->gcv_options->debug_mode)
	bu_log("f4_do_tri: %s\n", pstate->line);

    bu_strlcpy(pstate->field, &pstate->line[8], sizeof(pstate->field));
    element_id = atoi(pstate->field);

    if (!pstate->bot)
	pstate->bot = element_id;

    if (!pstate->pass)
	return;

    if (pstate->faces == NULL) {
	pstate->faces = (int *)bu_malloc(GRID_BLOCK*3*sizeof(int), "faces");
	pstate->thickness = (fastf_t *)bu_malloc(GRID_BLOCK*sizeof(fastf_t), "thickness");
	pstate->facemode = (char *)bu_malloc(GRID_BLOCK*sizeof(char), "facemode");
	pstate->face_size = GRID_BLOCK;
	pstate->face_count = 0;
    }

    bu_strlcpy(pstate->field, &pstate->line[24], sizeof(pstate->field));
    pt1 = atoi(pstate->field);

    bu_strlcpy(pstate->field, &pstate->line[32], sizeof(pstate->field));
    pt2 = atoi(pstate->field);

    bu_strlcpy(pstate->field, &pstate->line[40], sizeof(pstate->field));
    pt3 = atoi(pstate->field);

    thick = 0.0;
    pos = 0;

    if (pstate->mode == MODE_PLATE) {
	bu_strlcpy(pstate->field, &pstate->line[56], sizeof(pstate->field));
	thick = atof(pstate->field) * 25.4;

	bu_strlcpy(pstate->field, &pstate->line[64], sizeof(pstate->field));
	pos = atoi(pstate->field);
	if (pos == 0)
	    pos = POS_FRONT;

	if (pstate->gcv_options->debug_mode)
	    bu_log("\tplate mode: thickness = %f\n", thick);

    }

    if (pstate->f4_do_plot)
	plot_tri(pstate, pt1, pt2, pt3);

    f4_Add_bot_face(pstate, pt1, pt2, pt3, thick, pos);
}


HIDDEN void
f4_do_quad(struct conversion_state *pstate)
{
    int element_id;
    int pt1, pt2, pt3, pt4;
    fastf_t thick = 0.0;
    int pos = 0;

    bu_strlcpy(pstate->field, &pstate->line[8], sizeof(pstate->field));
    element_id = atoi(pstate->field);

    if (pstate->gcv_options->debug_mode)
	bu_log("f4_do_quad: %s\n", pstate->line);

    if (!pstate->bot)
	pstate->bot = element_id;

    if (!pstate->pass)
	return;

    if (pstate->faces == NULL) {
	pstate->faces = (int *)bu_malloc(GRID_BLOCK*3*sizeof(int), "faces");
	pstate->thickness = (fastf_t *)bu_malloc(GRID_BLOCK*sizeof(fastf_t), "thickness");
	pstate->facemode = (char *)bu_malloc(GRID_BLOCK*sizeof(char), "facemode");
	pstate->face_size = GRID_BLOCK;
	pstate->face_count = 0;
    }

    bu_strlcpy(pstate->field, &pstate->line[24], sizeof(pstate->field));
    pt1 = atoi(pstate->field);

    bu_strlcpy(pstate->field, &pstate->line[32], sizeof(pstate->field));
    pt2 = atoi(pstate->field);

    bu_strlcpy(pstate->field, &pstate->line[40], sizeof(pstate->field));
    pt3 = atoi(pstate->field);

    bu_strlcpy(pstate->field, &pstate->line[48], sizeof(pstate->field));
    pt4 = atoi(pstate->field);

    if (pstate->mode == MODE_PLATE) {
	bu_strlcpy(pstate->field, &pstate->line[56], sizeof(pstate->field));
	thick = atof(pstate->field) * 25.4;

	bu_strlcpy(pstate->field, &pstate->line[64], sizeof(pstate->field));
	pos = atoi(pstate->field);

	if (pos == 0)	/* use default */
	    pos = POS_FRONT;

	if (pos != POS_CENTER && pos != POS_FRONT) {
	    bu_log("f4_do_quad: illegal position parameter (%d), must be one or two\n", pos);
	    bu_log("\telement %d, component %d, group %d\n", element_id, pstate->comp_id, pstate->group_id);
	    return;
	}
    }

    f4_Add_bot_face(pstate, pt1, pt2, pt3, thick, pos);
    f4_Add_bot_face(pstate, pt1, pt3, pt4, thick, pos);
}


HIDDEN void
make_bot_object(struct conversion_state *pstate)
{
    int i;
    int max_pt = 0;
    int min_pt = 999999;
    int num_vertices;
    struct bu_bitv *bv = (struct bu_bitv *)NULL;
    int bot_mode;
    char *name = (char *)NULL;
    int element_id = pstate->bot;
    int count;
    struct rt_bot_internal bot_ip;

    if (!pstate->pass) {
	make_region_name(pstate, pstate->group_id, pstate->comp_id);
	return;
    }

    bot_ip.magic = RT_BOT_INTERNAL_MAGIC;
    for (i=0; i<pstate->face_count; i++) {
	V_MIN(min_pt, pstate->faces[i*3]);
	V_MAX(max_pt, pstate->faces[i*3]);
	V_MIN(min_pt, pstate->faces[i*3+1]);
	V_MAX(max_pt, pstate->faces[i*3+1]);
	V_MIN(min_pt, pstate->faces[i*3+2]);
	V_MAX(max_pt, pstate->faces[i*3+2]);
    }

    num_vertices = max_pt - min_pt + 1;
    bot_ip.num_vertices = num_vertices;
    bot_ip.vertices = (fastf_t *)bu_calloc(num_vertices*3, sizeof(fastf_t), "bot vertices");
    for (i=0; i<num_vertices; i++)
	VMOVE(&bot_ip.vertices[i*3], pstate->grid_points[min_pt+i]);

    for (i=0; i<pstate->face_count*3; i++)
	pstate->faces[i] -= min_pt;
    bot_ip.num_faces = pstate->face_count;
    bot_ip.faces = (int *)bu_calloc(pstate->face_count*3, sizeof(int), "bot faces");
    for (i=0; i<pstate->face_count*3; i++)
	bot_ip.faces[i] = pstate->faces[i];

    bot_ip.face_mode = (struct bu_bitv *)NULL;
    bot_ip.thickness = (fastf_t *)NULL;
    if (pstate->mode == MODE_PLATE) {
	bot_mode = RT_BOT_PLATE;
	bv = bu_bitv_new(pstate->face_count);
	for (i=0; i<pstate->face_count; i++) {
	    if (pstate->facemode[i] == POS_FRONT)
		BU_BITSET(bv, i);
	}
	bot_ip.face_mode = bv;
	bot_ip.thickness = (fastf_t *)bu_calloc(pstate->face_count, sizeof(fastf_t), "bot thickness");
	for (i=0; i<pstate->face_count; i++)
	    bot_ip.thickness[i] = pstate->thickness[i];
    } else if (pstate->mode == MODE_VOLUME) {
	bot_mode = RT_BOT_SOLID;
    } else {
	bu_bomb("invalid mode");
	bot_mode = RT_BOT_PLATE; /* silence warning */
    }

    bot_ip.mode = bot_mode;
    bot_ip.orientation = RT_BOT_UNORIENTED;
    bot_ip.bot_flags = 0;

    count = rt_bot_vertex_fuse(&bot_ip, &pstate->fpout->wdb_tol);
    count = rt_bot_face_fuse(&bot_ip);
    if (count)
	bu_log("WARNING: %d duplicate faces eliminated from group %d component %d\n", count, pstate->group_id, pstate->comp_id);

    name = make_solid_name(pstate, BOT, element_id, pstate->comp_id, pstate->group_id, 0);
    mk_bot(pstate->fpout, name, bot_mode, RT_BOT_UNORIENTED, 0, bot_ip.num_vertices, bot_ip.num_faces, bot_ip.vertices,
	   bot_ip.faces, bot_ip.thickness, bot_ip.face_mode);
    bu_free(name, "solid_name");

    if (pstate->mode == MODE_PLATE) {
	bu_free((char *)bot_ip.thickness, "bot pstate->thickness");
	bu_free((char *)bot_ip.face_mode, "bot face_mode");
    }
    bu_free((char *)bot_ip.vertices, "bot vertices");
    bu_free((char *)bot_ip.faces, "bot faces");

}


HIDDEN void
skip_section(struct conversion_state *pstate)
{
    b_off_t section_start;

    /* skip to start of next section */
    section_start = ftell(pstate->fpin);
    if (section_start < 0) {
	bu_bomb("Error: couldn't get input file's current file position.");
    }

    if (get_line(pstate)) {
	while (pstate->line[0] && bu_strncmp(pstate->line, "SECTION", 7) &&
	       bu_strncmp(pstate->line, "HOLE", 4) &&
	       bu_strncmp(pstate->line, "WALL", 4) &&
	       bu_strncmp(pstate->line, "vehicle", 7))
	{
	    section_start = ftell(pstate->fpin);
	    if (section_start < 0) {
		bu_bomb("Error: couldn't get input file's current file position.");
	    }
	    if (!get_line(pstate))
		break;
	}
    }
    /* seek to start of the section */
    fseek(pstate->fpin, section_start, SEEK_SET);
}


/* cleanup from previous component and start a new one.
 * This is called with final == 1 when ENDDATA is found
 */
HIDDEN void
f4_do_section(struct conversion_state *pstate, int final)
{
    int found;
    struct name_tree *nm_ptr;

    if (pstate->gcv_options->debug_mode)
	bu_log("f4_do_section(%d): %s\n", final, pstate->line);

    if (pstate->pass)	/* doing geometry */ {
	if (pstate->region_id && !skip_region(pstate, pstate->region_id)) {
	    pstate->comp_count++;

	    if (pstate->bot)
		make_bot_object(pstate);
	}
	if (final && pstate->gcv_options->debug_mode) /* The ENDATA card has been found */
	    List_names(pstate);
    } else if (pstate->bot) {
	make_region_name(pstate, pstate->group_id, pstate->comp_id);
    }

    if (!final) {
	bu_strlcpy(pstate->field, &pstate->line[8], sizeof(pstate->field));
	pstate->group_id = atoi(pstate->field);

	bu_strlcpy(pstate->field, &pstate->line[16], sizeof(pstate->field));
	pstate->comp_id = atoi(pstate->field);

	pstate->region_id = pstate->group_id * 1000 + pstate->comp_id;

	if (skip_region(pstate, pstate->region_id)) /* do not process this component */ {
	    skip_section(pstate);
	    return;
	}

	if (pstate->comp_id > 999) {
	    bu_log("Illegal component id number %d, changed to 999\n", pstate->comp_id);
	    pstate->comp_id = 999;
	}

	bu_strlcpy(pstate->field, &pstate->line[24], sizeof(pstate->field));

	switch (atoi(pstate->field)) {
	    case 1:
		pstate->mode = MODE_PLATE;
		break;

	    case 2:
		pstate->mode = MODE_VOLUME;
		break;

	    default:
		bu_log("Illegal mode (%d) for group %d component %d, using volume mode\n",
			atoi(pstate->field), pstate->group_id, pstate->comp_id);
		pstate->mode = MODE_VOLUME;
	}

	if (!pstate->pass) {
	    nm_ptr = Search_ident(pstate->name_root, pstate->region_id, &found);
	    if (found && nm_ptr->mode != pstate->mode) {
		bu_log("ERROR: second SECTION card found with different mode for component (group=%d, component=%d), conversion of this component will be incorrect!\n",
		       pstate->group_id, pstate->comp_id);
	    }
	}
    }

    pstate->bot = 0;
    pstate->face_count = 0;
}


HIDDEN int
f4_do_hex1(struct conversion_state *pstate)
{
    fastf_t thick=0.0;
    int pos;
    int pts[8];
    int element_id;
    int i;
    int cont1, cont2;

    bu_strlcpy(pstate->field, &pstate->line[8], sizeof(pstate->field));
    element_id = atoi(pstate->field);

    if (!pstate->bot)
	pstate->bot = element_id;

    if (!pstate->pass) {
	if (!get_line(pstate)) {
	    bu_log("Unexpected EOF while reading continuation card for CHEX1\n");
	    bu_log("\tgroup_id = %d, comp_id = %d, element_id = %d\n",
		   pstate->group_id, pstate->comp_id, element_id);
	    return 0;
	}
	return 1;
    }

    if (pstate->faces == NULL) {
	pstate->faces = (int *)bu_malloc(GRID_BLOCK*3*sizeof(int), "faces");
	pstate->thickness = (fastf_t *)bu_malloc(GRID_BLOCK*sizeof(fastf_t), "thickness");
	pstate->facemode = (char *)bu_malloc(GRID_BLOCK*sizeof(char), "facemode");
	pstate->face_size = GRID_BLOCK;
	pstate->face_count = 0;
    }

    for (i=0; i<6; i++) {
	bu_strlcpy(pstate->field, &pstate->line[24 + i*8], sizeof(pstate->field));
	pts[i] = atoi(pstate->field);
    }

    bu_strlcpy(pstate->field, &pstate->line[72], sizeof(pstate->field));
    cont1 = atoi(pstate->field);

    if (!get_line(pstate)) {
	bu_log("Unexpected EOF while reading continuation card for CHEX1\n");
	bu_log("\tgroup_id = %d, comp_id = %d, element_id = %d, c1 = %d\n",
	       pstate->group_id, pstate->comp_id, element_id, cont1);
	return 0;
    }

    bu_strlcpy(pstate->field, pstate->line, sizeof(pstate->field));
    cont2 = atoi(pstate->field);

    if (cont1 != cont2) {
	bu_log("Continuation card numbers do not match for CHEX1 element (%d vs %d)\n", cont1, cont2);
	bu_log("\tskipping CHEX1 element: group_id = %d, comp_id = %d, element_id = %d\n",
	       pstate->group_id, pstate->comp_id, element_id);
	return 1;
    }

    bu_strlcpy(pstate->field, &pstate->line[8], sizeof(pstate->field));
    pts[6] = atoi(pstate->field);

    bu_strlcpy(pstate->field, &pstate->line[16], sizeof(pstate->field));
    pts[7] = atoi(pstate->field);

    if (pstate->mode == MODE_PLATE) {
	bu_strlcpy(pstate->field, &pstate->line[56], sizeof(pstate->field));
	thick = atof(pstate->field) * 25.4;
	if (thick <= 0.0) {
	    bu_log("f4_do_hex1: illegal thickness (%f), skipping CHEX1 element\n", thick);
	    bu_log("\telement %d, component %d, group %d\n", element_id, pstate->comp_id, pstate->group_id);
	    return 1;
	}

	bu_strlcpy(pstate->field, &pstate->line[64], sizeof(pstate->field));
	pos = atoi(pstate->field);

	if (pos == 0)	/* use default */
	    pos = POS_FRONT;

	if (pos != POS_CENTER && pos != POS_FRONT) {
	    bu_log("f4_do_hex1: illegal position parameter (%d), must be 1 or 2, skipping CHEX1 element\n", pos);
	    bu_log("\telement %d, component %d, group %d\n", element_id, pstate->comp_id, pstate->group_id);
	    return 1;
	}
    } else if (pstate->mode == MODE_VOLUME) {
	pos =  POS_FRONT;
	thick = 0.0;
    } else {
	bu_bomb("invalid mode");
	pos = POS_FRONT; /* silence warning */
    }

    for (i=0; i<12; i++)
	f4_Add_bot_face(pstate, pts[hex_faces[i][0]], pts[hex_faces[i][1]], pts[hex_faces[i][2]], thick, pos);

    return 1;
}


HIDDEN int
f4_do_hex2(struct conversion_state *pstate)
{
    int pts[8];
    int element_id;
    int i;
    int cont1, cont2;
    point_t points[8];
    char *name = (char *)NULL;

    bu_strlcpy(pstate->field, &pstate->line[8], sizeof(pstate->field));
    element_id = atoi(pstate->field);

    if (!pstate->pass) {
	make_region_name(pstate, pstate->group_id, pstate->comp_id);
	if (!get_line(pstate)) {
	    bu_log("Unexpected EOF while reading continuation card for CHEX2\n");
	    bu_log("\tgroup_id = %d, comp_id = %d, element_id = %d\n",
		   pstate->group_id, pstate->comp_id, element_id);
	    return 0;
	}
	return 1;
    }

    for (i=0; i<6; i++) {
	bu_strlcpy(pstate->field, &pstate->line[24 + i*8], sizeof(pstate->field));
	pts[i] = atoi(pstate->field);
    }

    bu_strlcpy(pstate->field, &pstate->line[72], sizeof(pstate->field));
    cont1 = atoi(pstate->field);

    if (!get_line(pstate)) {
	bu_log("Unexpected EOF while reading continuation card for CHEX2\n");
	bu_log("\tgroup_id = %d, comp_id = %d, element_id = %d, c1 = %d\n",
	       pstate->group_id, pstate->comp_id, element_id, cont1);
	return 0;
    }

    bu_strlcpy(pstate->field, pstate->line, sizeof(pstate->field));
    cont2 = atoi(pstate->field);

    if (cont1 != cont2) {
	bu_log("Continuation card numbers do not match for CHEX2 element (%d vs %d)\n", cont1, cont2);
	bu_log("\tskipping CHEX2 element: group_id = %d, comp_id = %d, element_id = %d\n",
	       pstate->group_id, pstate->comp_id, element_id);
	return 1;
    }

    bu_strlcpy(pstate->field, &pstate->line[8], sizeof(pstate->field));
    pts[6] = atoi(pstate->field);

    bu_strlcpy(pstate->field, &pstate->line[16], sizeof(pstate->field));
    pts[7] = atoi(pstate->field);

    for (i=0; i<8; i++)
	VMOVE(points[i], pstate->grid_points[pts[i]]);

    name = make_solid_name(pstate, CHEX2, element_id, pstate->comp_id, pstate->group_id, 0);
    mk_arb8(pstate->fpout, name, &points[0][X]);
    bu_free(name, "solid_name");

    return 1;
}


HIDDEN void
Process_hole_wall(struct conversion_state *pstate)
{
    if (pstate->gcv_options->debug_mode)
	bu_log("Process_hole_wall\n");

    rewind(pstate->fpin);
    while (1) {
	if (!bu_strncmp(pstate->line, "HOLE", 4)) {
	    f4_do_hole_wall(pstate, HOLE);
	} else if (!bu_strncmp(pstate->line, "WALL", 4)) {
	    f4_do_hole_wall(pstate, WALL);
	} else if (!bu_strncmp(pstate->line, "COMPSPLT", 8)) {
	    f4_do_compsplt(pstate);
	} else if (!bu_strncmp(pstate->line, "SECTION", 7)) {
	    bu_strlcpy(pstate->field, &pstate->line[24], sizeof(pstate->field));

	    switch (atoi(pstate->field)) {
		case 1:
		    pstate->mode = MODE_PLATE;
		    break;

		case 2:
		    pstate->mode = MODE_VOLUME;
		    break;

		default:
		bu_log("Illegal mode (%d) for group %d component %d, using volume mode\n",
		       atoi(pstate->field), pstate->group_id, pstate->comp_id);
		pstate->mode = MODE_VOLUME;
	    }
	} else if (!bu_strncmp(pstate->line, "ENDDATA", 7)) {
	    break;
	}

	if (!get_line(pstate) || !pstate->line[0])
	    break;
    }

    if (pstate->gcv_options->debug_mode) {
	bu_log("At end of Process_hole_wall:\n");
	List_holes(pstate);
    }
}


HIDDEN void
f4_do_chgcomp(const struct conversion_state *pstate)
{

    if (!pstate->pass)
	return;

    if (!pstate->fp_muves)
	return;

    fprintf(pstate->fp_muves, "%s", pstate->line);
}


HIDDEN void
f4_do_cbacking(struct conversion_state *pstate)
{
    int gr1, co1, gr2, co2, material;
    fastf_t inthickness, probability;

    if (!pstate->pass)
	return;

    if (!pstate->fp_muves)
	return;

    bu_strlcpy(pstate->field, &pstate->line[8], sizeof(pstate->field));
    gr1 = atoi(pstate->field);

    bu_strlcpy(pstate->field, &pstate->line[16], sizeof(pstate->field));
    co1 = atoi(pstate->field);

    bu_strlcpy(pstate->field, &pstate->line[24], sizeof(pstate->field));
    gr2 = atoi(pstate->field);

    bu_strlcpy(pstate->field, &pstate->line[32], sizeof(pstate->field));
    co2 = atoi(pstate->field);

    bu_strlcpy(pstate->field, &pstate->line[40], sizeof(pstate->field));
    inthickness = atof(pstate->field) * 25.4;

    bu_strlcpy(pstate->field, &pstate->line[48], sizeof(pstate->field));
    probability = atof(pstate->field);

    bu_strlcpy(pstate->field, &pstate->line[56], sizeof(pstate->field));
    material = atoi(pstate->field);

    fprintf(pstate->fp_muves, "CBACKING %d %d %g %g %d\n", gr1*1000+co1, gr2*1000+co2, inthickness, probability, material);
}


HIDDEN int
Process_input(struct conversion_state *pstate, int pass_number)
{
    if (pstate->gcv_options->debug_mode)
	bu_log("\n\nProcess_input(pass = %d)\n", pass_number);

    if (pass_number != 0 && pass_number != 1) {
	bu_bomb("Process_input: illegal pass_number");
    }

    pstate->region_id = 0;
    pstate->pass = pass_number;
    if (!get_line(pstate) || !pstate->line[0])
	bu_strlcpy(pstate->line, "ENDDATA", sizeof(pstate->line));
    while (1) {
	int ret = 1;

	if (!bu_strncmp(pstate->line, "vehicle", 7))
	    f4_do_vehicle(pstate);
	else if (!bu_strncmp(pstate->line, "HOLE", 4))
	    ;
	else if (!bu_strncmp(pstate->line, "WALL", 4))
	    ;
	else if (!bu_strncmp(pstate->line, "COMPSPLT", 8))
	    ;
	else if (!bu_strncmp(pstate->line, "CBACKING", 8))
	    f4_do_cbacking(pstate);
	else if (!bu_strncmp(pstate->line, "CHGCOMP", 7))
	    f4_do_chgcomp(pstate);
	else if (!bu_strncmp(pstate->line, "SECTION", 7))
	    f4_do_section(pstate, 0);
	else if (!bu_strncmp(pstate->line, "$NAME", 5))
	    f4_do_name(pstate);
	else if (!bu_strncmp(pstate->line, "$COMMENT", 8))
	    ;
	else if (!bu_strncmp(pstate->line, "GRID", 4))
	    ret = f4_do_grid(pstate);
	else if (!bu_strncmp(pstate->line, "CLINE", 5))
	    f4_do_cline(pstate);
	else if (!bu_strncmp(pstate->line, "CHEX1", 5))
	    ret = f4_do_hex1(pstate);
	else if (!bu_strncmp(pstate->line, "CHEX2", 5))
	    ret = f4_do_hex2(pstate);
	else if (!bu_strncmp(pstate->line, "CTRI", 4))
	    f4_do_tri(pstate);
	else if (!bu_strncmp(pstate->line, "CQUAD", 5))
	    f4_do_quad(pstate);
	else if (!bu_strncmp(pstate->line, "CCONE1", 6))
	    ret = f4_do_ccone1(pstate);
	else if (!bu_strncmp(pstate->line, "CCONE2", 6))
	    ret = f4_do_ccone2(pstate);
	else if (!bu_strncmp(pstate->line, "CCONE3", 6))
	    ret = f4_do_ccone3(pstate);
	else if (!bu_strncmp(pstate->line, "CSPHERE", 7))
	    f4_do_sphere(pstate);
	else if (!bu_strncmp(pstate->line, "ENDDATA", 7)) {
	    f4_do_section(pstate, 1);
	    break;
	} else {
	    bu_log("ERROR: skipping unrecognized data type\n%s\n", pstate->line);
	}

	if (!ret)
	    return 0;

	if (!get_line(pstate) || !pstate->line[0])
	    bu_strlcpy(pstate->line, "ENDDATA", sizeof(pstate->line));
    }

    if (pstate->gcv_options->debug_mode) {
	bu_log("At pass %d:\n", pstate->pass);
	List_names(pstate);
    }

    return 1;
}


HIDDEN void
make_region_list(struct conversion_state *pstate, const char *in_str)
{
    char *str = bu_strdup(in_str);
    char *ptr, *ptr2;

    pstate->region_list = (int *)bu_calloc(REGION_LIST_BLOCK, sizeof(int), "region_list");
    pstate->region_list_len = REGION_LIST_BLOCK;
    pstate->f4_do_skips = 0;

    ptr = strtok(str, ", ");
    while (ptr) {
	if ((ptr2=strchr(ptr, '-'))) {
	    int i, start, stop;

	    *ptr2 = '\0';
	    ptr2++;
	    start = atoi(ptr);
	    stop = atoi(ptr2);
	    for (i=start; i<=stop; i++) {
		if (pstate->f4_do_skips == pstate->region_list_len) {
		    pstate->region_list_len += REGION_LIST_BLOCK;
		    pstate->region_list = (int *)bu_realloc((char *)pstate->region_list, pstate->region_list_len*sizeof(int), "region_list");
		}
		pstate->region_list[pstate->f4_do_skips++] = i;
	    }
	} else {
	    if (pstate->f4_do_skips == pstate->region_list_len) {
		pstate->region_list_len += REGION_LIST_BLOCK;
		pstate->region_list = (int *)bu_realloc((char *)pstate->region_list, pstate->region_list_len*sizeof(int), "region_list");
	    }
	    pstate->region_list[pstate->f4_do_skips++] = atoi(ptr);
	}
	ptr = strtok((char *)NULL, ", ");
    }

    bu_free(str, "str");
}


HIDDEN void
make_regions(struct conversion_state *pstate)
{
    struct name_tree *ptr1, *ptr2;
    struct holes *hptr;
    struct hole_list *lptr;
    struct compsplt *splt;
    struct wmember region;
    struct wmember solids;
    struct wmember holes;
    char reg_name[MAX_LINE_SIZE] = {0};
    char solids_name[MAX_LINE_SIZE] = {0};
    char hole_name[MAX_LINE_SIZE] = {0};
    char splt_name[MAX_LINE_SIZE] = {0};

    BU_LIST_INIT(&holes.l);

    /* loop through the list of region names (by ident) */
    bu_ptbl_reset(&pstate->stack);
    ptr1 = pstate->name_root;
    while (1) {
	while (ptr1) {
	    PUSH(ptr1);
	    ptr1 = ptr1->rleft;
	}
	POP(name_tree, ptr1);
	if (!ptr1)
	    break;

	/* check if we are skipping some regions (but we might need all the holes) */
	if (skip_region(pstate, ptr1->region_id) && !is_a_hole(pstate, ptr1->region_id))
	    goto cont1;

	/* place all the solids for this ident in a "solids" combination */
	BU_LIST_INIT(&solids.l);
	bu_ptbl_reset(&pstate->stack2);
	ptr2 = pstate->name_root;
	while (1) {
	    while (ptr2) {
		PUSH2(ptr2);
		ptr2 = ptr2->nleft;
	    }
	    POP2(name_tree, ptr2);
	    if (!ptr2)
		break;

	    if (ptr2->region_id == -ptr1->region_id && ptr2->inner == 0) {
		if (mk_addmember(ptr2->name, &solids.l, NULL, WMOP_UNION) == (struct wmember *)NULL)
		    bu_log("make_regions: mk_addmember failed to add %s to %s\n", ptr1->name, ptr2->name);
	    }

	    ptr2 = ptr2->nright;
	}

	if (BU_LIST_IS_EMPTY(&solids.l))
	    goto cont1;

	snprintf(solids_name, MAX_LINE_SIZE, "solids_%d.s", ptr1->region_id);
	if (mk_comb(pstate->fpout, solids_name, &solids.l, 0, NULL, NULL, NULL, 0, 0, 0, 0, 0, 1, 1))
	    bu_log("Failed to make combination of solids (%s)!\n\tRegion %s is in ERROR!\n",
		   solids_name, ptr1->name);

	/* hole components do not get made into regions */
	if (is_a_hole(pstate, ptr1->region_id)) {
	    /* just add it to the "holes" group */
	    if (mk_addmember(solids_name, &holes.l, NULL, WMOP_UNION) == (struct wmember *)NULL)
		bu_log("make_regions: mk_addmember failed to add %s to holes group\n", ptr1->name);
	    goto cont1;
	}

	hptr = pstate->hole_root;
	while (hptr && hptr->group * 1000 + hptr->component != ptr1->region_id)
	    hptr = hptr->next;

	lptr = NULL;
	if (hptr != NULL) {
	    lptr = hptr->holes;
	}

	splt = pstate->compsplt_root;
	while (splt && splt->ident_to_split != ptr1->region_id)
	    splt = splt->next;

	pstate->mode = ptr1->mode;
	if (pstate->gcv_options->debug_mode)
	    bu_log("Build region for %s %d, mode = %d\n", ptr1->name, ptr1->region_id, pstate->mode);

	if (splt) {
	    vect_t norm;
	    int found;

	    /* make a halfspace */
	    VSET(norm, 0.0, 0.0, 1.0);
	    snprintf(splt_name, MAX_LINE_SIZE, "splt_%d.s", ptr1->region_id);
	    mk_half(pstate->fpout, splt_name, norm, splt->z);

	    /* intersect halfspace with current region */
	    BU_LIST_INIT(&region.l);
	    if (mk_addmember(solids_name, &region.l, NULL, WMOP_UNION) == (struct wmember *)NULL)
		bu_log("make_regions: mk_addmember failed to add %s to %s\n", solids_name, ptr1->name);

	    if (mk_addmember(splt_name, &region.l, NULL, WMOP_INTERSECT) == (struct wmember *)NULL)
		bu_log("make_regions: mk_addmember failed to add %s to %s\n", splt_name, ptr1->name);

	    while (lptr) {
		snprintf(hole_name, MAX_LINE_SIZE, "solids_%d.s", (lptr->group * 1000 + lptr->component));
		if (mk_addmember(hole_name, &region.l, NULL, WMOP_SUBTRACT) == (struct wmember *)NULL)
		    bu_log("make_regions: mk_addmember failed to add %s to %s\n", hole_name, ptr1->name);
		lptr = lptr->next;
	    }
	    make_region(pstate, pstate->fpout, &region, ptr1->name, ptr1->region_id, get_fast4_color(pstate, ptr1->region_id));

	    /* create new region by subtracting halfspace */
	    BU_LIST_INIT(&region.l);
	    lptr = NULL;
	    if (hptr != NULL) {
		lptr = hptr->holes;
	    }

	    if (mk_addmember(solids_name, &region.l, NULL, WMOP_UNION) == (struct wmember *)NULL)
		bu_log("make_regions: mk_addmember failed to add %s to %s\n", solids_name, ptr1->name);

	    if (mk_addmember(splt_name, &region.l, NULL, WMOP_SUBTRACT) == (struct wmember *)NULL)
		bu_log("make_regions: mk_addmember failed to add %s to %s\n", splt_name, ptr1->name);

	    while (lptr) {
		snprintf(hole_name, MAX_LINE_SIZE, "solids_%d.s", (lptr->group * 1000 + lptr->component));
		if (mk_addmember(hole_name, &region.l, NULL, WMOP_SUBTRACT) == (struct wmember *)NULL)
		    bu_log("make_regions: mk_addmember failed to add %s to %s\n", hole_name, ptr1->name);
		lptr = lptr->next;
	    }
	    ptr2 = Search_ident(pstate->name_root, splt->new_ident, &found);
	    if (found) {
		make_region(pstate, pstate->fpout, &region, ptr2->name, splt->new_ident, get_fast4_color(pstate, splt->new_ident));
	    } else {
		sprintf(reg_name, "comp_%d.r", splt->new_ident);
		make_region(pstate, pstate->fpout, &region, reg_name, splt->new_ident, get_fast4_color(pstate, splt->new_ident));
	    }
	} else {
	    BU_LIST_INIT(&region.l);
	    if (mk_addmember(solids_name, &region.l, NULL, WMOP_UNION) == (struct wmember *)NULL)
		bu_log("make_regions: mk_addmember failed to add %s to %s\n", solids_name, ptr1->name);

	    while (lptr) {
		snprintf(hole_name, MAX_LINE_SIZE, "solids_%d.s", (lptr->group * 1000 + lptr->component));
		if (mk_addmember(hole_name, &region.l, NULL, WMOP_SUBTRACT) == (struct wmember *)NULL)
		    bu_log("make_regions: mk_addmember failed to add %s to %s\n", hole_name, ptr1->name);
		lptr = lptr->next;
	    }
	    make_region(pstate, pstate->fpout, &region, ptr1->name, ptr1->region_id, get_fast4_color(pstate, ptr1->region_id));
	}
    cont1:
	ptr1 = ptr1->rright;
    }

    if (BU_LIST_NON_EMPTY(&holes.l)) {
	/* build a "holes" group */
	if (mk_comb(pstate->fpout, "holes", &holes.l, 0, NULL, NULL, NULL, 0, 0, 0, 0, 0, 1, 1))
	    bu_log("Failed to make holes group!\n");
    }
}


#define COLOR_LINE_LEN 256

HIDDEN void
read_fast4_colors(struct conversion_state *pstate, const char *color_file)
{
    FILE *fp;
    char colorline[COLOR_LINE_LEN] = {0};
    int low, high;
    int r, g, b;
    struct fast4_color *color;

    if ((fp = fopen(color_file, "rb")) == (FILE *)NULL) {
	bu_log("Cannot open color file (%s)\n", color_file);
	return;
    }

    while (bu_fgets(colorline, COLOR_LINE_LEN, fp) != NULL) {
	if (sscanf(colorline, "%d %d %d %d %d", &low, &high, &r, &g, &b) != 5)
	    continue;

	/* skip invalid colors */
	if (r < 0 || 255 < r ||
	    g < 0 || 255 < g ||
	    b < 0 || 255 < b)
	    continue;

	/* skip bad region id ranges */
	if (high < low)
	    continue;

	BU_ALLOC(color, struct fast4_color);
	color->low = low;
	color->high = high;
	color->rgb[0] = r;
	color->rgb[1] = g;
	color->rgb[2] = b;
	BU_LIST_APPEND(&pstate->HeadColor.l, &color->l);
    }
    fclose(fp);
}


struct
fastgen4_read_options
{
    const char *colors_path;
    const char *muves_path;
    const char *plot_path;
    const char *section_list_str;
};


HIDDEN void
fastgen4_create_opts(struct bu_opt_desc **options_desc, void **dest_options_data)
{
    struct fastgen4_read_options *options_data;

    BU_ALLOC(options_data, struct fastgen4_read_options);
    *dest_options_data = options_data;
    *options_desc = (struct bu_opt_desc *)bu_malloc(5 * sizeof(struct bu_opt_desc), "options_desc");

    BU_OPT((*options_desc)[0], NULL, "colors", "path", bu_opt_str, &options_data->colors_path,
	    "path to file specifying component colors");
    BU_OPT((*options_desc)[1], NULL, "muves", "path", bu_opt_str, &options_data->muves_path,
	    "create a MUVES input file containing any CHGCOMP and CBACKING components");
    BU_OPT((*options_desc)[2], NULL, "plot", "path", bu_opt_str, &options_data->plot_path,
	    "create a libplot3 file of all CTRI and CQUAD elements processed");
    BU_OPT((*options_desc)[3], NULL, "sections", "list", bu_opt_str, &options_data->section_list_str,
	    "process only a list (3001, 4082, 5347) or a range (2315-3527) of SECTION IDs");
    BU_OPT_NULL((*options_desc)[4]);
}


HIDDEN void
fastgen4_free_opts(void *options_data)
{
    bu_free(options_data, "options_data");
}


HIDDEN int
fastgen4_read(struct gcv_context *context, const struct gcv_opts *gcv_options, const void *options_data, const char *source_path)
{
    const struct fastgen4_read_options * const fg4_read_options =
	(struct fastgen4_read_options *)options_data;

    struct conversion_state state;

    fg4_zero_conversion_state(&state);
    state.gcv_options = gcv_options;

    state.fpout = context->dbip->dbi_wdbp;

    if (fg4_read_options->muves_path)
	if ((state.fp_muves=fopen(fg4_read_options->muves_path, "wb")) == (FILE *)NULL) {
	    bu_log("Unable to open MUVES file (%s)\n\tno MUVES file created\n", fg4_read_options->muves_path);
	    fg4_free_conversion_state(&state);
	    return 0;
	}

    if ((state.fpin=fopen(source_path, "rb")) == (FILE *)NULL) {
	bu_log("Cannot open FASTGEN4 file (%s)\n", source_path);
	fg4_free_conversion_state(&state);
	return 0;
    }

    if (fg4_read_options->plot_path) {
	if ((state.fp_plot=fopen(fg4_read_options->plot_path, "wb")) == NULL) {
	    bu_log("Cannot open plot file (%s)\n", fg4_read_options->plot_path);
	    fg4_free_conversion_state(&state);
	    return 0;
	}
    }

    if (bu_debug) {
	bu_printb("librtbu_debug", bu_debug, RT_DEBUG_FORMAT);
	bu_log("\n");
    }
    if (nmg_debug) {
	bu_printb("librt nmg_debug", nmg_debug, NMG_DEBUG_FORMAT);
	bu_log("\n");
    }

    if (fg4_read_options->colors_path)
	read_fast4_colors(&state, fg4_read_options->colors_path);

    if (fg4_read_options->section_list_str) {
	make_region_list(&state, fg4_read_options->section_list_str);
    }

    if (state.gcv_options->verbosity_level)
	bu_log("Scanning for HOLE, WALL, and COMPSPLT cards...\n");

    Process_hole_wall(&state);

    rewind(state.fpin);

    if (state.gcv_options->verbosity_level)
	bu_log("Building component names....\n");

    if (Process_input(&state, 0)) {
	rewind(state.fpin);

	/* Make an ID record if no vehicle card was found */
	if (!state.vehicle[0])
	    mk_id_units(state.fpout, source_path, "in");

	if (state.gcv_options->verbosity_level)
	    bu_log("Building components....\n");

	if (Process_input(&state, 1)) {
	    if (state.gcv_options->verbosity_level)
		bu_log("Building regions and groups....\n");

	    /* make regions */
	    make_regions(&state);

	    /* make groups */
	    f4_do_groups(&state);

	    if (state.gcv_options->debug_mode)
		List_holes(&state);

	    if (state.gcv_options->verbosity_level)
		bu_log("%d components converted\n", state.comp_count);
	}
    }

    fg4_free_conversion_state(&state);
    return 1;
}


static const struct gcv_filter gcv_conv_fastgen4_read = {
    "FASTGEN4 Reader", GCV_FILTER_READ, BU_MIME_MODEL_VND_FASTGEN, NULL,
    fastgen4_create_opts, fastgen4_free_opts, fastgen4_read
};


extern const struct gcv_filter gcv_conv_fastgen4_write;
static const struct gcv_filter * const filters[] = {&gcv_conv_fastgen4_read, &gcv_conv_fastgen4_write, NULL};

const struct gcv_plugin gcv_plugin_info_s = { filters };

GCV_EXPORT const struct gcv_plugin *
gcv_plugin_info(){ return &gcv_plugin_info_s; }

/*
 * Local Variables:
 * mode: C
 * tab-width: 8
 * indent-tabs-mode: t
 * c-file-style: "stroustrup"
 * End:
 * ex: shiftwidth=4 tabstop=8
 */<|MERGE_RESOLUTION|>--- conflicted
+++ resolved
@@ -1,11 +1,7 @@
 /*                 F A S T G E N 4 _ R E A D . C
  * BRL-CAD
  *
-<<<<<<< HEAD
- * Copyright (c) 1994-2018 United States Government as represented by
-=======
  * Copyright (c) 1994-2020 United States Government as represented by
->>>>>>> 2965d039
  * the U.S. Army Research Laboratory.
  *
  * This library is free software; you can redistribute it and/or
@@ -1014,11 +1010,8 @@
     Insert_region_name(pstate, bu_vls_cstr(&comp_name), pstate->region_id);
 
     pstate->name_count = 0;
-<<<<<<< HEAD
-=======
 
     bu_vls_free(&comp_name);
->>>>>>> 2965d039
 }
 
 
