--- conflicted
+++ resolved
@@ -1,11 +1,7 @@
 /*                           L O G . C
  * BRL-CAD
  *
-<<<<<<< HEAD
- * Copyright (c) 2004-2018 United States Government as represented by
-=======
  * Copyright (c) 2004-2020 United States Government as represented by
->>>>>>> 2965d039
  * the U.S. Army Research Laboratory.
  *
  * This library is free software; you can redistribute it and/or
@@ -195,11 +191,8 @@
     }
     va_end(ap);
 
-<<<<<<< HEAD
-=======
     len = bu_vls_strlen(&output);
 
->>>>>>> 2965d039
     if (log_hook_list.size == 0 || log_hooks_called) {
 	size_t ret = 0;
 
@@ -265,11 +258,8 @@
     }
     va_end(ap);
 
-<<<<<<< HEAD
-=======
     len = bu_vls_strlen(&output);
 
->>>>>>> 2965d039
     if (log_hook_list.size == 0 || log_hooks_called) {
 	size_t ret;
 
