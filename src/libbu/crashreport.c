--- conflicted
+++ resolved
@@ -26,16 +26,11 @@
 #include <string.h>
 #include <time.h>
 
-<<<<<<< HEAD
 #include "bu/file.h"
 #include "bu/log.h"
 #include "bu/parallel.h"
-#include "brlcad_version.h"
-=======
-/* common headers */
-#include "bu.h"
 #include "brlcad_ident.h"
->>>>>>> c84bff8c
+
 
 #define CR_BUFSIZE 2048
 static char buffer[CR_BUFSIZE] = {0};
