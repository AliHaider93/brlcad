--- conflicted
+++ resolved
@@ -238,15 +238,9 @@
     }
 
     if (strlen(dir) > 1 && dir[strlen(dir)-1] == BU_DIR_SEPARATOR)
-<<<<<<< HEAD
-	snprintf(tempfile, MAXPATHLEN, "%sBRL-CAD_temp_XXXXXXX", dir);
-    else
-	snprintf(tempfile, MAXPATHLEN, "%s%cBRL-CAD_temp_XXXXXXX", dir, BU_DIR_SEPARATOR);
-=======
 	snprintf(tempfile, MAXPATHLEN, "%s" PACKAGE_NAME "_temp_XXXXXXX", dir);
     else
 	snprintf(tempfile, MAXPATHLEN, "%s%c" PACKAGE_NAME "_temp_XXXXXXX", dir, BU_DIR_SEPARATOR);
->>>>>>> 9b9d70b0
 
     /* secure the temp file with user read-write only */
     mask = umask(S_IXUSR | S_IRGRP | S_IWGRP | S_IXGRP | S_IROTH | S_IWOTH | S_IXOTH);
