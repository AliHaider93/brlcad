--- conflicted
+++ resolved
@@ -1,11 +1,7 @@
 /*                     B A S E N A M E . C
  * BRL-CAD
  *
-<<<<<<< HEAD
- * Copyright (c) 2011-2018 United States Government as represented by
-=======
  * Copyright (c) 2011-2020 United States Government as represented by
->>>>>>> 2965d039
  * the U.S. Army Research Laboratory.
  *
  * This library is free software; you can redistribute it and/or
@@ -143,13 +139,8 @@
 
     /* If we have something, print it and test it */
     if (argc > 1) {
-<<<<<<< HEAD
-       bu_log("Testing string \"%s\"\n", argv[1]);
-       compare_bu_to_system_basename(argv[1]);
-=======
 	bu_log("Testing string \"%s\"\n", argv[1]);
 	compare_bu_to_system_basename(argv[1]);
->>>>>>> 2965d039
     }
 
     return 0;
