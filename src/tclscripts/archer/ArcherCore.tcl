--- conflicted
+++ resolved
@@ -141,6 +141,7 @@
 	# More to be added later...
 	method 3ptarb              {args}
 	method adjust              {args}
+	method edit                {args}
 	method arced               {args}
 	method attr                {args}
 	method bb                  {args}
@@ -237,7 +238,9 @@
 	method rfarb               {args}
 	method rm                  {args}
 	method rmater              {args}
+	method rotate              {args}
 	method rotate_arb_face     {args}
+	method scale		   {args}
 	method search		   {args}
 	method sed		   {_prim}
 	method shader              {args}
@@ -462,18 +465,20 @@
 	# a few commands that are implemented here in ArcherCore.
 	variable mArcherCoreCommands { \
 	    3ptarb adjust arced attr bb bev blast bo bot bot_condense \
-	    bot_decimate bot_face_fuse bot_face_sort bot_flip bot_merge \
-	    bot_smooth bot_split bot_sync bot_vertex_fuse c cd clear clone \
-	    closedb color comb comb_color combmem copy copyeval copymat cp \
-	    cpi dbconcat dbExpand decompose delete draw E edcodes edcolor \
-	    edcomb edmater erase ev exit facetize fracture g group \
-	    hide human i importFg4Section in inside item kill killall \
-	    killrefs killtree ls make make_bb make_pnts man mater mirror move \
-	    move_arb_edge move_arb_face mv mvall nmg_collapse nmg_simplify \
-	    ocenter opendb orotate oscale otranslate p q quit packTree prefix \
-	    protate pscale ptranslate push put put_comb putmat pwd r rcodes \
-	    red rfarb rm rmater rotate_arb_face search sed shader shells tire \
-	    title track translate unhide units unpackTree vmake wmater xpush \
+	    bot_decimate bot_face_fuse bot_face_sort bot_flip \
+	    bot_merge bot_smooth bot_split bot_sync bot_vertex_fuse \
+	    c cd clear clone closedb color comb comb_color combmem \
+	    copy copyeval copymat cp cpi dbconcat dbExpand decompose \
+	    delete draw E edcodes edcolor edcomb edit edmater erase ev \
+	    exit facetize fracture g group hide human i \
+	    importFg4Section in inside item kill killall killrefs \
+	    killtree ls make make_bb make_pnts man mater mirror move \
+	    move_arb_edge move_arb_face mv mvall nmg_collapse \
+	    nmg_simplify ocenter opendb orotate oscale otranslate p q \
+	    quit packTree prefix protate pscale ptranslate push put \
+	    put_comb putmat pwd r rcodes red rfarb rm rmater rotate \
+	    rotate_arb_face scale search sed shader shells tire title \
+	    track translate unhide units unpackTree vmake wmater xpush \
 	    Z zap
 	}
 
@@ -3535,8 +3540,8 @@
 
     set mRenderMode [gedCmd how $_node]
     # do this in case "ev" was used from the command line
-    if {2 < $mRenderMode} {
-	set mRenderMode 2
+    if {!$mEnableBigE && 2 < $mRenderMode} {
+	set mRenderMode 0
     }
 
     if {$_nodeType == "leaf"} {
@@ -4002,7 +4007,6 @@
 	if {$mEnableListViewAllAffected} {
 	    foreach path [string trim [gedCmd search / -name $mSelectedObj]] {
 		set path [regsub {^/} $path {}]
-		puts $path
 		foreach obj [split $path /] {
 		    if {$obj == $mSelectedObj} {
 			continue
@@ -4024,11 +4028,12 @@
 	foreach path [string trim [gedCmd search / -name $mSelectedObj]] {
 	    set path [regsub {^/} $path {}]
 	    set pathNodes [getTreeNodes $path]
-	    set pnodes [lreverse [lindex $pathNodes 0]]
+#	    set pnodes [lreverse [lindex $pathNodes 0]]
+	    set pnodes [lindex $pathNodes 0]
 	    set cnodes [lindex $pathNodes 1]
 	    set found 0
 	    foreach pnode $pnodes {
-		if {![$itk_component(newtree) item $pnode -open]} {
+		if {[$itk_component(newtree) item $pnode -open]} {
 		    lappend mAffectedNodeList $pnode
 		    set found 1
 		    addTreeNodeTag $pnode $TREE_AFFECTED_TAG
@@ -5196,6 +5201,16 @@
     eval gedWrapper edcomb 0 0 1 2 $args
 }
 
+::itcl::body ArcherCore::edit {args} {
+    eval gedWrapper edit 0 0 1 0 $args
+
+    #FIXME: not right at all; we need to redraw all edited objects
+    #set len [llength $args]
+    #if {$len > 2} {
+	#redrawObj [lindex $args end] 0
+    #}
+}
+
 ::itcl::body ArcherCore::edmater {args} {
     eval gedWrapper edmater 0 0 1 0 $args
 }
@@ -5550,26 +5565,20 @@
     eval gedWrapper rmater 0 0 1 1 $args
 }
 
-<<<<<<< HEAD
-=======
 ::itcl::body ArcherCore::rotate {args} {
     set args [linsert $args 0 "rotate"]
     eval gedWrapper edit 0 0 1 0 $args
 }
 
->>>>>>> dd03dbfe
 ::itcl::body ArcherCore::rotate_arb_face {args} {
     eval gedWrapper rotate_arb_face 0 0 1 0 $args
 }
 
-<<<<<<< HEAD
-=======
 ::itcl::body ArcherCore::scale {args} {
     set args [linsert $args 0 "scale"]
     eval gedWrapper edit 0 0 1 0 $args
 }
 
->>>>>>> dd03dbfe
 ::itcl::body ArcherCore::search {args} {
     if {$args == {}} {
 	return [gedCmd search]
@@ -5614,18 +5623,8 @@
 }
 
 ::itcl::body ArcherCore::translate {args} {
-<<<<<<< HEAD
-    set result [eval gedWrapper translate 0 0 1 0 $args]
-
-    if {[llength $args] > 1} {
-	redrawObj [lindex $args end] 0
-    }
-
-    return $result
-=======
     set args [linsert $args 0 "translate"]
     eval gedWrapper edit 0 0 1 0 $args
->>>>>>> dd03dbfe
 }
 
 ::itcl::body ArcherCore::unhide {args} {
