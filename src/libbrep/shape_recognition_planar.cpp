#include "common.h"

#include <set>
#include <map>

#include "bu/log.h"
#include "bu/str.h"
#include "bu/malloc.h"
<<<<<<< HEAD
#include "shape_recognition.h"

=======
#include "bg/polygon.h"
#include "bg/tri_ray.h"
#include "shape_recognition.h"

HIDDEN void
verts_assemble(point2d_t *verts2d, int *index, std::map<int, int> *local_to_verts, const ON_Brep *brep, const ON_BrepLoop *b_loop, int dir, int verts_offset)
{
    if (!verts2d || !brep || !b_loop) return;

    /* Now the fun begins.  If we have an outer loop that isn't CCW or an inner loop
     * that isn't CW, we need to assemble our verts2d polygon backwards */
    if (brep->LoopDirection(brep->m_L[b_loop->m_loop_index]) != dir) {
	for (int ti = 0; ti < b_loop->m_ti.Count(); ti++) {
	    int ti_rev = b_loop->m_ti.Count() - 1 - ti;
	    const ON_BrepTrim *trim = &(brep->m_T[b_loop->m_ti[ti_rev]]);
	    const ON_BrepEdge *edge = &(brep->m_E[trim->m_ei]);
	    const ON_Curve *trim_curve = trim->TrimCurveOf();
	    ON_2dPoint cp = trim_curve->PointAt(trim_curve->Domain().Min());
	    V2MOVE(verts2d[ti+verts_offset], cp);
	    if (trim->m_bRev3d) {
		(*local_to_verts)[ti+verts_offset] = edge->Vertex(1)->m_vertex_index;
	    } else {
		(*local_to_verts)[ti+verts_offset] = edge->Vertex(0)->m_vertex_index;
	    }
	    if (index) index[ti] = ti+verts_offset;
	}
    } else {
	for (int ti = 0; ti < b_loop->m_ti.Count(); ti++) {
	    const ON_BrepTrim *trim = &(brep->m_T[b_loop->m_ti[ti]]);
	    const ON_BrepEdge *edge = &(brep->m_E[trim->m_ei]);
	    const ON_Curve *trim_curve = trim->TrimCurveOf();
	    ON_2dPoint cp = trim_curve->PointAt(trim_curve->Domain().Max());
	    V2MOVE(verts2d[ti+verts_offset], cp);
	    if (trim->m_bRev3d) {
		(*local_to_verts)[ti+verts_offset] = edge->Vertex(0)->m_vertex_index;
	    } else {
		(*local_to_verts)[ti+verts_offset] = edge->Vertex(1)->m_vertex_index;
	    }
	    if (index) index[ti] = ti+verts_offset;
	}
    }

}

int
subbrep_polygon_tri(const ON_Brep *brep, const point_t *all_verts, int *loops, int loop_cnt, int **ffaces)
{
    // Accumulate faces in a std::vector, since we don't know how many we're going to get
    std::vector<int> all_faces;

    int num_faces;
    int *faces;
    int face_error;
    const ON_BrepFace *b_face = NULL;
    point2d_t *verts2d = NULL;

    /* The triangulation will use only the points in the temporary verts2d
     * array and return with faces indexed accordingly, so we need a map to
     * translate them back to our final vert array */
    std::map<int, int> local_to_verts;

    /* Sanity check */
    if (loop_cnt < 1 || !brep || !all_verts || !loops || !ffaces) return 0;

    /* Only one loop is easier */
    if (loop_cnt == 1) {

	const ON_BrepLoop *b_loop = &(brep->m_L[loops[0]]);
	b_face = b_loop->Face();

	if (!ffaces) return 0;

	/* We need to build a 2D vertex list for the triangulation, and as long
	 * as we make sure the vertex mapping accounts for flipped trims in 3D,
	 * the point indices returned for the 2D triangulation will correspond
	 * to the correct 3D points without any additional work.  In essence,
	 * we use the fact that the BRep gives us a ready-made 2D point
	 * parameterization to same some work.*/

	if (b_loop->m_ti.Count() == 0) {
	    return 0;
	}

	verts2d = (point2d_t *)bu_calloc(b_loop->m_ti.Count(), sizeof(point2d_t), "bot verts");

	verts_assemble(verts2d, NULL, &local_to_verts, brep, b_loop, 1, 0);

#if 0
	if (!bn_polygon_clockwise(b_loop->m_ti.Count(), verts2d)) {
	    bu_log("degenerate loop %d for face %d - no go\n", b_loop->m_loop_index, b_face->m_face_index);
	    //return 0;
	}
#endif

	/* The real work - triangulate the 2D polygon to find out triangles for
	 * this particular B-Rep face */
	face_error = bg_polygon_triangulate(&faces, &num_faces, NULL, NULL, (const point2d_t *)verts2d, b_loop->m_ti.Count(), EAR_CLIPPING);

    } else {

	/* We've got multiple loops - more complex setup since we need to define a polygon
	 * with holes */
	size_t poly_npts, nholes, total_pnts;
	int *poly;
	int **holes_array;
	size_t *holes_npts;
	const ON_BrepLoop *b_oloop = &(brep->m_L[loops[0]]);
	b_face = b_oloop->Face();

	/* Set up the "parent" polygon's index based definition */
	poly_npts = b_oloop->m_ti.Count();
	poly = (int *)bu_calloc(poly_npts, sizeof(int), "outer polygon array");

	/* Set up the holes */
	nholes = loop_cnt - 1;
	holes_npts = (size_t *)bu_calloc(nholes, sizeof(size_t), "hole size array");
	holes_array = (int **)bu_calloc(nholes, sizeof(int *), "holes array");

	/* Get a total point count and initialize the holes_npts array.  We
	 * don't need to account for double-counting introduced by hole elimination
	 * here, since we re-use the same points rather than adding new ones */
	total_pnts = poly_npts;
	for (int i = 1; i < loop_cnt; i++) {
	    const ON_BrepLoop *b_loop = &(brep->m_L[loops[i]]);
	    holes_npts[i-1] = b_loop->m_ti.Count();
	    total_pnts += holes_npts[i-1];
	}

	/* Now we know how many points we're dealing with */
	verts2d = (point2d_t *)bu_calloc(total_pnts, sizeof(point2d_t), "bot verts");

	/* Use the loop definitions to assemble the final input arrays */
	verts_assemble(verts2d, poly, &local_to_verts, brep, b_oloop, 1, 0);
	int offset = poly_npts;
	for (int i = 1; i < loop_cnt; i++) {
	    const ON_BrepLoop *b_loop = &(brep->m_L[loops[i]]);
	    holes_array[i-1] = (int *)bu_calloc(b_loop->m_ti.Count(), sizeof(int), "hole array");
	    verts_assemble(verts2d, holes_array[i-1], &local_to_verts, brep, b_loop, -1, offset);
	    offset += b_loop->m_ti.Count();
	}

	/* The real work - triangulate the 2D polygon to find out triangles for
	 * this particular B-Rep face */
	face_error = bg_nested_polygon_triangulate(&faces, &num_faces, NULL, NULL, poly, poly_npts, (const int **)holes_array, holes_npts, nholes, (const point2d_t *)verts2d, total_pnts, EAR_CLIPPING);

	// We have the triangles now, so free up memory...
	for (int i = 1; i < loop_cnt; i++) {
	    bu_free(holes_array[i-1], "free hole array");
	}
	bu_free(holes_array, "free holes array cnts");
	bu_free(holes_npts, "free array holding hole array cnts");
	bu_free(poly, "free polygon index array");

    }


    if (face_error || !faces) {
	bu_log("bot build failed for face %d - no go\n", b_face->m_face_index);
	bu_free(verts2d, "free tmp 2d vertex array");
	return 0;
    } else {
	/* We aren't done with the reversing fun - if the face is reversed, we need
	 * to flip our triangles as well */
	if (b_face->m_bRev) {
	    for (int f_ind = 0; f_ind < num_faces; f_ind++) {
		int itmp = faces[f_ind * 3 + 2];
		faces[f_ind * 3 + 2] = faces[f_ind * 3 + 1];
		faces[f_ind * 3 + 1] = itmp;
	    }
	}
	/* Now that we have our faces, map them from the local vertex
	 * indices to the global ones and insert the faces into the
	 * all_faces array */
	for (int f_ind = 0; f_ind < num_faces*3; f_ind++) {
	    all_faces.push_back(local_to_verts[faces[f_ind]]);
	}
	bu_free(verts2d, "free tmp 2d vertex array");
    }

    /* Now we can build the final faces array */
    (*ffaces) = (int *)bu_calloc(num_faces * 3, sizeof(int), "final bot verts");
    for (int i = 0; i < num_faces*3; i++) {
	(*ffaces)[i] = all_faces[i];
    }

    return num_faces;
}

/*
 * To determine if a polyhedron is inside or outside, we do a ray-based
 * test.  We will assume that determining the positive/negative status of one
 * face is sufficient - i.e., we will not check for flipped normals on faces.
 *
 * 1.  Iterate over the loops, and construct polygons.  Flip as needed per
 *     reversed faces.
   2.  Triangulate those polygons, and accumulate the triangulations
   3.  Construct a ray with a point outside the bounding box and
 *     a point on one of the faces (try to make sure the face normal is not
 *     close to perpendicular relative to the constructed ray.)  Intersect this
 *     ray with all triangles in the BoT (unless BoTs regularly appear that are
 *     *far* larger than expected here, it's not worth building acceleration
 *     structures for a one time, one ray conversion process.
 * 4.  Count the intersections, and determine whether to test for an angle
 *     between the face normal and the ray of >ON_PI or <ON_PI.
 * 5.  Do the test as determined by #4.
 */

int
negative_polygon(struct subbrep_object_data *data)
{
    int io_state = 0;
    int all_faces_cnt = 0;
    std::vector<int> all_faces;
    int *final_faces = NULL;
    std::set<int> fol_faces;

    /* This will get reused for all faces, so make it once */
    point_t *all_verts = (point_t *)bu_calloc(data->brep->m_V.Count(), sizeof(point_t), "bot verts");
    for (int vi = 0; vi < data->brep->m_V.Count(); vi++) {
        VMOVE(all_verts[vi], data->brep->m_V[vi].Point());
    }

    array_to_set(&fol_faces, data->fol, data->fol_cnt);

    // Check each face to see if it is fil or fol - the first fol face, stash its
    // normal - don't even need the triangle face normal, we can just use the face's normal and
    // a point from the center of one of the fol triangles on that particular face.
    ON_3dPoint origin_pnt;
    ON_3dVector triangle_normal;
    int have_hit_pnt = 0;

    /* Get triangles from the faces */
    ON_BoundingBox vert_bbox;
    ON_MinMaxInit(&vert_bbox.m_min, &vert_bbox.m_max);
    for (int i = 0; i < data->loops_cnt; i++) {
	const ON_BrepLoop *b_loop = &(data->brep->m_L[data->loops[i]]);
	int *ffaces = NULL;
	int num_faces = subbrep_polygon_tri(data->brep, all_verts, (int *)&(b_loop->m_loop_index), 1, &ffaces);
	if (!num_faces) {
	    bu_log("Error - triangulation failed for loop %d!\n", b_loop->m_loop_index);
	    return 0;
	}
	if (!have_hit_pnt) {
	    const ON_BrepFace *b_face = b_loop->Face();
	    if (fol_faces.find(b_face->m_face_index) != fol_faces.end()) {
		ON_3dPoint p1 = data->brep->m_V[ffaces[0]].Point();
		ON_3dPoint p2 = data->brep->m_V[ffaces[1]].Point();
		ON_3dPoint p3 = data->brep->m_V[ffaces[2]].Point();
		ON_Plane fp;
		ON_Surface *ts = b_face->SurfaceOf()->Duplicate();
		(void)ts->IsPlanar(&fp, BREP_PLANAR_TOL);
		delete ts;
		triangle_normal = fp.Normal();
		if (b_face->m_bRev) triangle_normal = triangle_normal * -1;
		origin_pnt = (p1 + p2 + p3) / 3;
		have_hit_pnt = 1;
	    }
	}

	for (int f_ind = 0; f_ind < num_faces*3; f_ind++) {
	    all_faces.push_back(ffaces[f_ind]);
	    vert_bbox.Set(data->brep->m_V[ffaces[f_ind]].Point(), true);
	}
	if (ffaces) bu_free(ffaces, "free polygon face array");
	all_faces_cnt += num_faces;

    }

    /* Now we can build the final faces array */
    final_faces = (int *)bu_calloc(all_faces_cnt * 3, sizeof(int), "final bot verts");
    for (int i = 0; i < all_faces_cnt*3; i++) {
	final_faces[i] = all_faces[i];
    }

    // Scale bounding box to make sure corners are away from the volume
    vert_bbox.m_min = vert_bbox.m_min * 1.1;
    vert_bbox.m_max = vert_bbox.m_max * 1.1;

    // Pick a ray direction
    ON_3dVector rdir;
    ON_3dPoint box_corners[8];
    vert_bbox.GetCorners(box_corners);
    int have_dir = 0;
    int corner = 0;
    double dotp;
    while (!have_dir && corner < 8) {
	rdir = box_corners[corner] - origin_pnt;
	dotp = ON_DotProduct(triangle_normal, rdir);
	(NEAR_ZERO(dotp, 0.01)) ? corner++ : have_dir = 1;
    }
    if (!have_dir) {
	bu_log("Error: NONE of the corners worked??\n");
	return 0;
    }
    point_t origin, dir;
    VMOVE(origin, origin_pnt);
    VMOVE(dir, rdir);
#if 0
    std::cout << "working: " << bu_vls_addr(data->key) << "\n";
    bu_log("in origin.s sph %f %f %f 1\n", origin[0], origin[1], origin[2]);
    bu_log("in triangle_normal.s rcc %f %f %f %f %f %f 1 \n", origin_pnt.x, origin_pnt.y, origin_pnt.z, triangle_normal.x, triangle_normal.y, triangle_normal.z);
    bu_log("in ray.s rcc %f %f %f %f %f %f 1 \n", origin[0], origin[1], origin[2], dir[0], dir[1], dir[2]);
#endif
    // Test the ray against the triangle set
    int hit_cnt = 0;
    point_t p1, p2, p3, isect;
    ON_3dPointArray hit_pnts;
    for (int i = 0; i < all_faces_cnt; i++) {
	ON_3dPoint onp1, onp2, onp3, hit_pnt;
	VMOVE(p1, all_verts[all_faces[i*3+0]]);
	VMOVE(p2, all_verts[all_faces[i*3+1]]);
	VMOVE(p3, all_verts[all_faces[i*3+2]]);
	onp1.x = p1[0];
	onp1.y = p1[1];
	onp1.z = p1[2];
	onp2.x = p2[0];
	onp2.y = p2[1];
	onp2.z = p2[2];
	onp3.x = p3[0];
	onp3.y = p3[1];
	onp3.z = p3[2];
	ON_Plane fplane(onp1, onp2, onp3);
	int is_hit = bg_isect_tri_ray(origin, dir, p1, p2, p3, &isect);
	VMOVE(hit_pnt, isect);
	// Don't count the point on the ray origin
	if (hit_pnt.DistanceTo(origin_pnt) < 0.0001) is_hit = 0;
	if (is_hit) {
	    // No double-counting
	    for (int j = 0; j < hit_pnts.Count(); j++) {
		if (hit_pnts[j].DistanceTo(hit_pnt) < 0.001) is_hit = 0;
	    }
	    if (is_hit) {
		//bu_log("in hit_cnt%d.s sph %f %f %f 0.1\n", hit_pnts.Count()+1, isect[0], isect[1], isect[2]);
		hit_pnts.Append(hit_pnt);
	    }
	}
    }
    hit_cnt = hit_pnts.Count();
    //bu_log("hit count: %d\n", hit_cnt);
    //bu_log("dotp : %f\n", dotp);

    // Final inside/outside determination
    if (hit_cnt % 2) {
	io_state = (dotp > 0) ? -1 : 1;
    } else {
	io_state = (dotp < 0) ? -1 : 1;
    }

    //bu_log("inside out state: %d\n", io_state);

    bu_free(all_verts, "free top level vertex array");
    bu_free(final_faces, "free face array");
    return io_state;
}

>>>>>>> 4ff0f7f4

int
subbrep_is_planar(struct subbrep_object_data *data)
{
    int i = 0;
    // Check surfaces.  If a surface is anything other than a plane the verdict is no.
    // If any face has more than one loop, the verdict is no.
    // If all surfaces are planes and the faces have only outer loops, then the verdict is yes.
    for (i = 0; i < data->faces_cnt; i++) {
	surface_t stype = GetSurfaceType(data->brep->m_F[data->faces[i]].SurfaceOf(), NULL);
	if (stype != SURFACE_PLANE) return 0;
    }
    data->type = PLANAR_VOLUME;
    return 1;
}

// Criteria:
//
// 1.  A linear edge associated with a planar face == 0
// 2.  All linear edges associated with non-planar faces are part
//     of the same CSG shape AND all non-linear edges' non-planar faces
//     are also part of that same CSG shape = 1
// 3.  If not 2, 0
int
characterize_vert(struct subbrep_object_data *data, const ON_BrepVertex *v)
{
    std::set<int> non_planar_faces;
    std::set<int>::iterator f_it;
    std::set<struct filter_obj *> fobjs;
    std::set<struct filter_obj *>::iterator fo_it;
    struct filter_obj *control = NULL;

    for (int i = 0; i < v->m_ei.Count(); i++) {
	std::set<int> efaces;
	const ON_BrepEdge *edge = &(data->brep->m_E[v->m_ei[i]]);
	ON_Curve *tc = edge->EdgeCurveOf()->Duplicate();
	int is_linear = tc->IsLinear();
	delete tc;
	// Get the faces associated with the edge
	for (int j = 0; j < edge->TrimCount(); j++) {
	    ON_BrepTrim *trim = edge->Trim(j);
	    efaces.insert(trim->Face()->m_face_index);
	}
	for(f_it = efaces.begin(); f_it != efaces.end(); f_it++) {
	    struct filter_obj *new_obj;
	    BU_GET(new_obj, struct filter_obj);
	    surface_t stype = GetSurfaceType(data->brep->m_F[*f_it].SurfaceOf(), new_obj);
	    if (stype == SURFACE_PLANE) {
		filter_obj_free(new_obj);
		BU_PUT(new_obj, struct filter_obj);
		if (is_linear) {
		    for (fo_it = fobjs.begin(); fo_it != fobjs.end(); fo_it++) {
			struct filter_obj *obj = (struct filter_obj *)(*fo_it);
			filter_obj_free(obj);
			BU_PUT(obj, struct filter_obj);
		    }
		    return 0;
		}
	    } else {
		if (!control) {
		    control = new_obj;
		} else {
		    fobjs.insert(new_obj);
		}
	    }
	}
    }

    // Can this happen?
    if (fobjs.size() == 0) {
	if (control) {
	    filter_obj_free(control);
	    BU_PUT(control, struct filter_obj);
	}
	return 0;
    }

    int equal = 1;
    for(fo_it = fobjs.begin(); fo_it != fobjs.end(); fo_it++) {
	if (equal && !filter_objs_equal(*fo_it, control)) equal = 0;
	struct filter_obj *obj = (struct filter_obj *)(*fo_it);
	filter_obj_free(obj);
	BU_PUT(obj, struct filter_obj);
    }
    filter_obj_free(control);
    BU_PUT(control, struct filter_obj);

    return equal;
}

void
subbrep_planar_init(struct subbrep_object_data *sdata)
{
    struct subbrep_object_data *data = sdata->parent;

    if (!data) return;
    if (data->planar_obj) return;
    BU_GET(data->planar_obj, struct subbrep_object_data);
    subbrep_object_init(data->planar_obj, data->brep);
    bu_vls_sprintf(data->planar_obj->key, "%s", bu_vls_addr(data->key));
    data->planar_obj->obj_cnt = data->obj_cnt;
    (*data->obj_cnt)++;
    bu_vls_sprintf(data->planar_obj->name_root, "%s_%d", bu_vls_addr(data->name_root), *(data->obj_cnt));
    data->planar_obj->type = PLANAR_VOLUME;

    std::cout << "subplanar_init: " << bu_vls_addr(data->key) << "\n";

    data->planar_obj->local_brep = ON_Brep::New();
    std::map<int, int> face_map;
    std::map<int, int> surface_map;
    std::map<int, int> edge_map;
    std::map<int, int> vertex_map;
    std::map<int, int> loop_map;
    std::map<int, int> c3_map;
    std::map<int, int> c2_map;
    std::map<int, int> trim_map;
    std::set<int> faces;
    std::set<int> fil;
    std::set<int> loops;
    std::set<int> skip_verts;
    std::set<int> skip_edges;
    std::set<int> keep_verts;
    std::set<int> partial_edges;
    std::set<int> isolated_trims;  // collect 2D trims whose parent loops aren't fully included here
    array_to_set(&faces, data->faces, data->faces_cnt);
    array_to_set(&fil, data->fil, data->fil_cnt);
    array_to_set(&loops, data->loops, data->loops_cnt);
    std::map<int, std::set<int> > face_loops;
    std::map<int, std::set<int> >::iterator fl_it;
    std::set<int>::iterator l_it;

    for (int i = 0; i < data->edges_cnt; i++) {
	int c3i;
	int new_edge_curve = 0;
	const ON_BrepEdge *old_edge = &(data->brep->m_E[data->edges[i]]);
	//std::cout << "old edge: " << old_edge->Vertex(0)->m_vertex_index << "," << old_edge->Vertex(1)->m_vertex_index << "\n";

	// See if the vertices from this edge play a role in the planar volume
	int use_edge = 2;
	for (int vi = 0; vi < 2; vi++) {
	    int vert_test = -1;
	    int vert_ind = old_edge->Vertex(vi)->m_vertex_index;
	    if (skip_verts.find(vert_ind) != skip_verts.end()) {
		vert_test = 1;
	    }
	    if (vert_test == -1 && keep_verts.find(vert_ind) != keep_verts.end()) {
		vert_test = 0;
	    }
	    if (vert_test == -1) {
		vert_test = characterize_vert(data, old_edge->Vertex(vi));
		if (vert_test) {
		    skip_verts.insert(vert_ind);
		    ON_3dPoint vp = old_edge->Vertex(vi)->Point();
		    bu_log("vert %d (%f %f %f): %d\n", vert_ind, vp.x, vp.y, vp.z, vert_test);
		} else {
		    keep_verts.insert(vert_ind);
		}
	    }
	    if (vert_test == 1) {
		use_edge--;
	    }
	}

	if (use_edge == 0) {
	    bu_log("skipping edge %d - both verts are skips\n", old_edge->m_edge_index);
	    skip_edges.insert(old_edge->m_edge_index);
	    continue;
	}

	if (use_edge == 1) {
	    bu_log("One of the verts for edge %d is a skip.\n", old_edge->m_edge_index);
	    partial_edges.insert(old_edge->m_edge_index);
	    continue;
	}

	// Get the 3D curves from the edges
	if (c3_map.find(old_edge->EdgeCurveIndexOf()) == c3_map.end()) {
	    ON_Curve *nc = old_edge->EdgeCurveOf()->Duplicate();
	    ON_Curve *tc = old_edge->EdgeCurveOf()->Duplicate();
	    if (tc->IsLinear()) {
		c3i = data->planar_obj->local_brep->AddEdgeCurve(nc);
		c3_map[old_edge->EdgeCurveIndexOf()] = c3i;
	    } else {
		ON_Curve *c3 = new ON_LineCurve(old_edge->Vertex(0)->Point(), old_edge->Vertex(1)->Point());
		c3i = data->planar_obj->local_brep->AddEdgeCurve(c3);
		c3_map[old_edge->EdgeCurveIndexOf()] = c3i;
		new_edge_curve = 1;
	    }
	} else {
	    c3i = c3_map[old_edge->EdgeCurveIndexOf()];
	}


	// Get the vertices from the edges
	int v[2];
	for (int vi = 0; vi < 2; vi++) {
	    if (vertex_map.find(old_edge->Vertex(vi)->m_vertex_index) == vertex_map.end()) {
		ON_BrepVertex& newvvi = data->planar_obj->local_brep->NewVertex(old_edge->Vertex(vi)->Point(), old_edge->Vertex(vi)->m_tolerance);
		v[vi] = newvvi.m_vertex_index;
		vertex_map[old_edge->Vertex(vi)->m_vertex_index] = v[vi];
	    } else {
		v[vi] = vertex_map[old_edge->Vertex(vi)->m_vertex_index];
	    }
	}

	ON_BrepEdge& new_edge = data->planar_obj->local_brep->NewEdge(data->planar_obj->local_brep->m_V[v[0]], data->planar_obj->local_brep->m_V[v[1]], c3i, NULL ,0);
	edge_map[old_edge->m_edge_index] = new_edge.m_edge_index;

	// Get the 2D curves from the trims
	for (int j = 0; j < old_edge->TrimCount(); j++) {
	    ON_BrepTrim *old_trim = old_edge->Trim(j);
	    if (faces.find(old_trim->Face()->m_face_index) != faces.end()) {
		if (c2_map.find(old_trim->TrimCurveIndexOf()) == c2_map.end()) {
		    ON_Curve *nc = old_trim->TrimCurveOf()->Duplicate();
		    int c2i = data->planar_obj->local_brep->AddTrimCurve(nc);
		    c2_map[old_trim->TrimCurveIndexOf()] = c2i;
		    //std::cout << "c2i: " << c2i << "\n";
		}
	    }
	}

	// Get the faces and surfaces from the trims
	for (int j = 0; j < old_edge->TrimCount(); j++) {
	    ON_BrepTrim *old_trim = old_edge->Trim(j);
	    if (face_map.find(old_trim->Face()->m_face_index) == face_map.end()) {
		if (faces.find(old_trim->Face()->m_face_index) != faces.end()) {
		    ON_Surface *ns = old_trim->Face()->SurfaceOf()->Duplicate();
		    ON_Surface *ts = old_trim->Face()->SurfaceOf()->Duplicate();
		    if (ts->IsPlanar(NULL, BREP_PLANAR_TOL)) {
			int nsid = data->planar_obj->local_brep->AddSurface(ns);
			surface_map[old_trim->Face()->SurfaceIndexOf()] = nsid;
			ON_BrepFace &new_face = data->planar_obj->local_brep->NewFace(nsid);
			face_map[old_trim->Face()->m_face_index] = new_face.m_face_index;
			//std::cout << "old face " << old_trim->Face()->m_face_index << " is now " << new_face.m_face_index << "\n";
			if (fil.find(old_trim->Face()->m_face_index) != fil.end()) {
			    data->planar_obj->local_brep->FlipFace(new_face);
			}
		    }
		}
	    }
	}

	// Get the loops from the trims
	for (int j = 0; j < old_edge->TrimCount(); j++) {
	    ON_BrepTrim *old_trim = old_edge->Trim(j);
	    ON_BrepLoop *old_loop = old_trim->Loop();
	    if (face_map.find(old_trim->Face()->m_face_index) != face_map.end()) {
		if (loops.find(old_loop->m_loop_index) != loops.end()) {
		    if (loop_map.find(old_loop->m_loop_index) == loop_map.end()) {
			face_loops[old_trim->Face()->m_face_index].insert(old_loop->m_loop_index);
		    }
		}
	    }
	}
    }
    for (fl_it = face_loops.begin(); fl_it != face_loops.end(); fl_it++) {
	int loop_cnt = fl_it->second.size();
	if (loop_cnt == 1) {
	    // If we have only one loop on a face it's an outer loop,
	    // whatever it was in the original brep.
	    const ON_BrepLoop *old_loop = &(data->brep->m_L[*(fl_it->second.begin())]);
	    ON_BrepLoop &nl = data->planar_obj->local_brep->NewLoop(ON_BrepLoop::outer, data->planar_obj->local_brep->m_F[face_map[fl_it->first]]);
	    loop_map[old_loop->m_loop_index] = nl.m_loop_index;
	} else {
	    bu_log("loop_cnt: %d\n", loop_cnt);
	    // If we ended up with multiple loops, one of them should be an outer loop
	    // and the rest inner loops
	    // Get the outer loop first
	    for (l_it = fl_it->second.begin(); l_it != fl_it->second.end(); l_it++) {
		const ON_BrepLoop *old_loop = &(data->brep->m_L[*l_it]);
		if (data->brep->LoopDirection(data->brep->m_L[*l_it]) == 1) {
		    ON_BrepLoop &nl = data->planar_obj->local_brep->NewLoop(ON_BrepLoop::outer, data->planar_obj->local_brep->m_F[face_map[fl_it->first]]);
		    loop_map[old_loop->m_loop_index] = nl.m_loop_index;
		}
	    }
	    // Now get the inner loops;
	    for (l_it = fl_it->second.begin(); l_it != fl_it->second.end(); l_it++) {
		const ON_BrepLoop *old_loop = &(data->brep->m_L[*l_it]);
		if (data->brep->LoopDirection(data->brep->m_L[*l_it]) != 1) {
		    ON_BrepLoop &nl = data->planar_obj->local_brep->NewLoop(ON_BrepLoop::inner, data->planar_obj->local_brep->m_F[face_map[fl_it->first]]);
		    loop_map[old_loop->m_loop_index] = nl.m_loop_index;
		}
	    }
	}
    }

    // Now, create new trims using the old loop definitions and the maps
    std::map<int, int>::iterator loop_it;
    std::set<int> evaluated;
    for (loop_it = loop_map.begin(); loop_it != loop_map.end(); loop_it++) {
	const ON_BrepLoop *old_loop = &(data->brep->m_L[(*loop_it).first]);
	ON_BrepLoop &new_loop = data->planar_obj->local_brep->m_L[(*loop_it).second];
	for (int j = 0; j < old_loop->TrimCount(); j++) {
	    const ON_BrepTrim *old_trim = old_loop->Trim(j);
	    ON_BrepEdge *o_edge = old_trim->Edge();
	    if (!o_edge) {
		/* If we didn't have an edge originally, we need to add the 2d curve here */
		if (c2_map.find(old_trim->TrimCurveIndexOf()) == c2_map.end()) {
		    ON_Curve *nc = old_trim->TrimCurveOf()->Duplicate();
		    int c2i = data->planar_obj->local_brep->AddTrimCurve(nc);
		    c2_map[old_trim->TrimCurveIndexOf()] = c2i;
		}
		if (vertex_map.find(old_trim->Vertex(0)->m_vertex_index) == vertex_map.end()) {
		    ON_BrepVertex& newvs = data->planar_obj->local_brep->NewVertex(old_trim->Vertex(0)->Point(), old_trim->Vertex(0)->m_tolerance);
		    vertex_map[old_trim->Vertex(0)->m_vertex_index] = newvs.m_vertex_index;
		    ON_BrepTrim &nt = data->planar_obj->local_brep->NewSingularTrim(newvs, new_loop, old_trim->m_iso, c2_map[old_trim->TrimCurveIndexOf()]);
		    nt.m_tolerance[0] = old_trim->m_tolerance[0];
		    nt.m_tolerance[1] = old_trim->m_tolerance[1];
		} else {
		    ON_BrepTrim &nt = data->planar_obj->local_brep->NewSingularTrim(data->planar_obj->local_brep->m_V[vertex_map[old_trim->Vertex(0)->m_vertex_index]], new_loop, old_trim->m_iso, c2_map[old_trim->TrimCurveIndexOf()]);
		    nt.m_tolerance[0] = old_trim->m_tolerance[0];
		    nt.m_tolerance[1] = old_trim->m_tolerance[1];
		}
		continue;
	    }

	    if (evaluated.find(o_edge->m_edge_index) != evaluated.end()) {
		bu_log("edge %d already handled, continuing...\n", o_edge->m_edge_index);
		continue;
	    }

	    // Don't use a trim connected to an edge we are skipping
	    if (skip_edges.find(o_edge->m_edge_index) != skip_edges.end()) {
		bu_log("edge %d is skipped, continuing...\n", o_edge->m_edge_index);
		evaluated.insert(o_edge->m_edge_index);
		continue;
	    }

	    int is_partial = 0;
	    if (partial_edges.find(o_edge->m_edge_index) != partial_edges.end()) is_partial = 1;

	    if (!is_partial) {
		ON_BrepEdge &n_edge = data->planar_obj->local_brep->m_E[edge_map[o_edge->m_edge_index]];
		ON_Curve *ec = o_edge->EdgeCurveOf()->Duplicate();
		if (ec->IsLinear()) {
		    ON_BrepTrim &nt = data->planar_obj->local_brep->NewTrim(n_edge, old_trim->m_bRev3d, new_loop, c2_map[old_trim->TrimCurveIndexOf()]);
		    nt.m_tolerance[0] = old_trim->m_tolerance[0];
		    nt.m_tolerance[1] = old_trim->m_tolerance[1];
		    nt.m_iso = old_trim->m_iso;
		} else {
		    // Wasn't linear, but wasn't partial either - replace with a line
		    ON_Curve *c2_orig = old_trim->TrimCurveOf()->Duplicate();
		    ON_3dPoint p1 = c2_orig->PointAt(c2_orig->Domain().Min());
		    ON_3dPoint p2 = c2_orig->PointAt(c2_orig->Domain().Max());
		    ON_Curve *c2 = new ON_LineCurve(p1, p2);
		    c2->ChangeDimension(2);
		    int c2i = data->planar_obj->local_brep->AddTrimCurve(c2);
		    ON_BrepTrim &nt = data->planar_obj->local_brep->NewTrim(n_edge, old_trim->m_bRev3d, new_loop, c2i);
		    nt.m_tolerance[0] = old_trim->m_tolerance[0];
		    nt.m_tolerance[1] = old_trim->m_tolerance[1];
		    nt.m_iso = old_trim->m_iso;
		    delete c2_orig;
		}
		delete ec;
	    } else {
		// Partial edge - let the fun begin
		ON_3dPoint p1, p2;
		ON_BrepEdge *next_edge;
		bu_log("working a partial edge: %d\n", o_edge->m_edge_index);
		int v[2];
		v[0] = o_edge->Vertex(0)->m_vertex_index;
		v[1] = o_edge->Vertex(1)->m_vertex_index;
		// figure out which trim point we can use, the min or max
		int pos1 = 0;
		if (skip_verts.find(v[0]) != skip_verts.end()) {
		    pos1 = 1;
		}
		int j_next = j;
		ON_Curve *c2_orig = old_trim->TrimCurveOf()->Duplicate();
		ON_Curve *c2_next = NULL;
		int walk_dir = 1;
		// bump the loop iterator to get passed any skipped edges to
		// the next partial
		while (!c2_next) {
		    (walk_dir == 1) ? j_next++ : j_next--;
		    if (j_next == old_loop->TrimCount()) {
			j_next = 0;
		    }
		    if (j_next == -1) {
			j_next = old_loop->TrimCount() - 1;
		    }
		    const ON_BrepTrim *next_trim = old_loop->Trim(j_next);
		    next_edge = next_trim->Edge();
		    if (!next_edge) continue;
		    if (skip_edges.find(next_edge->m_edge_index) == skip_edges.end()) {
			if (partial_edges.find(next_edge->m_edge_index) != partial_edges.end()) {
			    bu_log("found next partial edge %d\n", next_edge->m_edge_index);
			    evaluated.insert(next_edge->m_edge_index);
			    c2_next = next_trim->TrimCurveOf()->Duplicate();
			} else {
			    bu_log("partial edge %d followed by non-partial %d, need to go the other way\n", o_edge->m_edge_index, next_edge->m_edge_index);
			    j_next--;
			    walk_dir = -1;
			}
		    } else {
			bu_log("skipping fully ignored edge %d\n", next_edge->m_edge_index);
			evaluated.insert(next_edge->m_edge_index);
		    }
		}
		int v2[2];
		v2[0] = next_edge->Vertex(0)->m_vertex_index;
		v2[1] = next_edge->Vertex(1)->m_vertex_index;
		// figure out which trim point we can use, the min or max
		int pos2 = 0;
		if (skip_verts.find(v2[0]) != skip_verts.end()) {
		    pos2 = 1;
		}

		int vmapped[2];
		if (vertex_map.find(o_edge->Vertex(pos1)->m_vertex_index) == vertex_map.end()) {
		    ON_BrepVertex& newvvi = data->planar_obj->local_brep->NewVertex(o_edge->Vertex(pos1)->Point(), o_edge->Vertex(pos1)->m_tolerance);
		    vertex_map[o_edge->Vertex(pos1)->m_vertex_index] = newvvi.m_vertex_index;
		}
		if (vertex_map.find(next_edge->Vertex(pos2)->m_vertex_index) == vertex_map.end()) {
		    ON_BrepVertex& newvvi = data->planar_obj->local_brep->NewVertex(next_edge->Vertex(pos2)->Point(), next_edge->Vertex(pos2)->m_tolerance);
		    vertex_map[next_edge->Vertex(pos2)->m_vertex_index] = newvvi.m_vertex_index;
		}

		// If walk_dir is -1, need to flip things around (I think...) the verts and trim points
		// will be swapped compared to a forward walk
		if (walk_dir == -1) {
		    vmapped[1] = vertex_map[o_edge->Vertex(pos1)->m_vertex_index];
		    vmapped[0] = vertex_map[next_edge->Vertex(pos2)->m_vertex_index];
		} else {
		    vmapped[0] = vertex_map[o_edge->Vertex(pos1)->m_vertex_index];
		    vmapped[1] = vertex_map[next_edge->Vertex(pos2)->m_vertex_index];
		}

		// New Edge curve
		ON_Curve *c3 = new ON_LineCurve(o_edge->Vertex(pos1)->Point(), next_edge->Vertex(pos2)->Point());
		int c3i = data->planar_obj->local_brep->AddEdgeCurve(c3);
		ON_BrepEdge& new_edge = data->planar_obj->local_brep->NewEdge(data->planar_obj->local_brep->m_V[vmapped[0]], data->planar_obj->local_brep->m_V[vmapped[1]], c3i, NULL ,0);

		// Again, flip if walk_dir is -1
		if (walk_dir == -1) {
		    p2 = c2_orig->PointAt(c2_orig->Domain().Min());
		    p1 = c2_next->PointAt(c2_orig->Domain().Max());
		} else {
		    p1 = c2_orig->PointAt(c2_orig->Domain().Min());
		    p2 = c2_next->PointAt(c2_orig->Domain().Max());
		}
		std::cout << "p1: " << pout(p1) << "\n";
		std::cout << "p2: " << pout(p2) << "\n";
		ON_Curve *c2 = new ON_LineCurve(p1, p2);
		c2->ChangeDimension(2);
		int c2i = data->planar_obj->local_brep->AddTrimCurve(c2);
		ON_BrepTrim &nt = data->planar_obj->local_brep->NewTrim(new_edge, false, new_loop, c2i);
		nt.m_tolerance[0] = old_trim->m_tolerance[0];
		nt.m_tolerance[1] = old_trim->m_tolerance[1];
		nt.m_iso = old_trim->m_iso;
		delete c2_orig;
		delete c2_next;
	    }
	}
    }

    // If there is a possibility of a negative volume for the planar solid, do a test.
    // The only way to get a negative planar solid in this context is if that solid is
    // "inside" a non-planar shape (it would be "part of" the parent shape if it were
    // planar and it would be a separate shape altogether if it were not topologically
    // connected.  So we take one partial edge, find its associated non-planar faces,
    // and collect all the partial and skipped edges from that face and any non-planar
    // faces associated with the other partial/skipped edges.
    //
    // TODO - We still have an unhandled possibility here - the self-intersecting
    // planar_obj.  For example:
    //
    //           *                *
    //       *       *        *       *
    //     *     *      *   *    *      *
    //    *     * *      * *    * *      *
    //   *     *   *           *   *      *
    //   * *  *     * * * * * *     *  *  *
    //
    if (partial_edges.size() > 0) {
	std::queue<int> connected_faces;
	std::set<int> relevant_edges;
	std::set<int>::iterator re_it;
	std::set<int> efaces;
	std::set<int>::iterator f_it;
	std::set<int> found_faces;
	const ON_BrepEdge *seed_edge = &(data->brep->m_E[*partial_edges.begin()]);
	for (int j = 0; j < seed_edge->TrimCount(); j++) {
	    ON_BrepTrim *trim = seed_edge->Trim(j);
	    efaces.insert(trim->Face()->m_face_index);
	}
	for(f_it = efaces.begin(); f_it != efaces.end(); f_it++) {
	    surface_t stype = GetSurfaceType(data->brep->m_F[*f_it].SurfaceOf(), NULL);
	    if (stype != SURFACE_PLANE) {
		connected_faces.push(data->brep->m_F[*f_it].m_face_index);
	    }
	}
	while (!connected_faces.empty()) {
	    int face_index = connected_faces.front();
	    connected_faces.pop();
	    std::set<int> local_edges;
	    std::set<int>::iterator le_it;
	    found_faces.insert(face_index);
	    const ON_BrepFace *face = &(data->brep->m_F[face_index]);
	    const ON_BrepLoop *loop = NULL;
	    // Find the loop in this face that is associated with this subbrep
	    for (int i = 0; i < face->LoopCount(); i++) {
		int loop_ind = face->Loop(i)->m_loop_index;
		if (loops.find(loop_ind) != loops.end()) {
		    loop = &(data->brep->m_L[loop_ind]);
		    break;
		}
	    }
	    // Collect the edges that are partial or skipped
	    for (int i = 0; i < loop->TrimCount(); i++) {
		const ON_BrepTrim *trim = loop->Trim(i);
		ON_BrepEdge *edge = trim->Edge();
		if (edge) {
		    if (partial_edges.find(edge->m_edge_index) != partial_edges.end()) {
			relevant_edges.insert(edge->m_edge_index);
			local_edges.insert(edge->m_edge_index);
		    }
		    if (skip_edges.find(edge->m_edge_index) != skip_edges.end()) {
			relevant_edges.insert(edge->m_edge_index);
			local_edges.insert(edge->m_edge_index);
		    }
		}
	    }
	    // For each collected partial/skipped edge, add any faces not already
	    // found to the queue.
	    for (le_it = local_edges.begin(); le_it != local_edges.end(); le_it++) {
		const ON_BrepEdge *edge = &(data->brep->m_E[*le_it]);
		for (int j = 0; j < edge->TrimCount(); j++) {
		    ON_BrepTrim *trim = edge->Trim(j);
		    if (found_faces.find(trim->Face()->m_face_index) == found_faces.end()) {
			found_faces.insert(trim->Face()->m_face_index);
			connected_faces.push(trim->Face()->m_face_index);
		    }
		}
	    }
	}
	// Build two bounding boxes - one with the new verts in planar_obj, and the other with
	// the edges found above.
	ON_BoundingBox pbb, ebb;
	ON_MinMaxInit(&pbb.m_min, &pbb.m_max);
	ON_MinMaxInit(&ebb.m_min, &ebb.m_max);
	for (int i = 0; i < data->planar_obj->local_brep->m_V.Count(); i++) {
	    const ON_BrepVertex *v = &(data->planar_obj->local_brep->m_V[i]);
	    pbb.Set(v->Point(), true);
	}
	for (re_it = relevant_edges.begin(); re_it != relevant_edges.end(); re_it++) {
	    const ON_BrepEdge *e = &(data->brep->m_E[*re_it]);
	    ON_BoundingBox cbb = e->EdgeCurveOf()->BoundingBox();
	    ebb.Set(cbb.m_min, true);
	    ebb.Set(cbb.m_max, true);
	}
	//std::cout << "in pbb.s rpp " << pout(pbb.m_min) << " " << pout(pbb.m_max) << "\n";
	//std::cout << "in ebb.s rpp " << pout(ebb.m_min) << " " << pout(ebb.m_max) << "\n";

	if (ebb.Includes(pbb)) {
	    bu_log("negative volume\n");
	    data->planar_obj->negative_shape = -1;
	} else {
	    bu_log("positive volume\n");
	    data->planar_obj->negative_shape = 1;
	}
	data->planar_obj->params->bool_op = (data->planar_obj->negative_shape == -1) ? '-' : 'u';
    }

    // Need to preserve the vertex map for this, since we're not done building up the brep
    map_to_array(&(data->planar_obj->planar_obj_vert_map), &(data->planar_obj->planar_obj_vert_cnt), &vertex_map);

    data->planar_obj->local_brep->SetTrimTypeFlags(true);

}

bool
end_of_trims_match(ON_Brep *brep, ON_BrepLoop *loop, int lti)
{
    bool valid = true;
    int ci0, ci1, next_lti;
    ON_3dPoint P0, P1;
    const ON_Curve *pC0, *pC1;
    const ON_Surface *surf = loop->Face()->SurfaceOf();
    double urange = surf->Domain(0)[1] - surf->Domain(0)[0];
    double vrange = surf->Domain(1)[1] - surf->Domain(1)[0];
    // end-of-trims matching test from opennurbs_brep.cpp
    const ON_BrepTrim& trim0 = brep->m_T[loop->m_ti[lti]];
    next_lti = (lti+1)%loop->TrimCount();
    const ON_BrepTrim& trim1 = brep->m_T[loop->m_ti[next_lti]];
    ON_Interval trim0_domain = trim0.Domain();
    ON_Interval trim1_domain = trim1.Domain();
    ci0 = trim0.m_c2i;
    ci1 = trim1.m_c2i;
    pC0 = brep->m_C2[ci0];
    pC1 = brep->m_C2[ci1];
    P0 = pC0->PointAt( trim0_domain[1] ); // end of this 2d trim
    P1 = pC1->PointAt( trim1_domain[0] ); // start of next 2d trim
    if ( !(P0-P1).IsTiny() )
    {
	// 16 September 2003 Dale Lear - RR 11319
	//    Added relative tol check so cases with huge
	//    coordinate values that agreed to 10 places
	//    didn't get flagged as bad.
	//double xtol = (fabs(P0.x) + fabs(P1.x))*1.0e-10;
	//double ytol = (fabs(P0.y) + fabs(P1.y))*1.0e-10;
	//
	// Oct 12 2009 Rather than using the above check, BRL-CAD uses
	// relative uv size
	double xtol = (urange) * trim0.m_tolerance[0];
	double ytol = (vrange) * trim0.m_tolerance[1];
	if ( xtol < ON_ZERO_TOLERANCE )
	    xtol = ON_ZERO_TOLERANCE;
	if ( ytol < ON_ZERO_TOLERANCE )
	    ytol = ON_ZERO_TOLERANCE;
	double dx = fabs(P0.x-P1.x);
	double dy = fabs(P0.y-P1.y);
	if ( dx > xtol || dy > ytol ) valid = false;
    }
    return valid;
}

void
subbrep_planar_close_obj(struct subbrep_object_data *data)
{
    struct subbrep_object_data *pdata = data->planar_obj;

    pdata->local_brep->Compact();
    pdata->local_brep->SetTrimIsoFlags();
    pdata->local_brep->SetTrimTypeFlags(true);

    pdata->brep = pdata->local_brep;
    pdata->params->bool_op = 'u'; // TODO - not always union?

}

void
subbrep_add_planar_face(struct subbrep_object_data *data, ON_Plane *pcyl,
			ON_SimpleArray<const ON_BrepVertex *> *vert_loop, int neg_surf)
{
    // We use the planar_obj's local_brep to store new faces.  The planar local
    // brep contains the relevant linear and planar components from its parent
    // - our job here is to add the new surface, identify missing edges to
    // create, find existing edges to re-use, and call NewFace with the
    // results.  At the end we should have just the faces needed
    // to define the planar volume of interest.
    struct subbrep_object_data *pdata = data->planar_obj;
    std::vector<int> edges;
    ON_SimpleArray<ON_Curve *> curves_2d;
    ON_SimpleArray<bool> reversed;
    std::map<int, int> vert_map;
    array_to_map(&vert_map, pdata->planar_obj_vert_map, pdata->planar_obj_vert_cnt);

    ON_3dPoint p1 = pdata->local_brep->m_V[vert_map[((*vert_loop)[0])->m_vertex_index]].Point();
    ON_3dPoint p2 = pdata->local_brep->m_V[vert_map[((*vert_loop)[1])->m_vertex_index]].Point();
    ON_3dPoint p3 = pdata->local_brep->m_V[vert_map[((*vert_loop)[2])->m_vertex_index]].Point();
    ON_Plane loop_plane(p1, p2, p3);
    ON_BoundingBox loop_pbox, cbox;

    // get 2d trim curves
    ON_Xform proj_to_plane;
    proj_to_plane[0][0] = loop_plane.xaxis.x;
    proj_to_plane[0][1] = loop_plane.xaxis.y;
    proj_to_plane[0][2] = loop_plane.xaxis.z;
    proj_to_plane[0][3] = -(loop_plane.xaxis*loop_plane.origin);
    proj_to_plane[1][0] = loop_plane.yaxis.x;
    proj_to_plane[1][1] = loop_plane.yaxis.y;
    proj_to_plane[1][2] = loop_plane.yaxis.z;
    proj_to_plane[1][3] = -(loop_plane.yaxis*loop_plane.origin);
    proj_to_plane[2][0] = loop_plane.zaxis.x;
    proj_to_plane[2][1] = loop_plane.zaxis.y;
    proj_to_plane[2][2] = loop_plane.zaxis.z;
    proj_to_plane[2][3] = -(loop_plane.zaxis*loop_plane.origin);
    proj_to_plane[3][0] = 0.0;
    proj_to_plane[3][1] = 0.0;
    proj_to_plane[3][2] = 0.0;
    proj_to_plane[3][3] = 1.0;

    ON_PlaneSurface *s = new ON_PlaneSurface(loop_plane);
    const int si = pdata->local_brep->AddSurface(s);

    double flip = ON_DotProduct(loop_plane.Normal(), pcyl->Normal()) * neg_surf;

    for (int i = 0; i < vert_loop->Count(); i++) {
	int vind1, vind2;
	const ON_BrepVertex *v1, *v2;
	v1 = (*vert_loop)[i];
	vind1 = vert_map[v1->m_vertex_index];
	if (i < vert_loop->Count() - 1) {
	    v2 = (*vert_loop)[i+1];
	} else {
	    v2 = (*vert_loop)[0];
	}
	vind2 = vert_map[v2->m_vertex_index];
	ON_BrepVertex &new_v1 = pdata->local_brep->m_V[vind1];
	ON_BrepVertex &new_v2 = pdata->local_brep->m_V[vind2];

	// Because we may have already created a needed edge only in the new
	// Brep with a previous face, we have to check all the edges in the new
	// structure for a vertex match.
	int edge_found = 0;
	for (int j = 0; j < pdata->local_brep->m_E.Count(); j++) {
	    int ev1 = pdata->local_brep->m_E[j].Vertex(0)->m_vertex_index;
	    int ev2 = pdata->local_brep->m_E[j].Vertex(1)->m_vertex_index;

	    ON_3dPoint pv1 = pdata->local_brep->m_E[j].Vertex(0)->Point();
	    ON_3dPoint pv2 = pdata->local_brep->m_E[j].Vertex(1)->Point();

	    if ((ev1 == vind1) && (ev2 == vind2)) {
		edges.push_back(pdata->local_brep->m_E[j].m_edge_index);
		edge_found = 1;

		reversed.Append(false);

		// Get 2D curve from this edge's 3D curve
		const ON_Curve *c3 = pdata->local_brep->m_E[j].EdgeCurveOf();
		ON_NurbsCurve *c2 = new ON_NurbsCurve();
		c3->GetNurbForm(*c2);
		c2->Transform(proj_to_plane);
		c2->GetBoundingBox(cbox);
		c2->ChangeDimension(2);
		c2->MakePiecewiseBezier(2);
		curves_2d.Append(c2);
		loop_pbox.Union(cbox);
		break;
	    }
	    if ((ev2 == vind1) && (ev1 == vind2)) {
		edges.push_back(pdata->local_brep->m_E[j].m_edge_index);
		edge_found = 1;
		reversed.Append(true);

		// Get 2D curve from this edge's points
		ON_Curve *c3 = new ON_LineCurve(pv2, pv1);
		ON_NurbsCurve *c2 = new ON_NurbsCurve();
		c3->GetNurbForm(*c2);
		c2->Transform(proj_to_plane);
		c2->GetBoundingBox(cbox);
		c2->ChangeDimension(2);
		c2->MakePiecewiseBezier(2);
		curves_2d.Append(c2);
		loop_pbox.Union(cbox);
		break;
	    }
	}
	if (!edge_found) {
	    int c3i = pdata->local_brep->AddEdgeCurve(new ON_LineCurve(new_v1.Point(), new_v2.Point()));
	    // Get 2D curve from this edge's 3D curve
	    const ON_Curve *c3 = pdata->local_brep->m_C3[c3i];
	    ON_NurbsCurve *c2 = new ON_NurbsCurve();
	    c3->GetNurbForm(*c2);
	    c2->Transform(proj_to_plane);
	    c2->GetBoundingBox(cbox);
	    c2->ChangeDimension(2);
	    c2->MakePiecewiseBezier(2);
	    curves_2d.Append(c2);
	    loop_pbox.Union(cbox);

	    ON_BrepEdge &new_edge = pdata->local_brep->NewEdge(pdata->local_brep->m_V[vind1], pdata->local_brep->m_V[vind2], c3i, NULL ,0);
	    edges.push_back(new_edge.m_edge_index);
	}
    }

    ON_BrepFace& face = pdata->local_brep->NewFace( si );
    ON_BrepLoop& loop = pdata->local_brep->NewLoop(ON_BrepLoop::outer, face);
    loop.m_pbox = loop_pbox;
    for (int i = 0; i < vert_loop->Count(); i++) {
	ON_NurbsCurve *c2 = (ON_NurbsCurve *)curves_2d[i];
	int c2i = pdata->local_brep->AddTrimCurve(c2);
	ON_BrepEdge &edge = pdata->local_brep->m_E[edges.at(i)];
	ON_BrepTrim &trim = pdata->local_brep->NewTrim(edge, reversed[i], loop, c2i);
	trim.m_type = ON_BrepTrim::mated;
	trim.m_tolerance[0] = 0.0;
	trim.m_tolerance[1] = 0.0;
    }

    // set face domain
    s->SetDomain(0, loop.m_pbox.m_min.x, loop.m_pbox.m_max.x );
    s->SetDomain(1, loop.m_pbox.m_min.y, loop.m_pbox.m_max.y );
    s->SetExtents(0,s->Domain(0));
    s->SetExtents(1,s->Domain(1));

    // need to update trim m_iso flags because we changed surface shape
    if (flip < 0) pdata->local_brep->FlipFace(face);
    pdata->local_brep->SetTrimIsoFlags(face);
    pdata->local_brep->SetTrimTypeFlags(true);
}




// TODO - need a way to detect if a set of planar faces would form a
// self-intersecting polyhedron.  Self-intersecting polyhedrons are the ones
// with the potential to make both positive and negative contributions to a
// solid. One possible idea:
//
// For all edges in polyhedron test whether each edge intersects any face in
// the polyhedron to which it does not belong.  The test can be simple - for
// each vertex, construct a vector from the vertex to some point on the
// candidate face (center point is probably a good start) and see if the dot
// products of those two vectors with the face normal vector agree in sign.
// For a given edge, if all dot products agree in pair sets, then the edge does
// not intersect any face in the polyhedron.  If no edges intersect, the
// polyhedron is not self intersecting.  If some edges do intersect (probably
// at least three...) then those edges identify sub-shapes that need to be
// constructed.
//
// Note that this is also a concern for non-planar surfaces that have been
// reduced to planar surfaces as part of the process - probably should
// incorporate a bounding box test to determine if such surfaces can be
// part of sub-object definitions (say, a cone subtracted from a subtracting
// cylinder to make a positive cone volume inside the cylinder) or if the
// cone has to be a top level unioned positive object (if the cone's apex
// point is outside the cylinder's subtracting area, for example, the tip
// of the code will not be properly added as a positive volume if it is just
// a subtraction from the cylinder.


// Returns 1 if point set forms a convex polyhedron, 0 if the point set
// forms a degenerate chull, and -1 if the point set is concave
int
convex_point_set(struct subbrep_object_data *, std::set<int> *)
{
    // Use chull3d to find the set of vertices that are on the convex
    // hull.  If all of them are, the point set defines a convex polyhedron.
    // If the points are coplanar, return 0 - not a volume
    return 0;
}

/* These functions will return 2 if successful, 1 if unsuccessful but point set
 * is convex, 0 if unsuccessful and vertex set's chull is degenerate (i.e. the
 * planar component of this CSG shape contributes no positive volume),  and -1
 * if unsuccessful and point set is neither degenerate nor convex */
int
point_set_is_arb4(struct subbrep_object_data *data, std::set<int> *verts)
{
    int is_convex = convex_point_set(data, verts);
    if (is_convex == 1) {
	// TODO - deduce and set up proper arb4 point ordering
	return 2;
    }
    return 0;
}
int
point_set_is_arb5(struct subbrep_object_data *data, std::set<int> *verts)
{
    int is_convex = convex_point_set(data, verts);

    if (is_convex) {
	return is_convex;
    }
    // TODO - arb5 test
    return 0;
}
int
point_set_is_arb6(struct subbrep_object_data *data, std::set<int> *verts)
{
    int is_convex = convex_point_set(data, verts);

    if (is_convex) {
	return is_convex;
    }
    // TODO - arb6 test
    return 0;
}
int
point_set_is_arb7(struct subbrep_object_data *data, std::set<int> *verts)
{
    int is_convex = convex_point_set(data, verts);

    if (is_convex) {
	return is_convex;
    }
    // TODO - arb7 test
    return 0;
}
int
point_set_is_arb8(struct subbrep_object_data *data, std::set<int> *verts)
{
    int is_convex = convex_point_set(data, verts);

    if (is_convex) {
	return is_convex;
    }
    // TODO - arb8 test
    return 0;
}

/* If we're going with an arbn, we need to add one plane for each face.  To
 * make sure the normal is in the correct direction, find the center point of
 * the verts and the center point of the face verts to construct a vector which
 * can be used in a dot product test with the face normal.*/
int
point_set_is_arbn(struct subbrep_object_data *data, std::set<int> *, std::set<int> *verts, int do_test)
{
    int is_convex;
    if (!do_test) {
	is_convex = 1;
    } else {
	is_convex = convex_point_set(data, verts);
    }
    if (is_convex)
	return is_convex;

    // TODO - arbn assembly
    return 2;
}

// In the worst case, make a brep for later conversion into an nmg.
// The other possibility here is an arbn csg tree, but that needs
// more thought...
int
subbrep_make_planar_brep(struct subbrep_object_data *)
{
    // TODO - check for self intersections in the candidate shape, and handle
    // if any are discovered.
    return 0;
}

int
planar_switch(int ret, struct subbrep_object_data *data, std::set<int> *faces, std::set<int> *verts)
{
    switch (ret) {
	case -1:
	    return subbrep_make_planar_brep(data);
	    break;
	case 0:
	    return 0;
	    break;
	case 1:
	    return point_set_is_arbn(data, faces, verts, 0);
	    break;
	case 2:
	    return 1;
	    break;
    }
    return 0;
}


int
subbrep_make_planar(struct subbrep_object_data *data)
{
    // First step is to count vertices, using the edges
    std::set<int> subbrep_verts;
    std::set<int> faces;
    for (int i = 0; i < data->edges_cnt; i++) {
	const ON_BrepEdge *edge = &(data->brep->m_E[i]);
	subbrep_verts.insert(edge->Vertex(0)->m_vertex_index);
	subbrep_verts.insert(edge->Vertex(1)->m_vertex_index);
    }
    array_to_set(&faces, data->faces, data->faces_cnt);

    int vert_cnt = subbrep_verts.size();
    int ret = 0;
    switch (vert_cnt) {
	case 0:
	    bu_log("no verts???\n");
	    return 0;
	    break;
	case 1:
	    bu_log("one vertex - not a candidate for a planar volume\n");
	    return 0;
	    break;
	case 2:
	    bu_log("two vertices - not a candidate for a planar volume\n");
	    return 0;
	    break;
	case 3:
	    bu_log("three vertices - not a candidate for a planar volume\n");
	    return 0;
	    break;
	case 4:
	    if (point_set_is_arb4(data, &subbrep_verts) != 2) {
		return 0;
	    }
	    return 1;
	    break;
	case 5:
	    ret = point_set_is_arb5(data, &subbrep_verts);
	    return planar_switch(ret, data, &faces, &subbrep_verts);
	    break;
	case 6:
	    ret = point_set_is_arb6(data, &subbrep_verts);
	    return planar_switch(ret, data, &faces, &subbrep_verts);
	    break;
	case 7:
	    ret = point_set_is_arb7(data, &subbrep_verts);
	    return planar_switch(ret, data, &faces, &subbrep_verts);
	    break;
	case 8:
	    ret = point_set_is_arb8(data, &subbrep_verts);
	    return planar_switch(ret, data, &faces, &subbrep_verts);
	    break;
	default:
	    ret = point_set_is_arbn(data, &faces, &subbrep_verts, 1);
	    return planar_switch(ret, data, &faces, &subbrep_verts);
	    break;

    }
    return 0;
}


// TODO - need to check for self-intersecting planar objects - any
// such object needs to be further deconstructed, since it has
// components that may be making both positive and negative contributions


// Local Variables:
// tab-width: 8
// mode: C++
// c-basic-offset: 4
// indent-tabs-mode: t
// c-file-style: "stroustrup"
// End:
// ex: shiftwidth=4 tabstop=8<|MERGE_RESOLUTION|>--- conflicted
+++ resolved
@@ -6,10 +6,6 @@
 #include "bu/log.h"
 #include "bu/str.h"
 #include "bu/malloc.h"
-<<<<<<< HEAD
-#include "shape_recognition.h"
-
-=======
 #include "bg/polygon.h"
 #include "bg/tri_ray.h"
 #include "shape_recognition.h"
@@ -365,7 +361,6 @@
     return io_state;
 }
 
->>>>>>> 4ff0f7f4
 
 int
 subbrep_is_planar(struct subbrep_object_data *data)
@@ -379,6 +374,9 @@
 	if (stype != SURFACE_PLANE) return 0;
     }
     data->type = PLANAR_VOLUME;
+
+    if (negative_polygon(data) == -1) data->params->bool_op = '-';
+
     return 1;
 }
 
@@ -457,10 +455,8 @@
 }
 
 void
-subbrep_planar_init(struct subbrep_object_data *sdata)
-{
-    struct subbrep_object_data *data = sdata->parent;
-
+subbrep_planar_init(struct subbrep_object_data *data)
+{
     if (!data) return;
     if (data->planar_obj) return;
     BU_GET(data->planar_obj, struct subbrep_object_data);
@@ -470,8 +466,6 @@
     (*data->obj_cnt)++;
     bu_vls_sprintf(data->planar_obj->name_root, "%s_%d", bu_vls_addr(data->name_root), *(data->obj_cnt));
     data->planar_obj->type = PLANAR_VOLUME;
-
-    std::cout << "subplanar_init: " << bu_vls_addr(data->key) << "\n";
 
     data->planar_obj->local_brep = ON_Brep::New();
     std::map<int, int> face_map;
@@ -993,8 +987,9 @@
     pdata->local_brep->SetTrimTypeFlags(true);
 
     pdata->brep = pdata->local_brep;
-    pdata->params->bool_op = 'u'; // TODO - not always union?
-
+    /* By this point, if it's not already determined to
+     * be negative, the volume is positive */
+    if (pdata->params->bool_op != '-') pdata->params->bool_op = 'u';
 }
 
 void
@@ -1307,7 +1302,7 @@
     std::set<int> subbrep_verts;
     std::set<int> faces;
     for (int i = 0; i < data->edges_cnt; i++) {
-	const ON_BrepEdge *edge = &(data->brep->m_E[i]);
+	const ON_BrepEdge *edge = &(data->brep->m_E[data->edges[i]]);
 	subbrep_verts.insert(edge->Vertex(0)->m_vertex_index);
 	subbrep_verts.insert(edge->Vertex(1)->m_vertex_index);
     }
