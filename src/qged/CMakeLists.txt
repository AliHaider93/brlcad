set(QG_DIRS
  ${CMAKE_CURRENT_BINARY_DIR}
  ${CMAKE_CURRENT_SOURCE_DIR}
  ${BRLCAD_BINARY_DIR}/${INCLUDE_DIR}
  ${BRLCAD_SOURCE_DIR}/include
  ${QTCAD_INCLUDE_DIRS}
  ${GED_INCLUDE_DIRS}
  ${RT_INCLUDE_DIRS}
  ${BU_INCLUDE_DIRS}
  )
BRLCAD_INCLUDE_DIRS(QG_DIRS)

# TODO - we need to figure out how to use windeployqt and macdeployqt (and
# maybe something similar for Linux?) to make self-contained packages using Qt.
# Right now, qged won't work from the build dir on Windows because it can't
# find the Qt libraries, and it will have the same problem when bundled into
# the .exe and .msi installers.  Potentially helpful:
#
# https://stackoverflow.com/a/41199492/2037687
# https://github.com/probonopd/linuxdeployqt

# NOTE: We can't use the CMake global values for automoc et. al.
# because most of BRL-CAD's targets are not Qt targets.  We don't
# want to run the automatic moc logic for all of them.

set(qged_srcs
  main_window.cpp
  app.cpp
  attributes.cpp
  event_filter.cpp
  fbserv.cpp
  import.cpp
  palettes.cpp
  )

set(qth_names
  app
  attributes
  event_filter
  fbserv
  import
  main_window
  palettes
  )
foreach(qh ${qth_names})
  set(moc_headers ${moc_headers} ${qh}.h)
endforeach(qh ${qth_names})


if (BRLCAD_ENABLE_QT)

  # Let main_window know what the platform's extension is so it knows
  # what plugin filenames to look for
  set_property(SOURCE main_window.cpp APPEND PROPERTY
    COMPILE_DEFINITIONS "QGED_PLUGIN_SUFFIX=\"${CMAKE_SHARED_LIBRARY_SUFFIX}\"")

  if(Qt6Widgets_FOUND)
    QT6_WRAP_CPP(moc_srcs ${moc_headers})
  else()
    QT5_WRAP_CPP(moc_srcs ${moc_headers})
  endif(Qt6Widgets_FOUND)

  # https://github.com/Alexhuszagh/BreezeStyleSheets
  if(Qt6Widgets_FOUND)
    QT6_ADD_RESOURCES(theme_qrc theme/breeze.qrc)
  else()
    QT5_ADD_RESOURCES(theme_qrc theme/breeze.qrc)
  endif(Qt6Widgets_FOUND)

  add_executable(qged main.cpp ${qged_srcs} ${moc_srcs} ${theme_qrc})
  # Note - Network is needed for async embedded raytracing display
  if(Qt6Widgets_FOUND)
    target_link_libraries(qged libqtcad libged librt libbu Qt6::Widgets Qt6::Network)
  else()
    target_link_libraries(qged libqtcad libged librt libbu Qt5::Widgets Qt5::Network)
  endif(Qt6Widgets_FOUND)
  target_compile_definitions(qged PRIVATE BRLCADBUILD HAVE_CONFIG_H)
  install(TARGETS qged
    RUNTIME DESTINATION ${BIN_DIR}
    LIBRARY DESTINATION ${LIB_DIR}
    ARCHIVE DESTINATION ${LIB_DIR})

  # Make sure all dm and ged plugins are accounted for when we build qged
  add_dependencies(qged dm_plugins ged_plugins)

  foreach(qh ${qth_names})
    DISTCLEAN(moc_${qh}.cpp_parameters)
  endforeach(qh ${qth_names})
  DISTCLEAN(${CMAKE_CURRENT_BINARY_DIR}/theme/breeze.qrc.depends)

endif (BRLCAD_ENABLE_QT)

# Core application is defined, now handle plugins
add_subdirectory(plugins)

set(qged_ignore_srcs
<<<<<<< HEAD
  ${qged_srcs}
  ${moc_headers}
  CMakeLists.txt
  TODO
  display/AxesRenderer.cpp
  display/AxesRenderer.h
  display/Camera.h
  display/Display.cpp
  display/Display.h
  display/DisplayManager.cpp
  display/DisplayManager.h
  display/GeometryRenderer.cpp
  display/GeometryRenderer.h
  display/OrthographicCamera.cpp
  display/OrthographicCamera.h
  display/README.txt
  display/Renderable.h
  fonts/Inconsolata-LICENSE.txt
  fonts/Inconsolata.otf
  main.cpp
  qdm_tests.txt
  theme/LICENSE.md
  theme/breeze.qrc
  theme/dark.qss
  theme/dark/branch_closed.svg
  theme/dark/branch_closed_hover.svg
  theme/dark/branch_end.svg
  theme/dark/branch_end_arrow.svg
  theme/dark/branch_more.svg
  theme/dark/branch_more_arrow.svg
  theme/dark/branch_open.svg
  theme/dark/branch_open_hover.svg
  theme/dark/calendar_next.svg
  theme/dark/calendar_previous.svg
  theme/dark/checkbox_checked.svg
  theme/dark/checkbox_checked_disabled.svg
  theme/dark/checkbox_indeterminate.svg
  theme/dark/checkbox_indeterminate_disabled.svg
  theme/dark/checkbox_unchecked.svg
  theme/dark/checkbox_unchecked_disabled.svg
  theme/dark/clear_text.svg
  theme/dark/close.svg
  theme/dark/close_hover.svg
  theme/dark/close_pressed.svg
  theme/dark/computer.svg
  theme/dark/desktop.svg
  theme/dark/dialog_cancel.svg
  theme/dark/dialog_close.svg
  theme/dark/dialog_discard.svg
  theme/dark/dialog_help.svg
  theme/dark/dialog_no.svg
  theme/dark/dialog_ok.svg
  theme/dark/dialog_open.svg
  theme/dark/dialog_reset.svg
  theme/dark/dialog_save.svg
  theme/dark/disc_drive.svg
  theme/dark/down_arrow.svg
  theme/dark/down_arrow_disabled.svg
  theme/dark/down_arrow_hover.svg
  theme/dark/file.svg
  theme/dark/file_dialog_contents.svg
  theme/dark/file_dialog_detailed.svg
  theme/dark/file_dialog_end.svg
  theme/dark/file_dialog_info.svg
  theme/dark/file_dialog_list.svg
  theme/dark/file_dialog_start.svg
  theme/dark/file_link.svg
  theme/dark/floppy_drive.svg
  theme/dark/folder.svg
  theme/dark/folder_link.svg
  theme/dark/folder_open.svg
  theme/dark/hard_drive.svg
  theme/dark/help.svg
  theme/dark/hmovetoolbar.svg
  theme/dark/home_directory.svg
  theme/dark/hseptoolbar.svg
  theme/dark/left_arrow.svg
  theme/dark/left_arrow_disabled.svg
  theme/dark/left_arrow_hover.svg
  theme/dark/maximize.svg
  theme/dark/menu.svg
  theme/dark/message_critical.svg
  theme/dark/message_information.svg
  theme/dark/message_question.svg
  theme/dark/message_warning.svg
  theme/dark/minimize.svg
  theme/dark/network_drive.svg
  theme/dark/radio_checked.svg
  theme/dark/radio_checked_disabled.svg
  theme/dark/radio_unchecked.svg
  theme/dark/radio_unchecked_disabled.svg
  theme/dark/restore.svg
  theme/dark/right_arrow.svg
  theme/dark/right_arrow_disabled.svg
  theme/dark/right_arrow_hover.svg
  theme/dark/shade.svg
  theme/dark/sizegrip.svg
  theme/dark/transparent.svg
  theme/dark/trash.svg
  theme/dark/undock.svg
  theme/dark/undock_hover.svg
  theme/dark/undock_hover_pressed.svg
  theme/dark/unshade.svg
  theme/dark/up_arrow.svg
  theme/dark/up_arrow_disabled.svg
  theme/dark/up_arrow_hover.svg
  theme/dark/vline.svg
  theme/dark/vmovetoolbar.svg
  theme/dark/vseptoolbar.svg
  theme/dark/window_close.svg
  )
=======
	${qged_srcs}
	${moc_headers}
	CMakeLists.txt
	TODO
	display/AxesRenderer.cpp
	display/AxesRenderer.h
	display/Camera.h
	display/Display.cpp
	display/Display.h
	display/DisplayManager.cpp
	display/DisplayManager.h
	display/GeometryRenderer.cpp
	display/GeometryRenderer.h
	display/OrthographicCamera.cpp
	display/OrthographicCamera.h
	display/README.txt
	display/Renderable.h
	fonts/Inconsolata-LICENSE.txt
	fonts/Inconsolata.otf
	main.cpp
	qdm_tests.txt
	theme/LICENSE.md
	theme/breeze.qrc
	theme/dark.qss
	theme/dark/branch_closed.svg
	theme/dark/branch_closed_hover.svg
	theme/dark/branch_end.svg
	theme/dark/branch_end_arrow.svg
	theme/dark/branch_more.svg
	theme/dark/branch_more_arrow.svg
	theme/dark/branch_open.svg
	theme/dark/branch_open_hover.svg
	theme/dark/calendar_next.svg
	theme/dark/calendar_previous.svg
	theme/dark/checkbox_checked.svg
	theme/dark/checkbox_checked_disabled.svg
	theme/dark/checkbox_indeterminate.svg
	theme/dark/checkbox_indeterminate_disabled.svg
	theme/dark/checkbox_unchecked.svg
	theme/dark/checkbox_unchecked_disabled.svg
	theme/dark/clear_text.svg
	theme/dark/close.svg
	theme/dark/close_hover.svg
	theme/dark/close_pressed.svg
	theme/dark/computer.svg
	theme/dark/desktop.svg
	theme/dark/dialog_cancel.svg
	theme/dark/dialog_close.svg
	theme/dark/dialog_discard.svg
	theme/dark/dialog_help.svg
	theme/dark/dialog_no.svg
	theme/dark/dialog_ok.svg
	theme/dark/dialog_open.svg
	theme/dark/dialog_reset.svg
	theme/dark/dialog_save.svg
	theme/dark/disc_drive.svg
	theme/dark/down_arrow.svg
	theme/dark/down_arrow_disabled.svg
	theme/dark/down_arrow_hover.svg
	theme/dark/file.svg
	theme/dark/file_dialog_contents.svg
	theme/dark/file_dialog_detailed.svg
	theme/dark/file_dialog_end.svg
	theme/dark/file_dialog_info.svg
	theme/dark/file_dialog_list.svg
	theme/dark/file_dialog_start.svg
	theme/dark/file_link.svg
	theme/dark/floppy_drive.svg
	theme/dark/folder.svg
	theme/dark/folder_link.svg
	theme/dark/folder_open.svg
	theme/dark/hard_drive.svg
	theme/dark/help.svg
	theme/dark/hmovetoolbar.svg
	theme/dark/home_directory.svg
	theme/dark/hseptoolbar.svg
	theme/dark/left_arrow.svg
	theme/dark/left_arrow_disabled.svg
	theme/dark/left_arrow_hover.svg
	theme/dark/maximize.svg
	theme/dark/menu.svg
	theme/dark/message_critical.svg
	theme/dark/message_information.svg
	theme/dark/message_question.svg
	theme/dark/message_warning.svg
	theme/dark/minimize.svg
	theme/dark/network_drive.svg
	theme/dark/radio_checked.svg
	theme/dark/radio_checked_disabled.svg
	theme/dark/radio_unchecked.svg
	theme/dark/radio_unchecked_disabled.svg
	theme/dark/restore.svg
	theme/dark/right_arrow.svg
	theme/dark/right_arrow_disabled.svg
	theme/dark/right_arrow_hover.svg
	theme/dark/shade.svg
	theme/dark/sizegrip.svg
	theme/dark/transparent.svg
	theme/dark/trash.svg
	theme/dark/undock.svg
	theme/dark/undock_hover.svg
	theme/dark/undock_hover_pressed.svg
	theme/dark/unshade.svg
	theme/dark/up_arrow.svg
	theme/dark/up_arrow_disabled.svg
	theme/dark/up_arrow_hover.svg
	theme/dark/vline.svg
	theme/dark/vmovetoolbar.svg
	theme/dark/vseptoolbar.svg
	theme/dark/window_close.svg
	)
>>>>>>> 8d6e821e

CMAKEFILES(${qged_ignore_srcs})

# Local Variables:
# tab-width: 8
# mode: cmake
# indent-tabs-mode: t
# End:
# ex: shiftwidth=2 tabstop=8

<|MERGE_RESOLUTION|>--- conflicted
+++ resolved
@@ -94,119 +94,6 @@
 add_subdirectory(plugins)
 
 set(qged_ignore_srcs
-<<<<<<< HEAD
-  ${qged_srcs}
-  ${moc_headers}
-  CMakeLists.txt
-  TODO
-  display/AxesRenderer.cpp
-  display/AxesRenderer.h
-  display/Camera.h
-  display/Display.cpp
-  display/Display.h
-  display/DisplayManager.cpp
-  display/DisplayManager.h
-  display/GeometryRenderer.cpp
-  display/GeometryRenderer.h
-  display/OrthographicCamera.cpp
-  display/OrthographicCamera.h
-  display/README.txt
-  display/Renderable.h
-  fonts/Inconsolata-LICENSE.txt
-  fonts/Inconsolata.otf
-  main.cpp
-  qdm_tests.txt
-  theme/LICENSE.md
-  theme/breeze.qrc
-  theme/dark.qss
-  theme/dark/branch_closed.svg
-  theme/dark/branch_closed_hover.svg
-  theme/dark/branch_end.svg
-  theme/dark/branch_end_arrow.svg
-  theme/dark/branch_more.svg
-  theme/dark/branch_more_arrow.svg
-  theme/dark/branch_open.svg
-  theme/dark/branch_open_hover.svg
-  theme/dark/calendar_next.svg
-  theme/dark/calendar_previous.svg
-  theme/dark/checkbox_checked.svg
-  theme/dark/checkbox_checked_disabled.svg
-  theme/dark/checkbox_indeterminate.svg
-  theme/dark/checkbox_indeterminate_disabled.svg
-  theme/dark/checkbox_unchecked.svg
-  theme/dark/checkbox_unchecked_disabled.svg
-  theme/dark/clear_text.svg
-  theme/dark/close.svg
-  theme/dark/close_hover.svg
-  theme/dark/close_pressed.svg
-  theme/dark/computer.svg
-  theme/dark/desktop.svg
-  theme/dark/dialog_cancel.svg
-  theme/dark/dialog_close.svg
-  theme/dark/dialog_discard.svg
-  theme/dark/dialog_help.svg
-  theme/dark/dialog_no.svg
-  theme/dark/dialog_ok.svg
-  theme/dark/dialog_open.svg
-  theme/dark/dialog_reset.svg
-  theme/dark/dialog_save.svg
-  theme/dark/disc_drive.svg
-  theme/dark/down_arrow.svg
-  theme/dark/down_arrow_disabled.svg
-  theme/dark/down_arrow_hover.svg
-  theme/dark/file.svg
-  theme/dark/file_dialog_contents.svg
-  theme/dark/file_dialog_detailed.svg
-  theme/dark/file_dialog_end.svg
-  theme/dark/file_dialog_info.svg
-  theme/dark/file_dialog_list.svg
-  theme/dark/file_dialog_start.svg
-  theme/dark/file_link.svg
-  theme/dark/floppy_drive.svg
-  theme/dark/folder.svg
-  theme/dark/folder_link.svg
-  theme/dark/folder_open.svg
-  theme/dark/hard_drive.svg
-  theme/dark/help.svg
-  theme/dark/hmovetoolbar.svg
-  theme/dark/home_directory.svg
-  theme/dark/hseptoolbar.svg
-  theme/dark/left_arrow.svg
-  theme/dark/left_arrow_disabled.svg
-  theme/dark/left_arrow_hover.svg
-  theme/dark/maximize.svg
-  theme/dark/menu.svg
-  theme/dark/message_critical.svg
-  theme/dark/message_information.svg
-  theme/dark/message_question.svg
-  theme/dark/message_warning.svg
-  theme/dark/minimize.svg
-  theme/dark/network_drive.svg
-  theme/dark/radio_checked.svg
-  theme/dark/radio_checked_disabled.svg
-  theme/dark/radio_unchecked.svg
-  theme/dark/radio_unchecked_disabled.svg
-  theme/dark/restore.svg
-  theme/dark/right_arrow.svg
-  theme/dark/right_arrow_disabled.svg
-  theme/dark/right_arrow_hover.svg
-  theme/dark/shade.svg
-  theme/dark/sizegrip.svg
-  theme/dark/transparent.svg
-  theme/dark/trash.svg
-  theme/dark/undock.svg
-  theme/dark/undock_hover.svg
-  theme/dark/undock_hover_pressed.svg
-  theme/dark/unshade.svg
-  theme/dark/up_arrow.svg
-  theme/dark/up_arrow_disabled.svg
-  theme/dark/up_arrow_hover.svg
-  theme/dark/vline.svg
-  theme/dark/vmovetoolbar.svg
-  theme/dark/vseptoolbar.svg
-  theme/dark/window_close.svg
-  )
-=======
 	${qged_srcs}
 	${moc_headers}
 	CMakeLists.txt
@@ -318,7 +205,6 @@
 	theme/dark/vseptoolbar.svg
 	theme/dark/window_close.svg
 	)
->>>>>>> 8d6e821e
 
 CMAKEFILES(${qged_ignore_srcs})
 
