--- conflicted
+++ resolved
@@ -397,17 +397,7 @@
     register struct area *cell;
     struct area *cellp;
 
-<<<<<<< HEAD
-/* exposed hit sums */
-    extern unsigned long int exposed_hit_sum;
-    extern fastf_t exposed_hit_x_sum;
-    extern fastf_t exposed_hit_y_sum;
-    extern fastf_t exposed_hit_z_sum;
-
-    if ( pp == PartHeadp )
-=======
     if (pp == PartHeadp)
->>>>>>> dd03dbfe
 	return 0;		/* nothing was actually hit?? */
 
     /* ugh, horrible block */
