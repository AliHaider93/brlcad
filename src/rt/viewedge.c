--- conflicted
+++ resolved
@@ -871,15 +871,10 @@
 {
 }
 
-<<<<<<< HEAD
 /**
  * draws a pixel depending on whether we're writing to a file or a window
  */
 void draw_pixel(const double x, const double y, const RGBpixel pixel)
-=======
-void
-draw_pixel(const double x, const double y, const RGBpixel pixel)
->>>>>>> cc2b29ae
 {
     if (fbp != FB_NULL) {
         (void)fb_write(fbp, x, y, pixel, 1);
@@ -889,16 +884,10 @@
     }
 }
 
-<<<<<<< HEAD
 /**
  * draws a 'X' with bottom left pixel location denoted by (X, Y).
  */
 void draw_x_label(const double x, const double y, const unsigned int lineLength, const RGBpixel pixel)
-=======
-// Draws a 'X' with bottom left pixel location denoted by (X, Y).
-void
-draw_x_label(const double x, const double y, const unsigned int lineLength, const RGBpixel pixel)
->>>>>>> cc2b29ae
 {
     if (!draw_axes) {
         return;
@@ -909,16 +898,10 @@
     }
 }
 
-<<<<<<< HEAD
 /**
  * draws a 'Y' with bottom left pixel location denoted by (X, Y).
  */
 void draw_y_label(const double x, const double y, const unsigned int lineLength, const RGBpixel pixel)
-=======
-// Draws a 'Y' with bottom pixel location denoted by (X, Y).
-void
-draw_y_label(const double x, const double y, const unsigned int lineLength, const RGBpixel pixel)
->>>>>>> cc2b29ae
 {
     if (!draw_axes) {
         return;
@@ -930,16 +913,10 @@
     }
 }
 
-<<<<<<< HEAD
 /**
  * Draws a 'Z' with bottom left pixel location denoted by(X, Y).
  */
 void draw_z_label(const double x, const double y, const unsigned int lineLength, const RGBpixel pixel)
-=======
-// Draws a 'Z' with bottom left pixel location denoted by (X, Y).
-void
-draw_z_label(const double x, const double y, const unsigned int lineLength, const RGBpixel pixel)
->>>>>>> cc2b29ae
 {
     if (!draw_axes) {
         return;
