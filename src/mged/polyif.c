--- conflicted
+++ resolved
@@ -32,11 +32,7 @@
 #include <math.h>
 #include <signal.h>
 
-<<<<<<< HEAD
-#include "machine.h"
-=======
 #include "bio.h"
->>>>>>> 2885bf4f
 #include "vmath.h"
 #include "mater.h"
 #include "dg.h"
