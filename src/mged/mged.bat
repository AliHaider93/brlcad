@ECHO OFF

REM                      M G E D . B A T
REM  BRL-CAD
REM 
REM  Copyright (c) 2006-2008 United States Government as represented by
REM  the U.S. Army Research Laboratory.
REM 
REM  This library is free software; you can redistribute it and/or
REM  modify it under the terms of the GNU Lesser General Public License
REM  version 2.1 as published by the Free Software Foundation.
REM 
REM  This library is distributed in the hope that it will be useful, but
REM  WITHOUT ANY WARRANTY; without even the implied warranty of
REM  MERCHANTABILITY or FITNESS FOR A PARTICULAR PURPOSE.  See the GNU
REM  Lesser General Public License for more details.
REM 
REM  You should have received a copy of the GNU Lesser General Public
REM  License along with this file; see the file named COPYING for more
REM  information.
REM 

REM	Author:		Bob Parker
REM	Company:	Survice Engineering

SETLOCAL
<<<<<<< HEAD
SET CAD_VERSION=7.12.6
=======
SET CAD_VERSION=7.13.0
>>>>>>> 5f0eecff
SET SAVE_CD=%CD%
SET PATH=%~dp0
CD %PATH%\..
SET BRLCAD_DATA=%CD%\share\brlcad\%CAD_VERSION%
CD %SAVE_CD%
SET WEB_BROWSER=C:\Program Files\Internet Explorer\IEXPLORE.EXE

IF "%1"=="-g" (
    START /B mged.exe %2
) ELSE (
    START /B mged.exe %1
)

CLS
EXIT
<|MERGE_RESOLUTION|>--- conflicted
+++ resolved
@@ -1,46 +1,42 @@
-@ECHO OFF
-
-REM                      M G E D . B A T
-REM  BRL-CAD
-REM 
-REM  Copyright (c) 2006-2008 United States Government as represented by
-REM  the U.S. Army Research Laboratory.
-REM 
-REM  This library is free software; you can redistribute it and/or
-REM  modify it under the terms of the GNU Lesser General Public License
-REM  version 2.1 as published by the Free Software Foundation.
-REM 
-REM  This library is distributed in the hope that it will be useful, but
-REM  WITHOUT ANY WARRANTY; without even the implied warranty of
-REM  MERCHANTABILITY or FITNESS FOR A PARTICULAR PURPOSE.  See the GNU
-REM  Lesser General Public License for more details.
-REM 
-REM  You should have received a copy of the GNU Lesser General Public
-REM  License along with this file; see the file named COPYING for more
-REM  information.
-REM 
-
-REM	Author:		Bob Parker
-REM	Company:	Survice Engineering
-
-SETLOCAL
-<<<<<<< HEAD
-SET CAD_VERSION=7.12.6
-=======
-SET CAD_VERSION=7.13.0
->>>>>>> 5f0eecff
-SET SAVE_CD=%CD%
-SET PATH=%~dp0
-CD %PATH%\..
-SET BRLCAD_DATA=%CD%\share\brlcad\%CAD_VERSION%
-CD %SAVE_CD%
-SET WEB_BROWSER=C:\Program Files\Internet Explorer\IEXPLORE.EXE
-
-IF "%1"=="-g" (
-    START /B mged.exe %2
-) ELSE (
-    START /B mged.exe %1
-)
-
-CLS
-EXIT
+@ECHO OFF
+
+REM                      M G E D . B A T
+REM  BRL-CAD
+REM 
+REM  Copyright (c) 2006-2008 United States Government as represented by
+REM  the U.S. Army Research Laboratory.
+REM 
+REM  This library is free software; you can redistribute it and/or
+REM  modify it under the terms of the GNU Lesser General Public License
+REM  version 2.1 as published by the Free Software Foundation.
+REM 
+REM  This library is distributed in the hope that it will be useful, but
+REM  WITHOUT ANY WARRANTY; without even the implied warranty of
+REM  MERCHANTABILITY or FITNESS FOR A PARTICULAR PURPOSE.  See the GNU
+REM  Lesser General Public License for more details.
+REM 
+REM  You should have received a copy of the GNU Lesser General Public
+REM  License along with this file; see the file named COPYING for more
+REM  information.
+REM 
+
+REM	Author:		Bob Parker
+REM	Company:	Survice Engineering
+
+SETLOCAL
+SET CAD_VERSION=7.13.0
+SET SAVE_CD=%CD%
+SET PATH=%~dp0
+CD %PATH%\..
+SET BRLCAD_DATA=%CD%\share\brlcad\%CAD_VERSION%
+CD %SAVE_CD%
+SET WEB_BROWSER=C:\Program Files\Internet Explorer\IEXPLORE.EXE
+
+IF "%1"=="-g" (
+    START /B mged.exe %2
+) ELSE (
+    START /B mged.exe %1
+)
+
+CLS
+EXIT