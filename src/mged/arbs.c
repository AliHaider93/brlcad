--- conflicted
+++ resolved
@@ -37,11 +37,7 @@
 #include <string.h>
 #include <math.h>
 
-<<<<<<< HEAD
-#include "machine.h"
-=======
 #include "bio.h"
->>>>>>> 2885bf4f
 #include "bu.h"
 #include "vmath.h"
 #include "rtgeom.h"
