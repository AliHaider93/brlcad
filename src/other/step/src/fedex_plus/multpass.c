--- conflicted
+++ resolved
@@ -37,6 +37,8 @@
 #define FALSE 0
 #define TRUE  1
 
+int isAggregateType (const Type t);
+
 /* Local function prototypes: */
 static void initializeMarks( Express );
 static void unsetObjs( Schema );
@@ -50,17 +52,17 @@
 static void addAggrTypedefs( Schema , FILE * );
 static void addUseRefNames( Schema, FILE * );
 
-void print_schemas_separate( Express express, void *complexCol, FILES *files )
-    /*
-     * Generates the C++ files corresponding to a list of schemas.  Does so in
-     * multiple passes through the schemas.  In each pass it checks for enti-
-     * ties which are subtypes of entites in other schemas which have not yet
-     * been processed.  Such entities cannot be processed in that pass until
-     * their supertypes have been defined.  It also checks for entities which
-     * have enum or select attributes which have not been processed, and for
-     * select types which have enum or select items (or entities containing
-     * enums) which have not been processed.
-     */
+void print_schemas_separate( Express express, void * complexCol, FILES * files )
+/*
+ * Generates the C++ files corresponding to a list of schemas.  Does so in
+ * multiple passes through the schemas.  In each pass it checks for enti-
+ * ties which are subtypes of entites in other schemas which have not yet
+ * been processed.  Such entities cannot be processed in that pass until
+ * their supertypes have been defined.  It also checks for entities which
+ * have enum or select attributes which have not been processed, and for
+ * select types which have enum or select items (or entities containing
+ * enums) which have not been processed.
+ */
 {
     int complete = FALSE, val1, val2, suffix;
     DictionaryEntry de;
@@ -69,104 +71,91 @@
     /* First set all marks we'll be using to UNPROCESSED/NOTKNOWN: */
     initializeMarks( express );
 
-    fprintf (files->create, "    Interface_spec_ptr is;\n    Used_item_ptr ui;\n    Referenced_item_ptr ri;\n    Uniqueness_rule_ptr ur;\n    Where_rule_ptr wr;\n    Global_rule_ptr gr;\n");
-    while ( !complete ) {
-	complete = TRUE;
-	DICTdo_type_init(express->symbol_table,&de,OBJ_SCHEMA);
-	while ( (schema = (Scope)DICTdo(&de)) != 0 ) {
-	    if ( schema->search_id == UNPROCESSED ) {
-		/* i.e., if the schema has more ents/types to process in it */
-		unsetObjs( schema );
-		/* Unset the ones which had search_id = CANTPROCESS.  We're
-		// going to check that again since things may have changed by
-		// this pass.  The ones with search_id = PROCESSED do not
-		// change since we're done with them.  */
-		schema->search_id = PROCESSED;
-		/* We assume this is the case unless something goes wrong. */
-		val1 = checkTypes( schema );
-		val2 = checkEnts( schema );
-		/* The check functions recheck all the ents, types, USEd, and
-		// REFs which are still NOTKNOWN to see if we can process any
-		// more this pass.  If any returns TRUE, we'll process again
-		// this round. */
-		if ( val1 || val2 ) {
-		    if ( schema->search_id == UNPROCESSED ||
-			*(int *)schema->clientData > 0 ) {
-			/* What we're trying to determine here is if we will
-			// need to print multiple files for this schema.  If
-			// we're already beyond a first file (2nd condition)
-			// or we're at the first but there are more entities
-			// which couldn't be processed yet (and thus search_id
-			// was still set to UNPROCESSED), this schema will be
-			// printed in multiple files.  If so, SCHEMAprint()
-			// will create files with the suffixes "_1", "_2", etc.
-			// If not, no file suffix will be added. */
-			suffix = ++*(int *)schema->clientData;
-			SCHEMAprint( schema, files, express, complexCol,
-				     suffix );
-		    } else {
-			SCHEMAprint( schema, files, express, complexCol, 0 );
-		    }
-		}
-		complete = complete && (schema->search_id == PROCESSED);
-		/* Job's not complete so long as schema still has entities it
-		// had to skip. */
-	    }
-	}
-    }
-	
-/*******************
-*******************/
-
-	DICTdo_type_init(express->symbol_table,&de,OBJ_SCHEMA);
-	while ( (schema = (Scope)DICTdo(&de)) != 0 )
-	{
-	fprintf (files->create,
-		"\t//////////////// USE statements\n");
-#if 0
-	str = REFto_string(schema->u.schema->usedict,schema->u.schema->uselist,"USE",0);
-	fprintf (files->create,
-		"\t/*\n%s\n\t*/\n", str);
-	free(str);
-#endif
-	USEREFout(schema, schema->u.schema->usedict,schema->u.schema->use_schemas,"USE",files->create);
-
-	fprintf (files->create,
-		"\t//////////////// REFERENCE statements\n");
-#if 0
-	str = REFto_string(schema->u.schema->refdict,schema->u.schema->reflist,"REFERENCE",0);
-	fprintf (files->create,
-		"\t/*\n%s\n\t*/\n", str);
-	free(str);
-#endif
-	USEREFout(schema,schema->u.schema->refdict,schema->u.schema->ref_schemas,"REFERENCE",files->create);
-    }
-/*****************
-*****************/
+    fprintf( files->create, "    Uniqueness_rule_ptr ur;\n    Where_rule_ptr wr;\n    Global_rule_ptr gr;\n" );
+    while( !complete ) {
+        complete = TRUE;
+        DICTdo_type_init( express->symbol_table, &de, OBJ_SCHEMA );
+        while( ( schema = ( Scope )DICTdo( &de ) ) != 0 ) {
+            if( schema->search_id == UNPROCESSED ) {
+                /* i.e., if the schema has more ents/types to process in it */
+                unsetObjs( schema );
+                /* Unset the ones which had search_id = CANTPROCESS.  We're
+                // going to check that again since things may have changed by
+                // this pass.  The ones with search_id = PROCESSED do not
+                // change since we're done with them.  */
+                schema->search_id = PROCESSED;
+                /* We assume this is the case unless something goes wrong. */
+                val1 = checkTypes( schema );
+                val2 = checkEnts( schema );
+                /* The check functions recheck all the ents, types, USEd, and
+                // REFs which are still NOTKNOWN to see if we can process any
+                // more this pass.  If any returns TRUE, we'll process again
+                // this round. */
+                if( val1 || val2 ) {
+                    if( schema->search_id == UNPROCESSED ||
+                            *( int * )schema->clientData > 0 ) {
+                        /* What we're trying to determine here is if we will
+                        // need to print multiple files for this schema.  If
+                        // we're already beyond a first file (2nd condition)
+                        // or we're at the first but there are more entities
+                        // which couldn't be processed yet (and thus search_id
+                        // was still set to UNPROCESSED), this schema will be
+                        // printed in multiple files.  If so, SCHEMAprint()
+                        // will create files with the suffixes "_1", "_2", etc.
+                        // If not, no file suffix will be added. */
+                        suffix = ++*( int * )schema->clientData;
+                        SCHEMAprint( schema, files, express, complexCol,
+                                     suffix );
+                    } else {
+                        SCHEMAprint( schema, files, express, complexCol, 0 );
+                    }
+                }
+                complete = complete && ( schema->search_id == PROCESSED );
+                /* Job's not complete so long as schema still has entities it
+                // had to skip. */
+            }
+        }
+    }
+
+    /*******************
+    *******************/
+
+    DICTdo_type_init( express->symbol_table, &de, OBJ_SCHEMA );
+    while( ( schema = ( Scope )DICTdo( &de ) ) != 0 ) {
+        fprintf( files->create,
+                 "\t//////////////// USE statements\n" );
+        USEREFout( schema, schema->u.schema->usedict, schema->u.schema->use_schemas, "USE", files->create );
+
+        fprintf( files->create,
+                 "\t//////////////// REFERENCE statements\n" );
+        USEREFout( schema, schema->u.schema->refdict, schema->u.schema->ref_schemas, "REFERENCE", files->create );
+    }
+    /*****************
+    *****************/
     /* Before closing, we have three more situations to deal with (i.e., three
     // types of declarations etc. which could only be printed at the end).
     // Each is explained in the header section of its respective function. */
-    DICTdo_type_init(express->symbol_table,&de,OBJ_SCHEMA);
-    while ( (schema = (Scope)DICTdo(&de)) != 0 ) {
-	/* (These two tasks are totally unrelated but are done in the same loop
-	// for efficiency.) */
-	addRenameTypedefs( schema, files->classes );
-	addUseRefNames( schema, files->create );
+    DICTdo_type_init( express->symbol_table, &de, OBJ_SCHEMA );
+    while( ( schema = ( Scope )DICTdo( &de ) ) != 0 ) {
+        /* (These two tasks are totally unrelated but are done in the same loop
+        // for efficiency.) */
+        addRenameTypedefs( schema, files->classes );
+        addUseRefNames( schema, files->create );
     }
     /* Third situation:  (Must be dealt with after first, see header comments
     // of addAggrTypedefs.) */
-    DICTdo_type_init(express->symbol_table,&de,OBJ_SCHEMA);
-    while ( (schema = (Scope)DICTdo(&de)) != 0 ) {
-	addAggrTypedefs( schema, files->classes );
+    DICTdo_type_init( express->symbol_table, &de, OBJ_SCHEMA );
+    while( ( schema = ( Scope )DICTdo( &de ) ) != 0 ) {
+        addAggrTypedefs( schema, files->classes );
     }
 
     /* On our way out, print the necessary statements to add support for
     // complex entities.  (The 1st line below is a part of SchemaInit(),
     // which hasn't been closed yet.  (That's done on 2nd line below.)) */
-    fprintf( files->initall, "\t reg.SetCompCollect( gencomplex() );\n");
-    fprintf( files->initall, "}\n\n");
-    fprintf( files->incall,  "\n#include <complexSupport.h>\n");
-    fprintf( files->incall,  "ComplexCollect *gencomplex();\n");
+    fprintf( files->initall, "\t reg.SetCompCollect( gencomplex() );\n" );
+    fprintf( files->initall, "}\n\n" );
+    fprintf( files->incall,  "\n#include <complexSupport.h>\n" );
+    fprintf( files->incall,  "ComplexCollect *gencomplex();\n" );
 
     /* Function GetModelContents() is printed at the end of the schema.xx
     // files.  This is done in a separate loop through the schemas, in function
@@ -175,72 +164,71 @@
 }
 
 static void initializeMarks( Express express )
-    /*
-     * Set all schema->search_id's to UNPROCESSED, meaning we haven't processed
-     * all the ents and types in it yet.  Also, put an int=0 in each schema's
-     * clientData field.  We'll use it to record what # file we're generating
-     * for each schema.  Set all entity and type search_id's to NOTKNOWN mean-
-     * we don't know if we can process it yet.  (An ent & select type may have
-     * an attribute/item which comes from another schema.  All other types can
-     * be processed the first time, but that will be caught in checkTypes().)
-     */
+/*
+ * Set all schema->search_id's to UNPROCESSED, meaning we haven't processed
+ * all the ents and types in it yet.  Also, put an int=0 in each schema's
+ * clientData field.  We'll use it to record what # file we're generating
+ * for each schema.  Set all entity and type search_id's to NOTKNOWN mean-
+ * we don't know if we can process it yet.  (An ent & select type may have
+ * an attribute/item which comes from another schema.  All other types can
+ * be processed the first time, but that will be caught in checkTypes().)
+ */
 {
     DictionaryEntry de_sch, de_ent, de_type;
     Schema schema;
 
-    DICTdo_type_init(express->symbol_table,&de_sch,OBJ_SCHEMA);
-    while ( (schema = (Scope)DICTdo(&de_sch)) != 0 ) {
-	schema->search_id = UNPROCESSED;
-	schema->clientData = (int *)malloc(sizeof(int));
-	*(int *)schema->clientData = 0;
-	SCOPEdo_entities(schema,ent,de_ent)
-	    ent->search_id = NOTKNOWN;
-	SCOPEod
-	SCOPEdo_types(schema,t,de_type)
-	    t->search_id = NOTKNOWN;
-	SCOPEod
+    DICTdo_type_init( express->symbol_table, &de_sch, OBJ_SCHEMA );
+    while( ( schema = ( Scope )DICTdo( &de_sch ) ) != 0 ) {
+        schema->search_id = UNPROCESSED;
+        schema->clientData = ( int * )malloc( sizeof( int ) );
+        *( int * )schema->clientData = 0;
+        SCOPEdo_entities( schema, ent, de_ent )
+        ent->search_id = NOTKNOWN;
+        SCOPEod
+        SCOPEdo_types( schema, t, de_type )
+        t->search_id = NOTKNOWN;
+        SCOPEod
     }
 }
 
 static void unsetObjs( Schema schema )
-    /*
-     * Resets all the ents & types of schema which had been set to CANTPROCRSS
-     * to NOTKNOWN.  This function is called every time print_schemas_separate
-     * iterates through the schemas, printing to file what can be printed.  At
-     * each pass we re-examine what ents/types can be processed.  Ones which
-     * couldn't be processed at the last pass may be processable now.  Ents/
-     * types which have already been marked PROCESSED will not have to be
-     * revisited, and are not changed.
-     */
+/*
+ * Resets all the ents & types of schema which had been set to CANTPROCRSS
+ * to NOTKNOWN.  This function is called every time print_schemas_separate
+ * iterates through the schemas, printing to file what can be printed.  At
+ * each pass we re-examine what ents/types can be processed.  Ones which
+ * couldn't be processed at the last pass may be processable now.  Ents/
+ * types which have already been marked PROCESSED will not have to be
+ * revisited, and are not changed.
+ */
 {
     DictionaryEntry de;
-    Rename *r;
-
-    SCOPEdo_types(schema,t,de)
-        if ( t->search_id == CANTPROCESS ) {
-	    t->search_id = NOTKNOWN;
-	}
+
+    SCOPEdo_types( schema, t, de )
+    if( t->search_id == CANTPROCESS ) {
+        t->search_id = NOTKNOWN;
+    }
     SCOPEod
-    SCOPEdo_entities(schema,ent,de)
-        if ( ent->search_id == CANTPROCESS ) {
-	    ent->search_id = NOTKNOWN;
-	}
+    SCOPEdo_entities( schema, ent, de )
+    if( ent->search_id == CANTPROCESS ) {
+        ent->search_id = NOTKNOWN;
+    }
     SCOPEod
 }
 
 static int checkTypes( Schema schema )
-    /*
-     * Goes through the types contained in this schema checking for ones which
-     * can't be processed.  This may be the case if:  (1) We have a select type
-     * which has enumeration or select items which have not yet been defined
-     * (are defined in a different schema we haven't processed yet).  (2) We
-     * have a select which has an entity item which contains unprocessed enums.
-     * (Unproc'ed selects, however, do not pose a problem here for reasons
-     * beyond the scope.)  (3) We have an enum type which is a redefinition of
-     * an enum not yet defined.  If we find any such type, we set its mark to
-     * CANTPROCESS.  If some types in schema *can* be processed now, we return
-     * TRUE.  (See relevant header comments of checkEnts() below.)
-     */
+/*
+ * Goes through the types contained in this schema checking for ones which
+ * can't be processed.  This may be the case if:  (1) We have a select type
+ * which has enumeration or select items which have not yet been defined
+ * (are defined in a different schema we haven't processed yet).  (2) We
+ * have a select which has an entity item which contains unprocessed enums.
+ * (Unproc'ed selects, however, do not pose a problem here for reasons
+ * beyond the scope.)  (3) We have an enum type which is a redefinition of
+ * an enum not yet defined.  If we find any such type, we set its mark to
+ * CANTPROCESS.  If some types in schema *can* be processed now, we return
+ * TRUE.  (See relevant header comments of checkEnts() below.)
+ */
 {
     DictionaryEntry de;
     int retval = FALSE, unknowncnt;
@@ -249,86 +237,90 @@
     Linked_List attribs;
 
     do {
-	unknowncnt = 0;
-	SCOPEdo_types( schema, type, de )
-	    if ( type->search_id != NOTKNOWN ) continue;
-	    /* We're only interested in the ones which haven't been processed
-	    // already or accepted (set to CANPROCESS in a previous pass thru
-	    // the do loop) already. */
-	    type->search_id = CANPROCESS;
-	    /* Assume this until disproven. */
-
-	    if ( TYPEis_enumeration(type) && TYPEget_head(type) ) {
-		i = TYPEget_ancestor(type);
-		if ( !sameSchema( i, type ) && i->search_id != PROCESSED ) {
-		    /* Note - if, however, i is in same schema, we're safe: We
-		    // know it'll be processed this pass because enum's are
-		    // always processed on the first pass.  (We do have to take
-		    // care to process the original enum before the redefined.
-		    // This is done in SCOPEPrint, in classes_wrapper.cc.) */
-		    type->search_id = CANTPROCESS;
-		    schema->search_id = UNPROCESSED;
-		}
-	    } else if ( TYPEis_select(type) ) {
-		LISTdo ( SEL_TYPEget_items(type), i, Type )
-		    if ( !TYPEis_entity(i) ) {
-			if ( checkItem( i, type, schema, &unknowncnt, 0 ) ) {
-			    break;
-			}
-			/* checkItem does most of the work of determining if
-			// an item of a select will make the select type un-
-			// processable.  It checks for conditions which would
-			// make this true and sets values in type, schema, and
-			// unknowncnt accordingly.  (See checkItem's commenting
-			// below.)  It also return TRUE if i has made type un-
-			// processable.  If so, we break - there's no point
-			// checking the other items of type any more. */
-		    } else {
-			/* Check if our select has an entity item which itself
-			// has unprocessed selects or enums. */
-			ent = ENT_TYPEget_entity(i);
-			if ( ent->search_id == PROCESSED ) continue;
-			/* If entity has been processed already, things must be
-			// okay. (Note - but if it hasn't been processed yet we
-			// may still be able to process type.  This is because
-			// a sel type will only contain a pointer to an entity-
-			// item (and we can create a pointer to a not-yet-pro-
-			// cessed object), while it will contain actual objects
-			// for the enum and select attributes of ent.) */
-			attribs = ENTITYget_all_attributes( ent );
-			LISTdo( attribs, attr, Variable )
-			    if ( checkItem( attr->type, type, schema,
-					    &unknowncnt, 1 ) ) {
-				break;
-			    }
-			LISTod
-			LISTfree( attribs );
-		    }
-		LISTod
-		/* One more condition - if we're a select which is a rename of
-		// another select - we must also make sure the original select
-		// is in this schema or has been processed.  Since a rename-
-		// select is defined with typedef's to the original, we can't
-		// do that if the original hasn't been defined. */
-		if (    ( type->search_id == CANPROCESS )
-		     && ( (i = TYPEget_ancestor(type)) != NULL )
-		     && ( !sameSchema( i, type ) )
-		     && ( i->search_id != PROCESSED ) ) {
-		    type->search_id = CANTPROCESS;
-		    schema->search_id = UNPROCESSED;
-		}
-	    }
-
-	    if ( type->search_id == CANPROCESS ) {
-		/* NOTE - This condition will be met if type isn't a select or
-		// enum at all and above if was never entered (and it's our
-		// first pass so type hasn't been processed).  So for non-enums
-		// and selects, checkTypes() will simply check the type off and
-		// go on. */
-		retval = TRUE;
-	    }
-	SCOPEod
-    } while ( unknowncnt > 0 );
+        unknowncnt = 0;
+        SCOPEdo_types( schema, type, de )
+        if( type->search_id != NOTKNOWN ) {
+            continue;
+        }
+        /* We're only interested in the ones which haven't been processed
+        // already or accepted (set to CANPROCESS in a previous pass thru
+        // the do loop) already. */
+        type->search_id = CANPROCESS;
+        /* Assume this until disproven. */
+
+        if( TYPEis_enumeration( type ) && TYPEget_head( type ) ) {
+            i = TYPEget_ancestor( type );
+            if( !sameSchema( i, type ) && i->search_id != PROCESSED ) {
+                /* Note - if, however, i is in same schema, we're safe: We
+                // know it'll be processed this pass because enum's are
+                // always processed on the first pass.  (We do have to take
+                // care to process the original enum before the redefined.
+                // This is done in SCOPEPrint, in classes_wrapper.cc.) */
+                type->search_id = CANTPROCESS;
+                schema->search_id = UNPROCESSED;
+            }
+        } else if( TYPEis_select( type ) ) {
+            LISTdo( SEL_TYPEget_items( type ), i, Type )
+            if( !TYPEis_entity( i ) ) {
+                if( checkItem( i, type, schema, &unknowncnt, 0 ) ) {
+                    break;
+                }
+                /* checkItem does most of the work of determining if
+                // an item of a select will make the select type un-
+                // processable.  It checks for conditions which would
+                // make this true and sets values in type, schema, and
+                // unknowncnt accordingly.  (See checkItem's commenting
+                // below.)  It also return TRUE if i has made type un-
+                // processable.  If so, we break - there's no point
+                // checking the other items of type any more. */
+            } else {
+                /* Check if our select has an entity item which itself
+                // has unprocessed selects or enums. */
+                ent = ENT_TYPEget_entity( i );
+                if( ent->search_id == PROCESSED ) {
+                    continue;
+                }
+                /* If entity has been processed already, things must be
+                // okay. (Note - but if it hasn't been processed yet we
+                // may still be able to process type.  This is because
+                // a sel type will only contain a pointer to an entity-
+                // item (and we can create a pointer to a not-yet-pro-
+                // cessed object), while it will contain actual objects
+                // for the enum and select attributes of ent.) */
+                attribs = ENTITYget_all_attributes( ent );
+                LISTdo( attribs, attr, Variable )
+                if( checkItem( attr->type, type, schema,
+                               &unknowncnt, 1 ) ) {
+                    break;
+                }
+                LISTod
+                LISTfree( attribs );
+            }
+            LISTod
+            /* One more condition - if we're a select which is a rename of
+            // another select - we must also make sure the original select
+            // is in this schema or has been processed.  Since a rename-
+            // select is defined with typedef's to the original, we can't
+            // do that if the original hasn't been defined. */
+            if( ( type->search_id == CANPROCESS )
+                    && ( ( i = TYPEget_ancestor( type ) ) != NULL )
+                    && ( !sameSchema( i, type ) )
+                    && ( i->search_id != PROCESSED ) ) {
+                type->search_id = CANTPROCESS;
+                schema->search_id = UNPROCESSED;
+            }
+        }
+
+        if( type->search_id == CANPROCESS ) {
+            /* NOTE - This condition will be met if type isn't a select or
+            // enum at all and above if was never entered (and it's our
+            // first pass so type hasn't been processed).  So for non-enums
+            // and selects, checkTypes() will simply check the type off and
+            // go on. */
+            retval = TRUE;
+        }
+        SCOPEod
+    } while( unknowncnt > 0 );
     /* We loop to deal with the following situation:  Say sel A contains enum B
     // as an item, but A appears earlier in the EXPRESS file than B.  In such a
     // case, we really can process A now since it doesn't depend on anything
@@ -347,68 +339,69 @@
 }
 
 static int checkEnts( Schema schema )
-    /*
-     * Goes through the entities contained in this schema checking for ones
-     * which can't be processed.  It checks for two situations:  (1) If we find
-     * an entity which is a subtype of a not-yet-processed entity in another
-     * schema.  (2) If an entity has an attribute which is an enumeration or
-     * select type (which is implemented by fedex_plus as a C++ class), and the
-     * enum or select class has not yet been defined.  For each entity which
-     * satisfies one of the above conditions, we set its mark and the marks of
-     * all its subtype descendents to CANTPROCESS.  Later, when C++ files are
-     * generated for this schema, the ents marked CANTPROCESS will be skipped.
-     * checkEnts() will return TRUE if there are some ents/types which *can* be
-     * processed now.  This will tell later functions that there are some pro-
-     * cessable entities at this pass and C++ files should be generated.  (Some
-     * of the inline commenting of checkTypes() is applicable here and is not
-     * repeated.)
-     */
-{
-    Entity super;
+/*
+ * Goes through the entities contained in this schema checking for ones
+ * which can't be processed.  It checks for two situations:  (1) If we find
+ * an entity which is a subtype of a not-yet-processed entity in another
+ * schema.  (2) If an entity has an attribute which is an enumeration or
+ * select type (which is implemented by fedex_plus as a C++ class), and the
+ * enum or select class has not yet been defined.  For each entity which
+ * satisfies one of the above conditions, we set its mark and the marks of
+ * all its subtype descendents to CANTPROCESS.  Later, when C++ files are
+ * generated for this schema, the ents marked CANTPROCESS will be skipped.
+ * checkEnts() will return TRUE if there are some ents/types which *can* be
+ * processed now.  This will tell later functions that there are some pro-
+ * cessable entities at this pass and C++ files should be generated.  (Some
+ * of the inline commenting of checkTypes() is applicable here and is not
+ * repeated.)
+ */
+{
     DictionaryEntry de;
     int retval = FALSE, ignore = 0;
 
     /* Loop through schema's entities: */
     SCOPEdo_entities( schema, ent, de )
-        if ( ent->search_id != NOTKNOWN ) continue;
-        /* ent->search_id may = CANTPROCESS signifying we've already determined
-	// that this ent is dependent on an undefined external one.  (It got
-	// its mark already because it was the descendent of a parent entity we
-	// already checked and rejected.)  ent->search_id may = PROCESSED.  In
-	// such a case there of course is also nothing to check now. */
-        ent->search_id = CANPROCESS;
-
-        /* First traverse ent's supertypes.  If any is from a different schema
-	// and is not yet defined, ent will have to wait. */
-        LISTdo( ENTITYget_supertypes( ent ), super, Entity )
-	    if (    ( !sameSchema( ent, super ) )
-		 && ( super->search_id != PROCESSED ) ) {
-		markDescs( ent );
-		schema->search_id = UNPROCESSED;
-		break;
-		/* Exit the LISTdo loop.  Since we found an unprocessed
-		// parent, we're done with this entity. */
-	    }
+    if( ent->search_id != NOTKNOWN ) {
+        continue;
+    }
+    /* ent->search_id may = CANTPROCESS signifying we've already determined
+    // that this ent is dependent on an undefined external one.  (It got
+    // its mark already because it was the descendent of a parent entity we
+    // already checked and rejected.)  ent->search_id may = PROCESSED.  In
+    // such a case there of course is also nothing to check now. */
+    ent->search_id = CANPROCESS;
+
+    /* First traverse ent's supertypes.  If any is from a different schema
+    // and is not yet defined, ent will have to wait. */
+    LISTdo( ENTITYget_supertypes( ent ), super, Entity )
+    if( ( !sameSchema( ent, super ) )
+            && ( super->search_id != PROCESSED ) ) {
+        markDescs( ent );
+        schema->search_id = UNPROCESSED;
+        break;
+        /* Exit the LISTdo loop.  Since we found an unprocessed
+        // parent, we're done with this entity. */
+    }
+    LISTod
+
+    /* Next traverse ent's attributes, looking for attributes which are
+    // not yet defined (more explanation in checkItem()). */
+    if( ent->search_id == CANPROCESS ) {
+        /* Only do next test if ent hasn't already failed the 1st. */
+        LISTdo( ENTITYget_attributes( ent ), attr, Variable )
+        if( checkItem( attr->type, ent, schema, &ignore, 0 ) ) {
+            markDescs( ent );
+            break;
+        }
         LISTod
-
-	/* Next traverse ent's attributes, looking for attributes which are
-	// not yet defined (more explanation in checkItem()). */
-	if ( ent->search_id == CANPROCESS ) {
-	    /* Only do next test if ent hasn't already failed the 1st. */
-	    LISTdo( ENTITYget_attributes( ent ), attr, Variable )
-	        if ( checkItem( attr->type, ent, schema, &ignore, 0 ) ) {
-		    markDescs( ent );
-		    break;
-		}
-	    LISTod
-	}
-
-        if ( ent->search_id == CANPROCESS ) {
-	    /* If ent's mark still = CANPROCESS and not CANTPROCESS, it
-	    // must still be processable.  Set retval to TRUE signifying
-	    // that there are ent's we'll be able to process. */
-	    retval = TRUE;
-	}
+    }
+
+    if( ent->search_id == CANPROCESS ) {
+        /* If ent's mark still = CANPROCESS and not CANTPROCESS, it
+        // must still be processable.  Set retval to TRUE signifying
+        // that there are ent's we'll be able to process. */
+        retval = TRUE;
+    }
     SCOPEod
     /* NOTE - We don't have to loop here as in checkTypes() (see long comment
     // there).  It was necessary there because we may have processed type
@@ -420,211 +413,186 @@
 }
 
 static void markDescs( Entity ent )
-    /*
-     * Sets the mark value of ent and all its subtypes to CANTPROCESS.  This
-     * function is called if we've determined that ent is a subtype of an
-     * entity defined in a different schema which has not yet been processed.
-     */
+/*
+ * Sets the mark value of ent and all its subtypes to CANTPROCESS.  This
+ * function is called if we've determined that ent is a subtype of an
+ * entity defined in a different schema which has not yet been processed.
+ */
 {
     ent->search_id = CANTPROCESS;
     LISTdo( ENTITYget_subtypes( ent ), sub, Entity )
-        markDescs( sub );
+    markDescs( sub );
     LISTod
 }
 
-static int checkItem( Type t, Scope parent, Schema schema, int *unknowncnt,
-		      int noSel )
-    /*
-     * Function with a lot of side effects: Checks if type t, a member of
-     * `parent' makes parent unprocessable.  parent may be an entity and t is
-     * its attribute.  parent may be a select type and t is one of its items.
-     * parent may be a select type and t an attribute of one of its entity
-     * items.  Lastly, parent may be an aggregate and t its base type.  t will
-     * make parent unprocessable if it is an enum or sel which hasn't been
-     * processed yet, see inline commenting.  If so, parent->search_id is set
-     * to CANTPROCESS, and schema->search_id is set to UNPROCESSED (i.e., we're
-     * not done yet).  Also, if one of parent's items is still NOTKNOWN (caused
-     * if it's in our schema and we haven't gotten to it yet - see comment, end
-     * of checkTypes()), parent is set to NOTKNOWN and unknowncnt is incremen-
-     * ted to tell us that we'll have to try parent again after its item has
-     * been processed (i.e., we have to repeat the do-loop in checkTypes()).
-     * checkItem returns TRUE if parent became unprocessable; FALSE otherwise.
-     *
-     * NOTE:  noSel deals with the following:  Say selA has member entX.  If
-     * entX has attribute enumP, it creates a problem, while if entX has attr
-     * selB, it is not.  When using checkItem for an ent member of a select,
-     * noSel is set to 1 to tell it to worry about t if it's an enum but not
-     * if it's a select.
-     */
+static int checkItem( Type t, Scope parent, Schema schema, int * unknowncnt,
+                      int noSel )
+/*
+ * Function with a lot of side effects: Checks if type t, a member of
+ * `parent' makes parent unprocessable.  parent may be an entity and t is
+ * its attribute.  parent may be a select type and t is one of its items.
+ * parent may be a select type and t an attribute of one of its entity
+ * items.  Lastly, parent may be an aggregate and t its base type.  t will
+ * make parent unprocessable if it is an enum or sel which hasn't been
+ * processed yet, see inline commenting.  If so, parent->search_id is set
+ * to CANTPROCESS, and schema->search_id is set to UNPROCESSED (i.e., we're
+ * not done yet).  Also, if one of parent's items is still NOTKNOWN (caused
+ * if it's in our schema and we haven't gotten to it yet - see comment, end
+ * of checkTypes()), parent is set to NOTKNOWN and unknowncnt is incremen-
+ * ted to tell us that we'll have to try parent again after its item has
+ * been processed (i.e., we have to repeat the do-loop in checkTypes()).
+ * checkItem returns TRUE if parent became unprocessable; FALSE otherwise.
+ *
+ * NOTE:  noSel deals with the following:  Say selA has member entX.  If
+ * entX has attribute enumP, it creates a problem, while if entX has attr
+ * selB, it is not.  When using checkItem for an ent member of a select,
+ * noSel is set to 1 to tell it to worry about t if it's an enum but not
+ * if it's a select.
+ */
 {
     Type i = t;
 
-    if ( isAggregateType(t) ) {
-	i = TYPEget_base_type(t);
-	/* NOTE - If t is a 2D aggregate or higher, we do not go down to its
-	// lowest base type.  An item which is a higher dimension aggregates
-	// does not make its parent unprocessable.  All an e.g. entity needs
-	// defined to have a 2D aggr attribute is GenericAggregate (built in) 
-	// and a typedef for a pointer to the type name, which is declared in
-	// Sdaiclasses.h. */
-    }
-
-    if ( TYPEis_enumeration(i) && !ENUMcanBeProcessed( i, schema ) ) {
-	/* Enum's are usually processed on the first try.  ENUMcanBeProcessed()
-	// checks for cases of renamed enum's, which must wait for the enum i
-	// is a rename of. */
-	if ( parent->search_id == NOTKNOWN ) {
-	    /* We had thought parent's val was going to be NOTKNOWN - i.e.,
-	    // dependent on other selects in this schema which haven't been
-	    // processed.  When we set it to NOTKNOWN we also incremented
-	    // unknowncnt.  Now we see it's not going to be unknown so we
-	    // decrement the count: */
-	    (*unknowncnt)--;
-	}
-	parent->search_id = CANTPROCESS;
-	schema->search_id = UNPROCESSED;
-	return TRUE;
-    } else if ( TYPEis_select(i) && !noSel ) {
-	if ( !sameSchema( i, parent ) ) {
-	    if ( i->search_id != PROCESSED ) {
-		if ( parent->search_id == NOTKNOWN ) {
-		    (*unknowncnt)--;
-		}
-		parent->search_id = CANTPROCESS;
-		schema->search_id = UNPROCESSED;
-		return TRUE;
-	    }
-	} else {
-	    /* We have another sel in the same schema.  This gets complicated -
-	    // it may be processable but we just haven't gotten to it yet.  So
-	    // we may have to wait on parent. */
-	    if ( i->search_id == CANTPROCESS ) {
-		/* We *have* checked i already and it can't be processed. */
-		if ( parent->search_id == NOTKNOWN ) {
-		    (*unknowncnt)--;
-		}
-		parent->search_id = CANTPROCESS;
-		schema->search_id = UNPROCESSED;
-		return TRUE;
-	    } else if ( i->search_id == NOTKNOWN ) {
-		/* We haven't processed i this pass. */
-		if ( parent->search_id != NOTKNOWN ) {
-		    parent->search_id = NOTKNOWN;
-		    /* We lower parent's value.  But don't return TRUE.  That
-		    // would tell checkTypes() that there's nothing more to
-		    // check.  But checkTypes should keep looping thru the re-
-		    // maining items of parent - maybe one of them will tell us
-		    // that parent definitely can't be processed this pass. */
-		    (*unknowncnt)++;
-		}
-	    }
-	}
+    if( isAggregateType( t ) ) {
+        i = TYPEget_base_type( t );
+        /* NOTE - If t is a 2D aggregate or higher, we do not go down to its
+        // lowest base type.  An item which is a higher dimension aggregates
+        // does not make its parent unprocessable.  All an e.g. entity needs
+        // defined to have a 2D aggr attribute is GenericAggregate (built in)
+        // and a typedef for a pointer to the type name, which is declared in
+        // Sdaiclasses.h. */
+    }
+
+    if( TYPEis_enumeration( i ) && !ENUMcanBeProcessed( i, schema ) ) {
+        /* Enum's are usually processed on the first try.  ENUMcanBeProcessed()
+        // checks for cases of renamed enum's, which must wait for the enum i
+        // is a rename of. */
+        if( parent->search_id == NOTKNOWN ) {
+            /* We had thought parent's val was going to be NOTKNOWN - i.e.,
+            // dependent on other selects in this schema which haven't been
+            // processed.  When we set it to NOTKNOWN we also incremented
+            // unknowncnt.  Now we see it's not going to be unknown so we
+            // decrement the count: */
+            ( *unknowncnt )--;
+        }
+        parent->search_id = CANTPROCESS;
+        schema->search_id = UNPROCESSED;
+        return TRUE;
+    } else if( TYPEis_select( i ) && !noSel ) {
+        if( !sameSchema( i, parent ) ) {
+            if( i->search_id != PROCESSED ) {
+                if( parent->search_id == NOTKNOWN ) {
+                    ( *unknowncnt )--;
+                }
+                parent->search_id = CANTPROCESS;
+                schema->search_id = UNPROCESSED;
+                return TRUE;
+            }
+        } else {
+            /* We have another sel in the same schema.  This gets complicated -
+            // it may be processable but we just haven't gotten to it yet.  So
+            // we may have to wait on parent. */
+            if( i->search_id == CANTPROCESS ) {
+                /* We *have* checked i already and it can't be processed. */
+                if( parent->search_id == NOTKNOWN ) {
+                    ( *unknowncnt )--;
+                }
+                parent->search_id = CANTPROCESS;
+                schema->search_id = UNPROCESSED;
+                return TRUE;
+            } else if( i->search_id == NOTKNOWN ) {
+                /* We haven't processed i this pass. */
+                if( parent->search_id != NOTKNOWN ) {
+                    parent->search_id = NOTKNOWN;
+                    /* We lower parent's value.  But don't return TRUE.  That
+                    // would tell checkTypes() that there's nothing more to
+                    // check.  But checkTypes should keep looping thru the re-
+                    // maining items of parent - maybe one of them will tell us
+                    // that parent definitely can't be processed this pass. */
+                    ( *unknowncnt )++;
+                }
+            }
+        }
     }
     return FALSE;
 }
 
 static int ENUMcanBeProcessed( Type e, Schema s )
-    /*
-     * Tells us if an enumeration type has been processed already, or if not
-     * will be processed this pass through schema s.  As always, I take great
-     * pains to avoid breaking up a schema into >1 file unnecessarily.  In
-     * cases where a user is building a library based on a single schema, we
-     * shouldn't cause him to suffer side-effects of the mult schema support,
-     * because of a case that "looks like" it may require multiple files.
-     */
+/*
+ * Tells us if an enumeration type has been processed already, or if not
+ * will be processed this pass through schema s.  As always, I take great
+ * pains to avoid breaking up a schema into >1 file unnecessarily.  In
+ * cases where a user is building a library based on a single schema, we
+ * shouldn't cause him to suffer side-effects of the mult schema support,
+ * because of a case that "looks like" it may require multiple files.
+ */
 {
     Type a;
 
-    if ( !inSchema( e, s ) ) {
-	/* If e is not in s - the schema we're processing now - things are
-	// fairly simple.  Nothing is going to change by the time we finish
-	// with this schema.  Base the return val on whether or not e *was*
-	// processed already. */
-	return ( e->search_id == PROCESSED );
-    }
-
-    if ( e->search_id != NOTKNOWN ) {
-	/* Next case: e is in our schema, but either it's been processed
-	// already, or we've determined that it can or can't be processed.
-	// This case is also relatively simple - we have nothing more to
-	// figure out here. */
-	return ( e->search_id >= CANPROCESS );
-	/* PROC/CANPROC - TRUE; UNPROC'ED/CANTPROC - FALSE */
+    if( !inSchema( e, s ) ) {
+        /* If e is not in s - the schema we're processing now - things are
+        // fairly simple.  Nothing is going to change by the time we finish
+        // with this schema.  Base the return val on whether or not e *was*
+        // processed already. */
+        return ( e->search_id == PROCESSED );
+    }
+
+    if( e->search_id != NOTKNOWN ) {
+        /* Next case: e is in our schema, but either it's been processed
+        // already, or we've determined that it can or can't be processed.
+        // This case is also relatively simple - we have nothing more to
+        // figure out here. */
+        return ( e->search_id >= CANPROCESS );
+        /* PROC/CANPROC - TRUE; UNPROC'ED/CANTPROC - FALSE */
     }
 
     /* Remaining case: e is in our schema and still = NOTKNOWN.  I.e., we
     // haven't gotten to e this pass and don't yet know whether it'll be
     // processable.  Figure that out now: */
-    if ( (a = TYPEget_ancestor(e)) == NULL ) {
-	/* If e is not a rename of anything, it should be processed now. */
-	return TRUE;
-    }
-    if ( inSchema( a, s ) || a->search_id == PROCESSED ) {
-	/* If e's ancestor (the one it's a rename of) is in our schema it will
-	// be processed now.  If not, it must have been processed already. */
-	return TRUE;
+    if( ( a = TYPEget_ancestor( e ) ) == NULL ) {
+        /* If e is not a rename of anything, it should be processed now. */
+        return TRUE;
+    }
+    if( inSchema( a, s ) || a->search_id == PROCESSED ) {
+        /* If e's ancestor (the one it's a rename of) is in our schema it will
+        // be processed now.  If not, it must have been processed already. */
+        return TRUE;
     }
     return FALSE;
 }
 
 int sameSchema( Scope sc1, Scope sc2 )
-    /*
-     * Checks if sc1 and sc2 are in the same superscope.  Normally called for
-     * two types to see if they're in the same schema.
-     */
-{
-    return ( !strcmp( SCOPEget_name(sc1->superscope),
-		      SCOPEget_name(sc2->superscope) ) );
+/*
+ * Checks if sc1 and sc2 are in the same superscope.  Normally called for
+ * two types to see if they're in the same schema.
+ */
+{
+    return ( !strcmp( SCOPEget_name( sc1->superscope ),
+                      SCOPEget_name( sc2->superscope ) ) );
 }
 
 static int inSchema( Scope scope, Scope super )
-    /*
-     * Checks if scope is contained in super's scope.
-     */
-{
-    return ( !strcmp( SCOPEget_name(scope->superscope),
-		      SCOPEget_name(super) ) );
-}
-
-static void addRenameTypedefs( Schema schema, FILE *classes )
-    /*
-     * Prints typedefs at the end of Sdaiclasses.h for enumeration or select
-     * types which are renamed from other enum/sel's.  Since the original e/s
-     * may be in any schema, this must be done at the end of all the schemas.
-     * (Actually, for the enum only the aggregate class name is written in
-     * Sdaiclasses.h (needs to have forward declarations here).)
-     */
+/*
+ * Checks if scope is contained in super's scope.
+ */
+{
+    return ( !strcmp( SCOPEget_name( scope->superscope ),
+                      SCOPEget_name( super ) ) );
+}
+
+static void addRenameTypedefs( Schema schema, FILE * classes )
+/*
+ * Prints typedefs at the end of Sdaiclasses.h for enumeration or select
+ * types which are renamed from other enum/sel's.  Since the original e/s
+ * may be in any schema, this must be done at the end of all the schemas.
+ * (Actually, for the enum only the aggregate class name is written in
+ * Sdaiclasses.h (needs to have forward declarations here).)
+ */
 {
     DictionaryEntry de;
     Type i;
     char nm[BUFSIZ], basenm[BUFSIZ];
     static int firsttime = TRUE;
 
-<<<<<<< HEAD
-    SCOPEdo_types(schema,t,de)
-        if (    ( TYPEis_enumeration(t) || TYPEis_select(t) )
-	     && ( (i = TYPEget_ancestor(t)) != NULL ) ) {
-	    /* I.e., t is a renamed enum/sel type.  i is set to the orig enum/
-	    // sel t is based on (in case it's a rename of a rename etc). */
-	    if ( firsttime ) {
-		fprintf( classes, "\n// Renamed enum and select" );
-		fprintf( classes, " types (from all schemas):\n" );
-		firsttime = FALSE;
-	    }
-	    if ( TYPEis_enumeration(t) ) {
-		strncpy( nm, TYPEget_ctype(t), BUFSIZ-1 );
-		strncpy( basenm, TYPEget_ctype(i), BUFSIZ-1 );
-		fprintf( classes, "typedef %ss\t%ss;\n", basenm, nm );
-	    } else {
-		strncpy( nm, SelectName (TYPEget_name(t)), BUFSIZ-1 );
-		strncpy( basenm, SelectName( TYPEget_name(i) ), BUFSIZ-1 );
-		fprintf (classes, "typedef %s %s;\n", basenm, nm);
-		fprintf (classes, "typedef %s * %s_ptr;\n", nm, nm);
-		fprintf (classes, "typedef %ss %ss;\n", basenm, nm);
-		fprintf (classes, "typedef %ss * %ss_ptr;\n", nm, nm);
-	    }
-	}
-=======
     SCOPEdo_types( schema, t, de )
     if( ( TYPEis_enumeration( t ) || TYPEis_select( t ) )
             && ( ( i = TYPEget_ancestor( t ) ) != NULL ) ) {
@@ -650,114 +618,115 @@
             fprintf( classes, "typedef const %s_agg * const_%s_agg_ptr;\n", nm, nm );
         }
     }
->>>>>>> beb05185
     SCOPEod
 }
 
-static void addAggrTypedefs( Schema schema, FILE *classes )
-    /*
-     * Print typedefs at the end of Sdiaclasses.h for aggregates of enum's and
-     * selects.  Since the underlying enum/sel may appear in any schema, this
-     * must be done at the end of all the schemas.  Note that this function is
-     * called after addRenameTypedefs() since an aggregate may also be based on
-     * one of the renamed enum/sel's defined there.
-     */
+static void addAggrTypedefs( Schema schema, FILE * classes )
+/*
+ * Print typedefs at the end of Sdiaclasses.h for aggregates of enum's and
+ * selects.  Since the underlying enum/sel may appear in any schema, this
+ * must be done at the end of all the schemas.  Note that this function is
+ * called after addRenameTypedefs() since an aggregate may also be based on
+ * one of the renamed enum/sel's defined there.
+ */
 {
     DictionaryEntry de;
     Type i;
     static int firsttime = TRUE;
     char nm[BUFSIZ];
 
-    SCOPEdo_types(schema,t,de)
-        if ( TYPEis_aggregate(t) ) {
-	    i = TYPEget_base_type(t);
-	    if ( TYPEis_enumeration(i) || TYPEis_select(i) ) {
-		/* This if will pass if t was a 1D aggregate only.  They are
-		// the only types which had to wait for their underlying type.
-		// 2D aggr's and higher only need type GenericAggr defined
-		// which is built-in. */
-		if ( firsttime ) {
-		    fprintf( classes, "\n// Aggregate types (from all sche" );
-		    fprintf( classes, "mas) which depend on other types:\n" );
-		    firsttime = FALSE;
-		}
-		strncpy( nm, ClassName( TYPEget_name(t) ), BUFSIZ );
-		fprintf( classes, "typedef %s\t%s;\n",
-			 TYPEget_ctype(t), nm );
-		fprintf( classes, "typedef %s *\t%sH;\n", nm, nm );
-		fprintf( classes, "typedef %s *\t%s_ptr;\n", nm, nm );
-	    }
-	}
+    SCOPEdo_types( schema, t, de )
+    if( TYPEis_aggregate( t ) ) {
+        i = TYPEget_base_type( t );
+        if( TYPEis_enumeration( i ) || TYPEis_select( i ) ) {
+            /* This if will pass if t was a 1D aggregate only.  They are
+            // the only types which had to wait for their underlying type.
+            // 2D aggr's and higher only need type GenericAggr defined
+            // which is built-in. */
+            if( firsttime ) {
+                fprintf( classes, "\n// Aggregate types (from all sche" );
+                fprintf( classes, "mas) which depend on other types:\n" );
+                firsttime = FALSE;
+            }
+            strncpy( nm, ClassName( TYPEget_name( t ) ), BUFSIZ );
+            fprintf( classes, "typedef %s\t%s;\n",
+                     TYPEget_ctype( t ), nm );
+            fprintf( classes, "typedef       %s *       %sH;\n", nm, nm );
+            fprintf( classes, "typedef const %s * const_%sH;\n", nm, nm );
+            fprintf( classes, "typedef       %s *       %s_ptr;\n", nm, nm );
+            fprintf( classes, "typedef const %s * const_%s_ptr;\n", nm, nm );
+        }
+    }
     SCOPEod
 }
 
-static void addUseRefNames( Schema schema, FILE *create )
-    /*
-     * Checks the USE and REFERENCE dicts contained in schema.  If either dict
-     * contains items (types or entities) which are renamed in this schema,
-     * code is written to add another member to the "altNames" list of the
-     * corresponding TypeDescriptor or EntityDescriptor object in the SCL.  The
-     * list will be used in the SCL to use the correct name of this type or
-     * entity when reading and writing files.
-     */
+static void addUseRefNames( Schema schema, FILE * create )
+/*
+ * Checks the USE and REFERENCE dicts contained in schema.  If either dict
+ * contains items (types or entities) which are renamed in this schema,
+ * code is written to add another member to the "altNames" list of the
+ * corresponding TypeDescriptor or EntityDescriptor object in the SCL.  The
+ * list will be used in the SCL to use the correct name of this type or
+ * entity when reading and writing files.
+ */
 {
     Dictionary useRefDict;
     DictionaryEntry de;
-    Rename *rnm;
-    char *oldnm, schNm[BUFSIZ];
+    Rename * rnm;
+    char * oldnm, schNm[BUFSIZ];
     static int firsttime = TRUE;
 
-    if ( (useRefDict = schema->u.schema->usedict) != NULL ) {
-	DICTdo_init( useRefDict, &de );
-	while ( (rnm = (Rename *)DICTdo(&de)) != 0 ) {
-	    oldnm = ((Scope)rnm->object)->symbol.name;
-	    if ( (strcmp( oldnm, rnm->nnew->name ) ) ) {
-		/* strcmp != 0, so old and new names different.
-		// Note: can't just check if nnew != old.  That wouldn't
-		// catch following:  schema C USEs obj Y from schema B
-		// (not renamed).  B USEd it from schema A and renamed it
-		// from X.  nnew would = old, but name would not be same
-		// as rnm->object's name. */
-		if ( firsttime ) {
-		    fprintf( create, "\t// Alternate names for types and " );
-		    fprintf( create, "entities when used in other schemas:\n" );
-		    firsttime = FALSE;
-		}
-		if ( rnm->type == OBJ_TYPE ) {
-		    fprintf( create, "\t%s", TYPEtd_name((Type)rnm->object ) );
-		} else {
-		    /* must be an entity */
-		    fprintf( create, "\t%s%s%s",
-			     SCOPEget_name(((Entity)rnm->object)->superscope),
-			     ENT_PREFIX, ENTITYget_name((Entity)rnm->object) );
-		}
-		strcpy( schNm, PrettyTmpName( SCHEMAget_name(schema) ) );
-		fprintf( create, "->addAltName( \"%s\", \"%s\" );\n",
-			 schNm, PrettyTmpName( rnm->nnew->name ) );
-	    }
-	}
-    }
-    if ( (useRefDict = schema->u.schema->refdict) != NULL ) {
-	DICTdo_init( useRefDict, &de );
-	while ( (rnm = (Rename *)DICTdo(&de)) != 0 ) {
-	    oldnm = ((Scope)rnm->object)->symbol.name;
-	    if ( (strcmp( oldnm, rnm->nnew->name ) ) ) {
-		if ( firsttime ) {
-		    fprintf( create, "\t// Alternate names for types and " );
-		    fprintf( create, "entities when used in other schemas:\n" );
-		    firsttime = FALSE;
-		}
-		if ( rnm->type == OBJ_TYPE ) {
-		    fprintf( create, "\t%s", TYPEtd_name((Type)rnm->object ) );
-		} else {
-		    fprintf( create, "\t%s%s%s",
-			     SCOPEget_name(((Entity)rnm->object)->superscope),
-			     ENT_PREFIX, ENTITYget_name((Entity)rnm->object) );
-		}
-		strcpy( schNm, PrettyTmpName( SCHEMAget_name(schema) ) );
-		fprintf( create, "->addAltName( \"%s\", \"%s\" );\n",
-			 schNm, PrettyTmpName( rnm->nnew->name ) );
-	    }
-	}
+    if( ( useRefDict = schema->u.schema->usedict ) != NULL ) {
+        DICTdo_init( useRefDict, &de );
+        while( ( rnm = ( Rename * )DICTdo( &de ) ) != 0 ) {
+            oldnm = ( ( Scope )rnm->object )->symbol.name;
+            if( ( strcmp( oldnm, rnm->nnew->name ) ) ) {
+                /* strcmp != 0, so old and new names different.
+                // Note: can't just check if nnew != old.  That wouldn't
+                // catch following:  schema C USEs obj Y from schema B
+                // (not renamed).  B USEd it from schema A and renamed it
+                // from X.  nnew would = old, but name would not be same
+                // as rnm->object's name. */
+                if( firsttime ) {
+                    fprintf( create, "\t// Alternate names for types and " );
+                    fprintf( create, "entities when used in other schemas:\n" );
+                    firsttime = FALSE;
+                }
+                if( rnm->type == OBJ_TYPE ) {
+                    fprintf( create, "\t%s", TYPEtd_name( ( Type )rnm->object ) );
+                } else {
+                    /* must be an entity */
+                    fprintf( create, "\t%s%s%s",
+                             SCOPEget_name( ( ( Entity )rnm->object )->superscope ),
+                             ENT_PREFIX, ENTITYget_name( ( Entity )rnm->object ) );
+                }
+                strcpy( schNm, PrettyTmpName( SCHEMAget_name( schema ) ) );
+                fprintf( create, "->addAltName( \"%s\", \"%s\" );\n",
+                         schNm, PrettyTmpName( rnm->nnew->name ) );
+            }
+        }
+    }
+    if( ( useRefDict = schema->u.schema->refdict ) != NULL ) {
+        DICTdo_init( useRefDict, &de );
+        while( ( rnm = ( Rename * )DICTdo( &de ) ) != 0 ) {
+            oldnm = ( ( Scope )rnm->object )->symbol.name;
+            if( ( strcmp( oldnm, rnm->nnew->name ) ) ) {
+                if( firsttime ) {
+                    fprintf( create, "\t// Alternate names for types and " );
+                    fprintf( create, "entities when used in other schemas:\n" );
+                    firsttime = FALSE;
+                }
+                if( rnm->type == OBJ_TYPE ) {
+                    fprintf( create, "\t%s", TYPEtd_name( ( Type )rnm->object ) );
+                } else {
+                    fprintf( create, "\t%s%s%s",
+                             SCOPEget_name( ( ( Entity )rnm->object )->superscope ),
+                             ENT_PREFIX, ENTITYget_name( ( Entity )rnm->object ) );
+                }
+                strcpy( schNm, PrettyTmpName( SCHEMAget_name( schema ) ) );
+                fprintf( create, "->addAltName( \"%s\", \"%s\" );\n",
+                         schNm, PrettyTmpName( rnm->nnew->name ) );
+            }
+        }
     }
 }