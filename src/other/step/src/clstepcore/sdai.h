--- conflicted
+++ resolved
@@ -1,5 +1,5 @@
 #ifndef P23SDAI_H
-#define	P23SDAI_H
+#define P23SDAI_H
 
 /*
 * NIST STEP Core Class Library
@@ -18,50 +18,21 @@
 * values for the EXPRESS base types.
 */
 
-<<<<<<< HEAD
-/* $Id: sdai.h,v 3.0.1.12 1997/11/05 22:52:58 sauderd DP3.1 $ */
-=======
 #include "scl_cf.h"
->>>>>>> beb05185
-
-#ifdef HAVE_CONFIG_H
-# include <scl_cf.h>
-#endif
-
-extern const char *SCLversion;
+
+extern const char * SCLversion;
 
 #include <ctype.h>
-//#include <stdio.h>
-//#include <strstream.h>
 #include <string>
 
 
-<<<<<<< HEAD
-#ifdef PART26
-// Change the name of the include file defining the defs for Bool and Logical
-// inside the file corbaIncludes.h
-#include <corbaIncludes.h>
-#endif
-
-
-#include <sclprefixes.h>
-#include <dictdefs.h>
-=======
 #include "dictdefs.h"
->>>>>>> beb05185
 
 #include "baseType.h"
 #include "Str.h"
 #include "errordesc.h"
 
 typedef std::string Express_id;
-
-#ifdef __O3DB__
-/*  OpenOODB.h must be the first include file.  */
-#include <OpenOODB.h>
-#endif
-
-//#include <read_func.h>
 
 class TypeDescriptor;
 class EntityDescriptor;
@@ -77,218 +48,107 @@
 #define BINARY_DELIM '\"'
 #endif
 
-<<<<<<< HEAD
-#ifndef STRING_DELIM
-#define STRING_DELIM '\''
-#endif
-
-	//  STRING
-#define S_STRING_NULL	""
-
-#ifndef CC_NO_NESTED_CLASSES
-#ifndef PART26
-struct P23_NAMESPACE {
-#endif // PART26
-#endif // CC_NO_NESTED_CLASSES
-
-//  INTEGER
-//typedef long	       Integer;
-//typedef short	       Short;
-//typedef unsigned short UShort;
-//typedef unsigned long  ULong;
-
-
-typedef long           SCLP23_NAME(Integer);
-typedef short          SCLP23_NAME(Short);
-typedef unsigned short SCLP23_NAME(UShort);
-typedef unsigned long  SCLP23_NAME(ULong);
-typedef double         SCLP23_NAME(Real);
-
-// C++ from values.h DAS PORT
-#ifdef CC_NO_NESTED_CLASSES
-   extern const SCLP23_NAME(Integer) SCLP23_NAME(INT_NULL);
-   extern const SCLP23_NAME(Real) SCLP23_NAME(REAL_NULL);
-	// arbitrary choice by me for number DAS
-   extern const SCLP23_NAME(Real) SCLP23_NAME(NUMBER_NULL);
-#else
- #ifdef PART26
-   extern const SCLP23_NAME(Integer) SCLP23_NAME(INT_NULL);
-   extern const SCLP23_NAME(Real) SCLP23_NAME(REAL_NULL);
-	// arbitrary choice by me for number DAS
-   extern const SCLP23_NAME(Real) SCLP23_NAME(NUMBER_NULL);
- #else
-   static const SCLP23_NAME(Integer) SCLP23_NAME(INT_NULL);
-   static const SCLP23_NAME(Real) SCLP23_NAME(REAL_NULL);
-	// arbitrary choice by me for number DAS
-   static const SCLP23_NAME(Real) SCLP23_NAME(NUMBER_NULL);
- #endif
-#endif
-/*
-// C++ from values.h DAS PORT
-//static const Integer INT_NULL = MAXLONG;
-static const Integer INT_NULL;
-
-//  REAL
-typedef double Real;
-=======
 typedef long           SDAI_Integer;
 typedef short          SDAI_Short;
 typedef unsigned short SDAI_UShort;
 typedef unsigned long  SDAI_ULong;
 typedef double         SDAI_Real;
->>>>>>> beb05185
 
 // C++ from values.h DAS PORT
-//static const Real REAL_NULL = MINFLOAT;
-static const Real REAL_NULL;
-
-// NUMBER
-	// arbitrary choice by me for number DAS
-// C++ from values.h DAS PORT
-//static const Real NUMBER_NULL = MINFLOAT;
-static const Real NUMBER_NULL;
-*/
-
-enum SCLP23_NAME(Access_type) {
-  SCLP23_NAME(sdaiRO), 
-  SCLP23_NAME(sdaiRW), 
-  SCLP23_NAME(Access_type_unset)
+extern const SDAI_Integer SDAI_INT_NULL;
+extern const SDAI_Real SDAI_REAL_NULL;
+// arbitrary choice by me for number DAS
+extern const SDAI_Real SDAI_NUMBER_NULL;
+
+
+enum SDAI_Access_type {
+    SDAI_sdaiRO,
+    SDAI_sdaiRW,
+    SDAI_Access_type_unset
 };
 
-enum SCLP23_NAME(Commit_mode) {
-  SCLP23_NAME(sdaiCOMMIT), 
-  SCLP23_NAME(sdaiABORT)
+enum SDAI_Commit_mode {
+    SDAI_sdaiCOMMIT,
+    SDAI_sdaiABORT
 } ;
 
-enum SCLP23_NAME(AttrFlag) { 
-  SCLP23_NAME(sdaiSET), 
-SCLP23_NAME(sdaiUNSET) 
+enum SDAI_AttrFlag {
+    SDAI_sdaiSET,
+    SDAI_sdaiUNSET
 } ;
 
-enum SCLP23_NAME(ImplementationClass)  { 
-  SCLP23_NAME(sdaiCLASS1), 
-  SCLP23_NAME(sdaiCLASS2), 
-  SCLP23_NAME(sdaiCLASS3), 
-  SCLP23_NAME(sdaiCLASS4), 
-  SCLP23_NAME(sdaiCLASS5) 
+enum SDAI_ImplementationClass  {
+    SDAI_sdaiCLASS1,
+    SDAI_sdaiCLASS2,
+    SDAI_sdaiCLASS3,
+    SDAI_sdaiCLASS4,
+    SDAI_sdaiCLASS5
 };  // conflict with part 22 EXPRESS:
 
-enum SCLP23_NAME(Error_id) {
+enum SDAI_Error_id {
     //
     // error codes taken from 10303-23, Jan 28, 1997.
     // ISO TC184/SC4/WG11 N 004
     //
-  SCLP23_NAME(sdaiNO_ERR)  =    0,   // No error 
-  SCLP23_NAME(sdaiSS_OPN)  =   10,   // Session open
-  SCLP23_NAME(sdaiSS_NAVL) =   20,   // Session not available 
-  SCLP23_NAME(sdaiSS_NOPN) =   30,   // Session is not open
-  SCLP23_NAME(sdaiRP_NEXS) =   40,   // Repository does not exist 
-  SCLP23_NAME(sdaiRP_NAVL) =   50,   // Repository not available 
-  SCLP23_NAME(sdaiRP_OPN)  =   60,   // Repository already opened 
-  SCLP23_NAME(sdaiRP_NOPN) =   70,   // Repository is not open 
-  SCLP23_NAME(sdaiTR_EAB)  =   80,   // Transaction ended abnormally so it no longer exists
-  SCLP23_NAME(sdaiTR_EXS)  =   90,   // Transaction exists
-  SCLP23_NAME(sdaiTR_NAVL) =  100,   // Transaction not available
-  SCLP23_NAME(sdaiTR_RW)   =  110,   // Transaction read-write
-  SCLP23_NAME(sdaiTR_NRW)  =  120,   // Transaction not read-write
-  SCLP23_NAME(sdaiTR_NEXS) =  130,   // Transaction does not exist
-  SCLP23_NAME(sdaiMO_NDEQ) =  140,   // SDAI-model not domain-equivalent 
-  SCLP23_NAME(sdaiMO_NEXS) =  150,   // SDAI-model does not exist 
-  SCLP23_NAME(sdaiMO_NVLD) =  160,   // SDAI-model invalid
-  SCLP23_NAME(sdaiMO_DUP)  =  170,   // SDAI-model duplicate
-  SCLP23_NAME(sdaiMX_NRW)  =  180,   // SDAI-model access not read-write
-  SCLP23_NAME(sdaiMX_NDEF) =  190,   // SDAI-model access is not defined
-  SCLP23_NAME(sdaiMX_RW)   =  200,   // SDAI-model access read-write
-  SCLP23_NAME(sdaiMX_RO)   =  210,   // SDAI-model access read-only
-  SCLP23_NAME(sdaiSD_NDEF) =  220,   // Schema definition is not defined
-  SCLP23_NAME(sdaiED_NDEF) =  230,   // Entity definition not defined
-  SCLP23_NAME(sdaiED_NDEQ) =  240,   // Entity definition not domain equivalent
-  SCLP23_NAME(sdaiED_NVLD) =  250,   // Entity definition invalid
-//  SCLP23_NAME(sdaiED_NAVL) =  250,   // Entity definition not available
-  SCLP23_NAME(sdaiRU_NDEF) =  260,   // Rule not defined 
-  SCLP23_NAME(sdaiEX_NSUP) =  270,   // Expression evaluation not supported 
-  SCLP23_NAME(sdaiAT_NVLD) =  280,   // Attribute invalid
-  SCLP23_NAME(sdaiAT_NDEF) =  290,   // Attribute not defined
-  SCLP23_NAME(sdaiSI_DUP)  =  300,   // Schema instance duplicate
-  SCLP23_NAME(sdaiSI_NEXS) =  310,   // Schema instance does not exist
-  SCLP23_NAME(sdaiEI_NEXS) =  320,   // Entity instance does not exist 
-  SCLP23_NAME(sdaiEI_NAVL) =  330,   // Entity instance not available
-  SCLP23_NAME(sdaiEI_NVLD) =  340,   // Entity instance invalid
-  SCLP23_NAME(sdaiEI_NEXP) =  350,   // Entity instance not exported
-  SCLP23_NAME(sdaiSC_NEXS) =  360,   // Scope does not exist 
-  SCLP23_NAME(sdaiSC_EXS) =  370,   // Scope exists 
-  SCLP23_NAME(sdaiAI_NEXS) =  380,   // Aggregate instance does not exist 
-  SCLP23_NAME(sdaiAI_NVLD) =  390,   // Aggregate instance invalid 
-  SCLP23_NAME(sdaiAI_NSET) =  400,   // Aggregate instance is empty 
-  SCLP23_NAME(sdaiVA_NVLD) =  410,   // Value invalid
-  SCLP23_NAME(sdaiVA_NEXS) =  420,   // Value does not exist
-  SCLP23_NAME(sdaiVA_NSET) =  430,   // Value not set 
-  SCLP23_NAME(sdaiVT_NVLD) =  440,   // Value type invalid
-  SCLP23_NAME(sdaiIR_NEXS) =  450,   // Iterator does not exist 
-  SCLP23_NAME(sdaiIR_NSET) =  460,   // Current member is not defined
-  SCLP23_NAME(sdaiIX_NVLD) =  470,   // Index invalid
-  SCLP23_NAME(sdaiER_NSET) =  480,   // Event recording not set
-  SCLP23_NAME(sdaiOP_NVLD) =  490,   // Operator invalid 
-  SCLP23_NAME(sdaiFN_NAVL) =  500,   // Function not available
-  SCLP23_NAME(sdaiSY_ERR)  = 1000    // Underlying system error 
+    SDAI_sdaiNO_ERR  =    0,   // No error
+    SDAI_sdaiSS_OPN  =   10,   // Session open
+    SDAI_sdaiSS_NAVL =   20,   // Session not available
+    SDAI_sdaiSS_NOPN =   30,   // Session is not open
+    SDAI_sdaiRP_NEXS =   40,   // Repository does not exist
+    SDAI_sdaiRP_NAVL =   50,   // Repository not available
+    SDAI_sdaiRP_OPN  =   60,   // Repository already opened
+    SDAI_sdaiRP_NOPN =   70,   // Repository is not open
+    SDAI_sdaiTR_EAB  =   80,   // Transaction ended abnormally so it no longer exists
+    SDAI_sdaiTR_EXS  =   90,   // Transaction exists
+    SDAI_sdaiTR_NAVL =  100,   // Transaction not available
+    SDAI_sdaiTR_RW   =  110,   // Transaction read-write
+    SDAI_sdaiTR_NRW  =  120,   // Transaction not read-write
+    SDAI_sdaiTR_NEXS =  130,   // Transaction does not exist
+    SDAI_sdaiMO_NDEQ =  140,   // SDAI-model not domain-equivalent
+    SDAI_sdaiMO_NEXS =  150,   // SDAI-model does not exist
+    SDAI_sdaiMO_NVLD =  160,   // SDAI-model invalid
+    SDAI_sdaiMO_DUP  =  170,   // SDAI-model duplicate
+    SDAI_sdaiMX_NRW  =  180,   // SDAI-model access not read-write
+    SDAI_sdaiMX_NDEF =  190,   // SDAI-model access is not defined
+    SDAI_sdaiMX_RW   =  200,   // SDAI-model access read-write
+    SDAI_sdaiMX_RO   =  210,   // SDAI-model access read-only
+    SDAI_sdaiSD_NDEF =  220,   // Schema definition is not defined
+    SDAI_sdaiED_NDEF =  230,   // Entity definition not defined
+    SDAI_sdaiED_NDEQ =  240,   // Entity definition not domain equivalent
+    SDAI_sdaiED_NVLD =  250,   // Entity definition invalid
+//  SDAI_sdaiED_NAVL =  250,   // Entity definition not available
+    SDAI_sdaiRU_NDEF =  260,   // Rule not defined
+    SDAI_sdaiEX_NSUP =  270,   // Expression evaluation not supported
+    SDAI_sdaiAT_NVLD =  280,   // Attribute invalid
+    SDAI_sdaiAT_NDEF =  290,   // Attribute not defined
+    SDAI_sdaiSI_DUP  =  300,   // Schema instance duplicate
+    SDAI_sdaiSI_NEXS =  310,   // Schema instance does not exist
+    SDAI_sdaiEI_NEXS =  320,   // Entity instance does not exist
+    SDAI_sdaiEI_NAVL =  330,   // Entity instance not available
+    SDAI_sdaiEI_NVLD =  340,   // Entity instance invalid
+    SDAI_sdaiEI_NEXP =  350,   // Entity instance not exported
+    SDAI_sdaiSC_NEXS =  360,   // Scope does not exist
+    SDAI_sdaiSC_EXS =  370,   // Scope exists
+    SDAI_sdaiAI_NEXS =  380,   // Aggregate instance does not exist
+    SDAI_sdaiAI_NVLD =  390,   // Aggregate instance invalid
+    SDAI_sdaiAI_NSET =  400,   // Aggregate instance is empty
+    SDAI_sdaiVA_NVLD =  410,   // Value invalid
+    SDAI_sdaiVA_NEXS =  420,   // Value does not exist
+    SDAI_sdaiVA_NSET =  430,   // Value not set
+    SDAI_sdaiVT_NVLD =  440,   // Value type invalid
+    SDAI_sdaiIR_NEXS =  450,   // Iterator does not exist
+    SDAI_sdaiIR_NSET =  460,   // Current member is not defined
+    SDAI_sdaiIX_NVLD =  470,   // Index invalid
+    SDAI_sdaiER_NSET =  480,   // Event recording not set
+    SDAI_sdaiOP_NVLD =  490,   // Operator invalid
+    SDAI_sdaiFN_NAVL =  500,   // Function not available
+    SDAI_sdaiSY_ERR  = 1000    // Underlying system error
 };
 
-typedef char * SCLP23_NAME(Time_stamp);
-typedef char * SCLP23_NAME(Entity_name);
-typedef char * SCLP23_NAME(Schema_name);
-
-/*
-enum Access_type {sdaiRO, sdaiRW};
-enum Commit_mode {sdaiCOMMIT, sdaiABORT} ;
-enum AttrFlag { sdaiSET, sdaiUNSET } ;
-enum ImplementationClass  { sdaiCLASS1, sdaiCLASS2, sdaiCLASS3, sdaiCLASS4, sdaiCLASS5 };  // conflict with part 22 EXPRESS:
-enum Error_id {
-sdaiNO_ERR = 0 ,    // No error 
-sdaiSS_OPN = 10,    // Session open
-sdaiSS_NAVL = 20,   // Session not available 
-sdaiSS_NOPN = 30,   // Session is not open
-sdaiRP_NEXS = 40,   // Repository does not exist 
-sdaiRP_NAVL = 50,   // Repository not available 
-sdaiRP_OPN = 60,    // Repository already opened 
-sdaiRP_NOPN = 70,   // Repository not open 
-sdaiTR_EXS = 80,    // Transaction exists
-sdaiTR_NRO = 90,    // Transaction not read-only
-sdaiTR_NRW = 100,   // Transaction not read-write
-sdaiTR_NEXS = 110,  // Transaction does not exist
-sdaiSD_NDEF = 120,  // Schema definition is not defined
-sdaiMO_NEXS = 130,  // SDAI-model does not exist 
-sdaiMO_NAVL = 140,  // SDAI-model is not active 
-sdaiMX_NVLD = 150,  // SDAI-model access invalid
-sdaiMX_NRO = 160,   // SDAI-model not read-only
-sdaiMX_NRW = 170,   // SDAI-model not read-write
-sdaiMX_NDEF = 180,  // SDAI-model access is not defined
-sdaiMO_NVLD = 190,  // SDAI-model invalid
-sdaiMO_DUP = 200,   // SDAI-model duplicate
-sdaiED_NDEF = 210,  // Entity definition not defined
-sdaiTY_NDEF = 220,  // Type not defined
-sdaiTY_NVLD = 230,  // Type invalid 
-sdaiRU_NEXS = 240,  // Rule does not exist 
-sdaiFN_NAVL = 250,  // Function not available 
-sdaiEI_NEXS = 260,  // Entity instance does not exist 
-sdaiAT_NDEF = 270,  // Attribute not defined
-sdaiSI_DUP = 280,   // Schema instance duplicate
-sdaiVT_NVLD = 290,  // Value type invalid
-sdaiAG_NEXS = 300,  // Aggregate does not exist 
-sdaiIR_NEXS = 310,  // Iterator does not exist 
-sdaiAG_NSET = 320,  // Aggregate is empty 
-sdaiIR_NSET = 330,  // Current member is not defined
-sdaiAD_NVLD = 340,  // Aggregate definition invalid 
-sdaiVA_NSET = 350,  // Value not set 
-sdaiIX_NVLD = 360,  // Index invalid
-sdaiED_NAVL = 370,  // Entity definition is not available
-sdaiSI_NEXS = 380,  // Schema instance does not exist
-sdaiEI_NAVL = 390,  // Entity instance not available
-sdaiSC_DUP = 400,   // Scope duplicate 
-sdaiEI_NEXP = 410,   // Entity instance not exported
-sdaiMO_NINT = 420,   // SDAI-model not interoperable
-sdaiSY_ERR = 1000     // Underlying system error 
-};
-*/
+typedef char * SDAI_Time_stamp;
+typedef char * SDAI_Entity_name;
+typedef char * SDAI_Schema_name;
+
 #include <sdaiString.h>
 
 #include <sdaiBinary.h>
@@ -302,8 +162,8 @@
     The interface used is to enumerated values.  The enumerations are
     mapped in the following way:
     *  enumeration-item-from-schema ==> enumeration item in c++ enum clause
-    *  all enumeration items in c++ enum are in upper case 
-    *  the value ENUM_NULL is used to represent NULL for all enumerated types 
+    *  all enumeration items in c++ enum are in upper case
+    *  the value ENUM_NULL is used to represent NULL for all enumerated types
  *****************************************************************************/
 
 #include <sdaiEnum.h>
@@ -328,17 +188,15 @@
 /******************************************************************************
 SELECT
 
-    Selects are represented as subclasses of the SCLP23(Select) class in 
+    Selects are represented as subclasses of the SDAI_Select class in
     sdaiSelect.h
 
 ******************************************************************************/
 #include <sdaiSelect.h>
 
-//typedef char * SCLP23_NAME(Entity_name);
-
-class SCLP23_NAME(Model_contents);
-typedef SCLP23_NAME(Model_contents) * SCLP23_NAME(Model_contents_ptr);
-typedef SCLP23_NAME(Model_contents_ptr) SCLP23_NAME(Model_contents_var);
+class SDAI_Model_contents;
+typedef SDAI_Model_contents * SDAI_Model_contents_ptr;
+typedef SDAI_Model_contents_ptr SDAI_Model_contents_var;
 
 #include <sdaiModel_contents_list.h>
 
@@ -347,83 +205,54 @@
 #include <sdaiEntity_extent_set.h>
 #include <sdaiModel_contents.h>
 
-#ifndef CC_NO_NESTED_CLASSES
-#ifndef PART26
-}; // end struct P23_NAMESPACE
-#endif // PART26
-#endif // CC_NO_NESTED_CLASSES
-
-#ifdef PART26
-
-//#define SDAI_DEF_TIE_P26_Application_instance(x) DEF_TIE_P26_Application_instance(x)
-
-#define Application_instance_i SCLP23(Application_instance)
-DEF_TIE_IDL_Application_instance(Application_instance_i)
-//DEF_TIE_P26_Application_instance(Application_instance_i)
-//DEF_TIE_IDL_Application_instance(SCLP23(Application_instance))
-#endif
-
-	//  ENTITY
-extern SCLP23(Application_instance) NilSTEPentity;
-#define ENTITY_NULL	&NilSTEPentity
-#define NULL_ENTITY	&NilSTEPentity
-#define S_ENTITY_NULL	&NilSTEPentity
-
-
-//#define STEPentity SCLP23_NAME(Application_instance);
-typedef SCLP23(Application_instance) STEPentity;
-typedef SCLP23(Application_instance)* STEPentity_ptr;
+//  ENTITY
+extern SDAI_Application_instance NilSTEPentity;
+#define ENTITY_NULL        &NilSTEPentity
+#define NULL_ENTITY        &NilSTEPentity
+#define S_ENTITY_NULL        &NilSTEPentity
+
+
+typedef SDAI_Application_instance STEPentity;
+typedef SDAI_Application_instance * STEPentity_ptr;
 typedef STEPentity_ptr STEPentity_var;
 
-typedef SCLP23(Application_instance)* STEPentityPtr;
-typedef SCLP23(Application_instance)* STEPentityH;
-
-extern SCLP23(Application_instance) *
-ReadEntityRef(istream &in, ErrorDescriptor *err, char *tokenList, 
-	      InstMgr * instances, int addFileId);
-
-#define SdaiInteger SCLP23(Integer)
-#define SdaiReal SCLP23(Real)
-
-#define STEPenumeration SCLP23(Enum)
-#define SdaiSelect SCLP23(Select)
-#define SdaiString SCLP23(String)
-#define SdaiBinary SCLP23(Binary)
-
-#define	S_INT_NULL    SCLP23(INT_NULL)
-#define S_REAL_NULL   SCLP23(REAL_NULL)
-#define S_NUMBER_NULL SCLP23(NUMBER_NULL)
+typedef SDAI_Application_instance * STEPentityPtr;
+typedef SDAI_Application_instance * STEPentityH;
+
+extern SDAI_Application_instance *
+ReadEntityRef( istream & in, ErrorDescriptor * err, const char * tokenList,
+               InstMgr * instances, int addFileId );
+
+#define SdaiInteger SDAI_Integer
+#define SdaiReal SDAI_Real
+
+#define STEPenumeration SDAI_Enum
+#define SdaiSelect SDAI_Select
+#define SdaiString SDAI_String
+#define SdaiBinary SDAI_Binary
+
+#define        S_INT_NULL    SDAI_INT_NULL
+#define S_REAL_NULL   SDAI_REAL_NULL
+#define S_NUMBER_NULL SDAI_NUMBER_NULL
 
 /******************************************************************************
 AGGREGATE TYPES
 
     Aggregate types are accessed generically.  (There are not seperate
-    classes for the different types of aggregates.)  Aggregates are 
+    classes for the different types of aggregates.)  Aggregates are
     implemented through the STEPaggregate class.
 
 ******************************************************************************/
 
-inline SCLP23(BOOLEAN) *create_BOOLEAN() { return new SCLP23(BOOLEAN) ; }
-
-inline SCLP23(LOGICAL) *create_LOGICAL() { return new SCLP23(LOGICAL) ; }
+inline SDAI_BOOLEAN * create_BOOLEAN() {
+    return new SDAI_BOOLEAN ;
+}
+
+inline SDAI_LOGICAL * create_LOGICAL() {
+    return new SDAI_LOGICAL ;
+}
 
 // below is outdated
-typedef SCLP23(Select) * SdaiSelectH;
-
-//#define INT_NULL MAXLONG
-// C from limits.h
-//#define	S_INT_NULL	LONG_MAX 
-
-//#define S_REAL_NULL	10 ** DBL_MAX_10_EXP
-//#define FLT_MIN  1E-37  - port 29-Mar-1994 kcm
-// C++ from values.h DAS PORT
-
-//#define REAL_NULL MINFLOAT
-// C from float.h
-//#define S_REAL_NULL FLT_MIN
-
-//#define NUMBER_NULL MINFLOAT
-// C from float.h
-//#define S_NUMBER_NULL FLT_MIN
+typedef SDAI_Select * SdaiSelectH;
 
 #endif