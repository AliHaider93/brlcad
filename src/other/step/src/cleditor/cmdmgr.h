#ifndef cmdmgr_h
#define cmdmgr_h

/*
* NIST STEP Editor Class Library
* cleditor/cmdmgr.h
* April 1997
* David Sauder
* K. C. Morris

* Development of this software was funded by the United States Government,
* and is not subject to copyright.
*/

<<<<<<< HEAD
/* $Id: cmdmgr.h,v 3.0.1.2 1997/11/05 22:11:41 sauderd DP3.1 $ */ 

#ifdef __O3DB__
#include <OpenOODB.h>
#endif

=======
>>>>>>> beb05185
#include <gennode.h>
#include <gennodelist.h>
#include <gennodearray.h>

#include <editordefines.h>
#include <mgrnode.h>
#include <mgrnodelist.h>
#include <dispnode.h>
#include <dispnodelist.h>
#include <SingleLinkList.h>

//#define NUM_CMDMGR_CMDS 9
	// this is the number of columns that contain cmds (as opposed
	// to state info)
#define NUM_CMD_COLUMNS 3

// **** each of CMD_CHAR must be a unique char.
#define SAVE_COMPLETE_CMD_CHAR		's'
#define SAVE_COMPLETE_CMD_COL		 0
#define SAVE_COMPLETE_STATE_CHAR	' '
#define SAVE_COMPLETE_STATE_COL		 4

#define SAVE_INCOMPLETE_CMD_CHAR	'i'
#define SAVE_INCOMPLETE_CMD_COL		 0
#define SAVE_INCOMPLETE_STATE_CHAR	'I'
#define SAVE_INCOMPLETE_STATE_COL	 4

// backup to last save
//#define CANCEL_CMD_CHAR			'c'
//#define CANCEL_CMD_COL			 0

#define NEW_STATE_CHAR			'N'
#define NEW_STATE_COL			 4

#define DELETE_CMD_CHAR			'd'
#define DELETE_CMD_COL			 0
#define DELETE_STATE_CHAR		'D'
#define DELETE_STATE_COL		 4

	// close will try to save it to its previous status
#define CLOSE_CMD_CHAR			'c'
#define CLOSE_CMD_COL			 2

#define MODIFY_CMD_CHAR			'm'
#define MODIFY_CMD_COL			 2
#define MODIFY_STATE_CHAR 		'M'
#define MODIFY_STATE_COL		 3

#define VIEW_CMD_CHAR	 		'v'
#define VIEW_CMD_COL			 2
#define VIEW_STATE_CHAR			'V'
#define VIEW_STATE_COL			 3

#define REPLICATE_CMD_CHAR 		'r'
#define REPLICATE_CMD_COL		 1

#define EXECUTE_CMD_CHAR		'x'
#define EXECUTE_CMD_COL			 5

#define UNMARK_CMD_CHAR			'u'
#define UNMARK_CMD_COL			 5

///////////////////////////////////////////////////////////////////////////////

class ReplicateLinkNode : public SingleLinkNode {
  private:
  protected:
    MgrNode * _repNode;
  public:
    ReplicateLinkNode() { _repNode = 0; }
    ~ReplicateLinkNode() { }

    char *ClassName () { return "ReplicateLinkNode"; }

    MgrNode *ReplicateNode() { return _repNode; }
    void ReplicateNode(MgrNode *rn) { _repNode = rn; }
};

class ReplicateList : public SingleLinkList {
<<<<<<< HEAD
  private:
  protected:
  public:
    ReplicateList()  { }
    ~ReplicateList() { }

    virtual SingleLinkNode * NewNode () { return new ReplicateLinkNode; }

    BOOLEAN IsOnList(MgrNode *mn);
    ReplicateLinkNode *FindNode(MgrNode *mn);
    
    ReplicateLinkNode * AddNode (MgrNode * rn) { 
	ReplicateLinkNode *node = (ReplicateLinkNode *) NewNode();
	node->ReplicateNode(rn);
	SingleLinkList::AppendNode(node);
	return node;
    }    

    BOOLEAN Remove(ReplicateLinkNode *rln);
    BOOLEAN Remove(MgrNode *rn);

    char *ClassName () { return "ReplicateList"; }
=======
    private:
    protected:
    public:
        ReplicateList()  { }
        ~ReplicateList() { }

        virtual SingleLinkNode * NewNode() {
            return new ReplicateLinkNode;
        }

        bool IsOnList( MgrNode * mn );
        ReplicateLinkNode * FindNode( MgrNode * mn );

        ReplicateLinkNode * AddNode( MgrNode * rn ) {
            ReplicateLinkNode * node = ( ReplicateLinkNode * ) NewNode();
            node->ReplicateNode( rn );
            SingleLinkList::AppendNode( node );
            return node;
        }

        bool Remove( ReplicateLinkNode * rln );
        bool Remove( MgrNode * rn );

        const char * ClassName() {
            return "ReplicateList";
        }
>>>>>>> beb05185
};

///////////////////////////////////////////////////////////////////////////////

class CmdMgr 
{
protected:
    MgrNodeList *completeList;
    MgrNodeList *incompleteList;
    MgrNodeList *cancelList;
    MgrNodeList *deleteList;

    DisplayNodeList *mappedWriteList;
    DisplayNodeList *mappedViewList;
    DisplayNodeList *closeList;

    ReplicateList *replicateList;
  public:

    CmdMgr();

// STATE LIST OPERATIONS
<<<<<<< HEAD
    MgrNode     *GetHead(stateEnum listType);
    DisplayNode *GetHead(displayStateEnum listType);
    ReplicateLinkNode	*GetReplicateHead()
	{ return (ReplicateLinkNode *)(replicateList->GetHead()); }

    void ClearEntries(stateEnum listType);
    void ClearEntries(displayStateEnum listType);
    void ClearReplicateEntries() { replicateList->Empty(); } 
    ReplicateList *RepList() { return replicateList; } 

			// searches current list for fileId
    MgrNode *StateFindFileId(stateEnum s, int fileId);
			// returns stateNext or statePrev member variables
			// i.e. next or previous node on curr state list

    int SaveCompleteCmdList(MgrNode *mn)
	{ return mn->ChangeList(completeList); }
    int SaveIncompleteCmdList(MgrNode *mn)
	{ return mn->ChangeList(incompleteList); }
    int CancelCmdList(MgrNode *mn)
	{ return mn->ChangeList(cancelList); }
    int DeleteCmdList(MgrNode *mn)
	{ return mn->ChangeList(deleteList); }
    int ModifyCmdList(MgrNode *mn)
	{ return mn->ChangeList(mappedWriteList); }
    int ViewCmdList(MgrNode *mn)
	{ return mn->ChangeList(mappedViewList); }
    int CloseCmdList(MgrNode *mn)
	{ return ( ( mn->DisplayState() == mappedWrite ) || 
		   ( mn->DisplayState() == mappedView ) ) ?
		       mn->ChangeList(closeList) : 0;
	}
/*
//	{ if(mn->DisplayState() == mappedWrite || 
//	     mn->DisplayState() == mappedView)
//	     return mn->ChangeList(closeList); 
//	  else return 0;
//	}
*/
    int ReplicateCmdList(MgrNode *mn);

    void ClearInstances();
protected:
=======
        MgrNode   *  GetHead( stateEnum listType );
        DisplayNode * GetHead( displayStateEnum listType );
        ReplicateLinkNode  * GetReplicateHead() {
            return ( ReplicateLinkNode * )( replicateList->GetHead() );
        }

        void ClearEntries( stateEnum listType );
        void ClearEntries( displayStateEnum listType );
        void ClearReplicateEntries() {
            replicateList->Empty();
        }
        ReplicateList * RepList() {
            return replicateList;
        }

        // searches current list for fileId
        MgrNode * StateFindFileId( stateEnum s, int fileId );
        // returns stateNext or statePrev member variables
        // i.e. next or previous node on curr state list

        int SaveCompleteCmdList( MgrNode * mn ) {
            return mn->ChangeList( completeList );
        }
        int SaveIncompleteCmdList( MgrNode * mn ) {
            return mn->ChangeList( incompleteList );
        }
        int CancelCmdList( MgrNode * mn ) {
            return mn->ChangeList( cancelList );
        }
        int DeleteCmdList( MgrNode * mn ) {
            return mn->ChangeList( deleteList );
        }
        int ModifyCmdList( MgrNode * mn ) {
            return mn->ChangeList( mappedWriteList );
        }
        int ViewCmdList( MgrNode * mn ) {
            return mn->ChangeList( mappedViewList );
        }
        int CloseCmdList( MgrNode * mn ) {
            return ( ( mn->DisplayState() == mappedWrite ) ||
                     ( mn->DisplayState() == mappedView ) ) ?
                   mn->ChangeList( closeList ) : 0;
        }

        void ReplicateCmdList( MgrNode * mn );

        void ClearInstances();
    protected:
>>>>>>> beb05185

};

#endif<|MERGE_RESOLUTION|>--- conflicted
+++ resolved
@@ -12,15 +12,6 @@
 * and is not subject to copyright.
 */
 
-<<<<<<< HEAD
-/* $Id: cmdmgr.h,v 3.0.1.2 1997/11/05 22:11:41 sauderd DP3.1 $ */ 
-
-#ifdef __O3DB__
-#include <OpenOODB.h>
-#endif
-
-=======
->>>>>>> beb05185
 #include <gennode.h>
 #include <gennodelist.h>
 #include <gennodearray.h>
@@ -33,97 +24,81 @@
 #include <SingleLinkList.h>
 
 //#define NUM_CMDMGR_CMDS 9
-	// this is the number of columns that contain cmds (as opposed
-	// to state info)
+// this is the number of columns that contain cmds (as opposed
+// to state info)
 #define NUM_CMD_COLUMNS 3
 
 // **** each of CMD_CHAR must be a unique char.
-#define SAVE_COMPLETE_CMD_CHAR		's'
-#define SAVE_COMPLETE_CMD_COL		 0
-#define SAVE_COMPLETE_STATE_CHAR	' '
-#define SAVE_COMPLETE_STATE_COL		 4
-
-#define SAVE_INCOMPLETE_CMD_CHAR	'i'
-#define SAVE_INCOMPLETE_CMD_COL		 0
-#define SAVE_INCOMPLETE_STATE_CHAR	'I'
-#define SAVE_INCOMPLETE_STATE_COL	 4
+#define SAVE_COMPLETE_CMD_CHAR      's'
+#define SAVE_COMPLETE_CMD_COL        0
+#define SAVE_COMPLETE_STATE_CHAR    ' '
+#define SAVE_COMPLETE_STATE_COL      4
+
+#define SAVE_INCOMPLETE_CMD_CHAR    'i'
+#define SAVE_INCOMPLETE_CMD_COL      0
+#define SAVE_INCOMPLETE_STATE_CHAR  'I'
+#define SAVE_INCOMPLETE_STATE_COL    4
 
 // backup to last save
-//#define CANCEL_CMD_CHAR			'c'
-//#define CANCEL_CMD_COL			 0
-
-#define NEW_STATE_CHAR			'N'
-#define NEW_STATE_COL			 4
-
-#define DELETE_CMD_CHAR			'd'
-#define DELETE_CMD_COL			 0
-#define DELETE_STATE_CHAR		'D'
-#define DELETE_STATE_COL		 4
-
-	// close will try to save it to its previous status
-#define CLOSE_CMD_CHAR			'c'
-#define CLOSE_CMD_COL			 2
-
-#define MODIFY_CMD_CHAR			'm'
-#define MODIFY_CMD_COL			 2
-#define MODIFY_STATE_CHAR 		'M'
-#define MODIFY_STATE_COL		 3
-
-#define VIEW_CMD_CHAR	 		'v'
-#define VIEW_CMD_COL			 2
-#define VIEW_STATE_CHAR			'V'
-#define VIEW_STATE_COL			 3
-
-#define REPLICATE_CMD_CHAR 		'r'
-#define REPLICATE_CMD_COL		 1
-
-#define EXECUTE_CMD_CHAR		'x'
-#define EXECUTE_CMD_COL			 5
-
-#define UNMARK_CMD_CHAR			'u'
-#define UNMARK_CMD_COL			 5
+//#define CANCEL_CMD_CHAR           'c'
+//#define CANCEL_CMD_COL             0
+
+#define NEW_STATE_CHAR          'N'
+#define NEW_STATE_COL            4
+
+#define DELETE_CMD_CHAR         'd'
+#define DELETE_CMD_COL           0
+#define DELETE_STATE_CHAR       'D'
+#define DELETE_STATE_COL         4
+
+// close will try to save it to its previous status
+#define CLOSE_CMD_CHAR          'c'
+#define CLOSE_CMD_COL            2
+
+#define MODIFY_CMD_CHAR         'm'
+#define MODIFY_CMD_COL           2
+#define MODIFY_STATE_CHAR       'M'
+#define MODIFY_STATE_COL         3
+
+#define VIEW_CMD_CHAR           'v'
+#define VIEW_CMD_COL             2
+#define VIEW_STATE_CHAR         'V'
+#define VIEW_STATE_COL           3
+
+#define REPLICATE_CMD_CHAR      'r'
+#define REPLICATE_CMD_COL        1
+
+#define EXECUTE_CMD_CHAR        'x'
+#define EXECUTE_CMD_COL          5
+
+#define UNMARK_CMD_CHAR         'u'
+#define UNMARK_CMD_COL           5
 
 ///////////////////////////////////////////////////////////////////////////////
 
 class ReplicateLinkNode : public SingleLinkNode {
-  private:
-  protected:
-    MgrNode * _repNode;
-  public:
-    ReplicateLinkNode() { _repNode = 0; }
-    ~ReplicateLinkNode() { }
-
-    char *ClassName () { return "ReplicateLinkNode"; }
-
-    MgrNode *ReplicateNode() { return _repNode; }
-    void ReplicateNode(MgrNode *rn) { _repNode = rn; }
+    private:
+    protected:
+        MgrNode * _repNode;
+    public:
+        ReplicateLinkNode() {
+            _repNode = 0;
+        }
+        ~ReplicateLinkNode() { }
+
+        const char * ClassName() {
+            return "ReplicateLinkNode";
+        }
+
+        MgrNode * ReplicateNode() {
+            return _repNode;
+        }
+        void ReplicateNode( MgrNode * rn ) {
+            _repNode = rn;
+        }
 };
 
 class ReplicateList : public SingleLinkList {
-<<<<<<< HEAD
-  private:
-  protected:
-  public:
-    ReplicateList()  { }
-    ~ReplicateList() { }
-
-    virtual SingleLinkNode * NewNode () { return new ReplicateLinkNode; }
-
-    BOOLEAN IsOnList(MgrNode *mn);
-    ReplicateLinkNode *FindNode(MgrNode *mn);
-    
-    ReplicateLinkNode * AddNode (MgrNode * rn) { 
-	ReplicateLinkNode *node = (ReplicateLinkNode *) NewNode();
-	node->ReplicateNode(rn);
-	SingleLinkList::AppendNode(node);
-	return node;
-    }    
-
-    BOOLEAN Remove(ReplicateLinkNode *rln);
-    BOOLEAN Remove(MgrNode *rn);
-
-    char *ClassName () { return "ReplicateList"; }
-=======
     private:
     protected:
     public:
@@ -150,74 +125,27 @@
         const char * ClassName() {
             return "ReplicateList";
         }
->>>>>>> beb05185
 };
 
 ///////////////////////////////////////////////////////////////////////////////
 
-class CmdMgr 
-{
-protected:
-    MgrNodeList *completeList;
-    MgrNodeList *incompleteList;
-    MgrNodeList *cancelList;
-    MgrNodeList *deleteList;
-
-    DisplayNodeList *mappedWriteList;
-    DisplayNodeList *mappedViewList;
-    DisplayNodeList *closeList;
-
-    ReplicateList *replicateList;
-  public:
-
-    CmdMgr();
+class CmdMgr {
+    protected:
+        MgrNodeList * completeList;
+        MgrNodeList * incompleteList;
+        MgrNodeList * cancelList;
+        MgrNodeList * deleteList;
+
+        DisplayNodeList * mappedWriteList;
+        DisplayNodeList * mappedViewList;
+        DisplayNodeList * closeList;
+
+        ReplicateList * replicateList;
+    public:
+
+        CmdMgr();
 
 // STATE LIST OPERATIONS
-<<<<<<< HEAD
-    MgrNode     *GetHead(stateEnum listType);
-    DisplayNode *GetHead(displayStateEnum listType);
-    ReplicateLinkNode	*GetReplicateHead()
-	{ return (ReplicateLinkNode *)(replicateList->GetHead()); }
-
-    void ClearEntries(stateEnum listType);
-    void ClearEntries(displayStateEnum listType);
-    void ClearReplicateEntries() { replicateList->Empty(); } 
-    ReplicateList *RepList() { return replicateList; } 
-
-			// searches current list for fileId
-    MgrNode *StateFindFileId(stateEnum s, int fileId);
-			// returns stateNext or statePrev member variables
-			// i.e. next or previous node on curr state list
-
-    int SaveCompleteCmdList(MgrNode *mn)
-	{ return mn->ChangeList(completeList); }
-    int SaveIncompleteCmdList(MgrNode *mn)
-	{ return mn->ChangeList(incompleteList); }
-    int CancelCmdList(MgrNode *mn)
-	{ return mn->ChangeList(cancelList); }
-    int DeleteCmdList(MgrNode *mn)
-	{ return mn->ChangeList(deleteList); }
-    int ModifyCmdList(MgrNode *mn)
-	{ return mn->ChangeList(mappedWriteList); }
-    int ViewCmdList(MgrNode *mn)
-	{ return mn->ChangeList(mappedViewList); }
-    int CloseCmdList(MgrNode *mn)
-	{ return ( ( mn->DisplayState() == mappedWrite ) || 
-		   ( mn->DisplayState() == mappedView ) ) ?
-		       mn->ChangeList(closeList) : 0;
-	}
-/*
-//	{ if(mn->DisplayState() == mappedWrite || 
-//	     mn->DisplayState() == mappedView)
-//	     return mn->ChangeList(closeList); 
-//	  else return 0;
-//	}
-*/
-    int ReplicateCmdList(MgrNode *mn);
-
-    void ClearInstances();
-protected:
-=======
         MgrNode   *  GetHead( stateEnum listType );
         DisplayNode * GetHead( displayStateEnum listType );
         ReplicateLinkNode  * GetReplicateHead() {
@@ -266,7 +194,6 @@
 
         void ClearInstances();
     protected:
->>>>>>> beb05185
 
 };
 
