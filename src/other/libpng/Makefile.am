--- conflicted
+++ resolved
@@ -62,19 +62,6 @@
 EXTRA_DIST= \
 	ANNOUNCE CHANGES INSTALL LICENSE README TODO \
 	pngtest.png pngbar.png pngnow.png pngbar.jpg autogen.sh \
-<<<<<<< HEAD
-	${srcdir}/projects/visualc6/* \
-	${srcdir}/projects/visualc71/* \
-	${srcdir}/projects/xcode/* \
-	${srcdir}/scripts/* \
-	${srcdir}/contrib/gregbook/* \
-	${srcdir}/contrib/pngminim/* \
-	${srcdir}/contrib/pngminus/* \
-	${srcdir}/contrib/pngsuite/* \
-	${srcdir}/contrib/visupng/* \
-	$(TESTS) \
-	example.c libpng-*.txt
-=======
 	projects/visualc6 \
 	projects/visualc71 \
 	projects/vstudio \
@@ -88,7 +75,6 @@
 	$(TESTS) \
 	CMakeLists.txt \
 	example.c libpng-1.4.5.txt
->>>>>>> 21ad815e
 
 CLEANFILES= pngout.png libpng@PNGLIB_MAJOR@@PNGLIB_MINOR@.pc libpng@PNGLIB_MAJOR@@PNGLIB_MINOR@-config libpng.vers \
 libpng.sym
