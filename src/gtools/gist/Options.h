<<<<<<< HEAD
=======
/*                       O P T I O N S . H
 * BRL-CAD
 *
 * Copyright (c) 2023-2024 United States Government as represented by
 * the U.S. Army Research Laboratory.
 *
 * This library is free software; you can redistribute it and/or
 * modify it under the terms of the GNU Lesser General Public License
 * version 2.1 as published by the Free Software Foundation.
 *
 * This library is distributed in the hope that it will be useful, but
 * WITHOUT ANY WARRANTY; without even the implied warranty of
 * MERCHANTABILITY or FITNESS FOR A PARTICULAR PURPOSE.  See the GNU
 * Lesser General Public License for more details.
 *
 * You should have received a copy of the GNU Lesser General Public
 * License along with this file; see the file named COPYING for more
 * information.
 */

>>>>>>> 87a4244b
#pragma once

#include "pch.h"

/*
 * The Options class holds report-related parameters that can be specified by the user, such as
 * specifications on which renders should be present to the screen, report dimensions, section dimensions,
 * etc.
 */

class Options
{
public:
<<<<<<< HEAD
	Options();
	~Options();
	//Setter functions
	void setFilepath(std::string f);
	void setTemppath(std::string f);
	void setLogopath(std::string f);
	void setPPI(int p);
	void setIsFolder();
	void setOpenGUI();
	void setExportToFile();
	void setOverrideImages();
	void setExportFolder(std::string fldr);
	void setFileName(std::string n);
	void setFolder(std::string n);
	void setName(std::string n);
	void setOwner(std::string n);
	void setClassification(std::string c);
	void setOrientationRightLeft(bool rL);
	void setOrientationZYUp(bool zy);
	void setNotes(std::string n);
=======
    Options();
    ~Options();

    bool readParameters(int argc, const char **argv);

    // Options for orientation settings
    enum coord_system { RIGHT_HAND, LEFT_HAND };
    enum up_axis { POS_Z_UP, POS_Y_UP };

    //Setter functions
    void setInFile(std::string f);
    void setExeDir(std::string f);
    void setPPI(int p);
    void setIsFolder();
    void setOpenGUI();
    void setExportToFile();
    void setReuseImages(bool reuse);
    void setOutFolder(std::string fldr);
    bool setOutFile(std::string n);
    void setInFolder(std::string n);
    void setPreparer(std::string n);
    void setClassification(std::string c);
    void setCoordSystem(coord_system sys);
    void setUpAxis(up_axis axis);
    void setNotes(std::string n);
>>>>>>> 87a4244b

	void setTopComp(std::string t);

	void setUnitLength(std::string l);
	void setUnitMass(std::string m);


<<<<<<< HEAD
	//Getter functions
	std::string getFilepath();
	std::string getTemppath();
	std::string getLogopath();
	int getWidth();
	int getLength();
	bool getIsFolder();
	bool getOpenGUI();
	bool getExportToFile();
	bool getOverrideImages();
	std::string getFileName();
	std::string getFolder();
	std::string getExportFolder();
	std::string getName();
	std::string getOwner();
	std::string getClassification();
	std::string getOrientationRightLeft();
	std::string getOrientationZYUp();
	std::string getNotes();
=======
    //Getter functions
    std::string getInFile();
    std::string getExeDir();
    std::string getWorkingDir();
    int getWidth();
    int getLength();
    bool getIsFolder();
    bool getOpenGUI();
    bool getExportToFile();
    bool getReuseImages();
    std::string getOutFile();
    std::string getInFolder();
    std::string getOutFolder();
    std::string getPreparer();
    std::string getClassification();
    coord_system getCoordSystem();
    std::string getCoordSystem_asString();
    up_axis getUpAxis();
    std::string getUpAxis_asString();
    std::string getNotes();
>>>>>>> 87a4244b

	std::string getTopComp();

	std::string getUnitLength();
	std::string getUnitMass();
	bool isOriginalUnitsLength();
	bool isOriginalUnitsMass();

    bool verbosePrinting();

private:
<<<<<<< HEAD
	// Path to file that will be used to generate report
	std::string filepath;
	// Path to temporary directory to store the info
	std::string temppath;
	// Path to option logo image file
	std::string logopath;
	// Pixels per inch
	int ppi;
	// Dimensions of the output, in pixels
	int width;
	int length;
	// Whether path is a folder with multiple files or not
	bool isFolder;
	// Whether user specifices to open GUI as well
	bool openGUI;
	//Whether user decides to export to a png
	bool exportToFile;
	// Whether or not to override pre-existing rt/rtwizard output files
	bool overrideImages;
	//Name of export file
	std::string fileName;
    // Name of folder that contains input models
	std::string folderName;
    // Name of folder you want to create report.png in
	std::string exportFolderName;
	// Name of preparer
	std::string name;
	// Name of owner (override)
	std::string owner;
	// Classification word
	std::string classification;
	// Orientation
	std::string rightLeft;
	std::string zY;
	// Notes
	std::string notes;
=======
    // Path to input file that will be used to generate report
    std::string inFile;
    // Path to directory with BRL-CAD executables (rt/rtarea/mged/gqa/..)
    std::string exeDir;
    // Path to working directory where output is stored. Default pattern is "inFile".working
    std::string workingDir;
    // Pixels per inch
    int ppi;
    // Dimensions of the output, in pixels
    int width;
    int length;
    // Whether path is a folder with multiple files or not
    bool isFolder;
    // Whether user specifices to open GUI as well
    int openGUI;
    //Whether user decides to export to a png
    bool exportToFile;
    // Whether or not to override pre-existing rt/rtwizard output files
    int reuseImages;
    // Name of export file
    std::string outFile;
    // Name of folder that contains input models
    std::string inFolderName;
    // Name of folder you want to create report(s).png in
    std::string outFolderName;
    // Name of preparer
    std::string preparer;
    // Classification word
    std::string classification;
    // Orientation
    coord_system coordinate_system;
    up_axis axis_orientation;
    // Notes
    std::string notes;
>>>>>>> 87a4244b

    // top component
    std::string topComp;

<<<<<<< HEAD
	// Unit length
	std::string uLength;
	bool originalUnitsLength;
	// Unit mass
	std::string uMass;
	bool originalUnitsMass;
};
=======
    // Unit length
    std::string uLength;
    bool defaultLength;
    // Unit mass
    std::string uMass;
    bool defaultMass;

    // print verbose status messages
    int verbosePrint;
};


/*
 * Local Variables:
 * tab-width: 8
 * mode: C
 * indent-tabs-mode: t
 * c-file-style: "stroustrup"
 * End:
 * ex: shiftwidth=4 tabstop=8
 */
>>>>>>> 87a4244b
<|MERGE_RESOLUTION|>--- conflicted
+++ resolved
@@ -1,5 +1,3 @@
-<<<<<<< HEAD
-=======
 /*                       O P T I O N S . H
  * BRL-CAD
  *
@@ -20,7 +18,6 @@
  * information.
  */
 
->>>>>>> 87a4244b
 #pragma once
 
 #include "pch.h"
@@ -34,28 +31,6 @@
 class Options
 {
 public:
-<<<<<<< HEAD
-	Options();
-	~Options();
-	//Setter functions
-	void setFilepath(std::string f);
-	void setTemppath(std::string f);
-	void setLogopath(std::string f);
-	void setPPI(int p);
-	void setIsFolder();
-	void setOpenGUI();
-	void setExportToFile();
-	void setOverrideImages();
-	void setExportFolder(std::string fldr);
-	void setFileName(std::string n);
-	void setFolder(std::string n);
-	void setName(std::string n);
-	void setOwner(std::string n);
-	void setClassification(std::string c);
-	void setOrientationRightLeft(bool rL);
-	void setOrientationZYUp(bool zy);
-	void setNotes(std::string n);
-=======
     Options();
     ~Options();
 
@@ -68,6 +43,7 @@
     //Setter functions
     void setInFile(std::string f);
     void setExeDir(std::string f);
+    void setLogopath(std::string f);
     void setPPI(int p);
     void setIsFolder();
     void setOpenGUI();
@@ -81,7 +57,6 @@
     void setCoordSystem(coord_system sys);
     void setUpAxis(up_axis axis);
     void setNotes(std::string n);
->>>>>>> 87a4244b
 
 	void setTopComp(std::string t);
 
@@ -89,31 +64,11 @@
 	void setUnitMass(std::string m);
 
 
-<<<<<<< HEAD
-	//Getter functions
-	std::string getFilepath();
-	std::string getTemppath();
-	std::string getLogopath();
-	int getWidth();
-	int getLength();
-	bool getIsFolder();
-	bool getOpenGUI();
-	bool getExportToFile();
-	bool getOverrideImages();
-	std::string getFileName();
-	std::string getFolder();
-	std::string getExportFolder();
-	std::string getName();
-	std::string getOwner();
-	std::string getClassification();
-	std::string getOrientationRightLeft();
-	std::string getOrientationZYUp();
-	std::string getNotes();
-=======
     //Getter functions
     std::string getInFile();
     std::string getExeDir();
     std::string getWorkingDir();
+    std::string getLogopath();
     int getWidth();
     int getLength();
     bool getIsFolder();
@@ -130,7 +85,6 @@
     up_axis getUpAxis();
     std::string getUpAxis_asString();
     std::string getNotes();
->>>>>>> 87a4244b
 
 	std::string getTopComp();
 
@@ -142,50 +96,14 @@
     bool verbosePrinting();
 
 private:
-<<<<<<< HEAD
-	// Path to file that will be used to generate report
-	std::string filepath;
-	// Path to temporary directory to store the info
-	std::string temppath;
-	// Path to option logo image file
-	std::string logopath;
-	// Pixels per inch
-	int ppi;
-	// Dimensions of the output, in pixels
-	int width;
-	int length;
-	// Whether path is a folder with multiple files or not
-	bool isFolder;
-	// Whether user specifices to open GUI as well
-	bool openGUI;
-	//Whether user decides to export to a png
-	bool exportToFile;
-	// Whether or not to override pre-existing rt/rtwizard output files
-	bool overrideImages;
-	//Name of export file
-	std::string fileName;
-    // Name of folder that contains input models
-	std::string folderName;
-    // Name of folder you want to create report.png in
-	std::string exportFolderName;
-	// Name of preparer
-	std::string name;
-	// Name of owner (override)
-	std::string owner;
-	// Classification word
-	std::string classification;
-	// Orientation
-	std::string rightLeft;
-	std::string zY;
-	// Notes
-	std::string notes;
-=======
     // Path to input file that will be used to generate report
     std::string inFile;
     // Path to directory with BRL-CAD executables (rt/rtarea/mged/gqa/..)
     std::string exeDir;
     // Path to working directory where output is stored. Default pattern is "inFile".working
     std::string workingDir;
+    // Path to option logo image file
+    std::string logopath;
     // Pixels per inch
     int ppi;
     // Dimensions of the output, in pixels
@@ -207,6 +125,8 @@
     std::string outFolderName;
     // Name of preparer
     std::string preparer;
+    // Name of owner (override)
+    std::string owner;
     // Classification word
     std::string classification;
     // Orientation
@@ -214,26 +134,16 @@
     up_axis axis_orientation;
     // Notes
     std::string notes;
->>>>>>> 87a4244b
 
     // top component
     std::string topComp;
 
-<<<<<<< HEAD
 	// Unit length
 	std::string uLength;
 	bool originalUnitsLength;
 	// Unit mass
 	std::string uMass;
 	bool originalUnitsMass;
-};
-=======
-    // Unit length
-    std::string uLength;
-    bool defaultLength;
-    // Unit mass
-    std::string uMass;
-    bool defaultMass;
 
     // print verbose status messages
     int verbosePrint;
@@ -248,5 +158,4 @@
  * c-file-style: "stroustrup"
  * End:
  * ex: shiftwidth=4 tabstop=8
- */
->>>>>>> 87a4244b
+ */