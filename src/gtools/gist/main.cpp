<<<<<<< HEAD
=======
/*                        M A I N . C P P
 * BRL-CAD
 *
 * Copyright (c) 2023-2024 United States Government as represented by
 * the U.S. Army Research Laboratory.
 *
 * This library is free software; you can redistribute it and/or
 * modify it under the terms of the GNU Lesser General Public License
 * version 2.1 as published by the Free Software Foundation.
 *
 * This library is distributed in the hope that it will be useful, but
 * WITHOUT ANY WARRANTY; without even the implied warranty of
 * MERCHANTABILITY or FITNESS FOR A PARTICULAR PURPOSE.  See the GNU
 * Lesser General Public License for more details.
 *
 * You should have received a copy of the GNU Lesser General Public
 * License along with this file; see the file named COPYING for more
 * information.
 */

>>>>>>> 87a4244b
#include "pch.h"

bool readParameters(int argc, char** argv, Options &opt);
void generateReport(Options opt);
void handleFolder(Options& opt);

int main(int argc, char **argv)
{
    Options options;
    if (readParameters(argc, argv, options)) {
        if (options.getIsFolder()) {
            handleFolder(options);
        } else {
            generateReport(options);
        }
    }
}

<<<<<<< HEAD
/**
 * Takes in a list of parameters and updates program variables accordingly
 *
 * @argc the number of parameters
 * @argv the list of parameters
 * @opt options to be used in report generation
 * @h flag for help
 * @f flag for filepath specification
 *
 * @returns if the given parameters are valid.
 */
bool
readParameters(int argc, char** argv, Options &opt)
{
    /*
    * A list of parameters is as follows:
    * p = filepath
    * w = width of output and window
    * l = length of output and window
    * F = path specified is a folder of models
    * g = GUI output
    * f = filename of png export
    * E = folder name of png export
    * p = filepath
    * P = pixels per inch
    * F = path specified is a folder of models
    * E = path to folder to export reports
    * g = GUI output
    * f = filepath of png export
    * w = override name of owner of geometry file (defauts to system name)
    * n = name of preparer
    * T = directory where rt and rtwizard executables are stored
    * c = classification of a file
    * o = orientation (left vs right hand) of the file
    * O = orientation (Z-up vs Y-up) of the file
    * N = notes that a user would like to add to be specified in the report
    * Z = option to re-use pre-made renders in the output folder
    * t = option to specify the top component of the report
    * l = override the default length units in a file
    * m = override the default mass units in a file
    */

    bool h = false; // user requested help
    bool hasFile = 0; // user specified filepath
    bool hasFolder = false; // user specified filepath

    int opts;



    while ((opts = bu_getopt(argc, argv, "ghOop:w:F:P:f:n:T:E:N:l:L:m:c:t:Z")) != -1) {

        switch (opts) {
            case 'p':
                hasFile = true;
                opt.setFilepath(bu_optarg);
                break;
            case 'P':
                opt.setPPI(atoi(bu_optarg));
                break;
            case 'F':
                hasFolder = true;
                opt.setIsFolder();
                opt.setFolder(bu_optarg);
                break;
            case 'E':
                opt.setExportFolder(bu_optarg);
                break;
            case 'g':
                opt.setOpenGUI();
                break;
            case 'f':
                opt.setExportToFile();
                opt.setFileName(bu_optarg);
                break;
            case 'n':
                opt.setName(bu_optarg);
                break;
            case 'T':
                opt.setTemppath(bu_optarg);
                break;
            case 'c':
                opt.setClassification(bu_optarg);
                break;
            case 'o':
                opt.setOrientationRightLeft(true);
                break;
            case 'O':
                opt.setOrientationZYUp(true);
                break;
            case 'N':
                opt.setNotes(bu_optarg);
                break;
            case 'Z':
                opt.setOverrideImages();
                break;
            case 'w':
                opt.setOwner(bu_optarg);
                break;
            case 't':
                opt.setTopComp(bu_optarg);
                std::cout << "Top component: " << opt.getTopComp() << std::endl;
                break;
            case 'l':
                opt.setUnitLength(bu_optarg);
                break;
            case 'L':
                opt.setLogopath(bu_optarg);
                break;
            case 'm':
                opt.setUnitMass(bu_optarg);
                break;
            case 'h':
                h = true;
                break;
            default:
                std::cerr << "Unknown option\n";
                break;
        }
    }

    if (h) {
        bu_log("\nUsage:  %s [options] -p path/to/model.g\n", argv[0]);
        bu_log("\nOptions:\n");
        bu_log("    p = filepath\n");
        bu_log("    P = pixels per inch, default is 300ppi\n");
        bu_log("    F = path specified is a folder of models\n");
        bu_log("    E = path to folder to export reports. Used for processing folder of models\n");
        bu_log("    g = GUI output\n");
        bu_log("    f = filepath of png export, MUST end in .png\n");
        bu_log("    w = override name of owner of geometry file (defaults to user's full/account name), to be used in report\n");
        bu_log("    n = name of preparer, to be used in report\n");
        bu_log("    T = directory where rt and rtwizard executables are stored\n");
        bu_log("    c = classification of a file, to be displayed in uppercase on top and bottom of report. \n");
        bu_log("           * If the classification is a security access label, a corresponding color will be applied to the border\n");
        bu_log("           * Options: UNCLASSIFIED, CONFIDENTIAL, SECRET, TOP SECRET, <CUSTOM>\n");
        bu_log("    o = orientation of the file, default is right hand, flag will change orientation output to left hand\n");
        bu_log("    O = orientation of the file, default is +Z-up, flag will change orientation output to +Y-up\n");
        bu_log("    N = notes that a user would like to add to be specified in the report\n");
        bu_log("    Z = option to re-use pre-made renders in the output folder.  Should only be used when running on the same model multiple times.\n");
        bu_log("    t = option to specify the top component of the report. Useful when there are multiple tops\n");
        bu_log("    l = override the default length units in a file.\n");
        bu_log("    L = filepath for optional logo.\n");
        bu_log("    m = override the default mass units in a file.\n");
        bu_log("All options that allow entering in custom text should use double quotation marks (\"\") if you want to include spaces.\n");
        return false;
    }
    //If user has no arguments or did not specify filepath, give shortened help
    else if (argc < 2 || (hasFolder == hasFile)) {
        bu_log("\nUsage:  %s [options] -p path/to/model.g\n", argv[0]);
        bu_log("\nPlease specify the path to the file for report generation, use flag \"-h\" to see all options\n");
        return false;
    } else if (!bu_file_exists(opt.getFilepath().c_str(), NULL)) {
        bu_log("ERROR: %s doesn't exist\n", opt.getFilepath().c_str());
        bu_exit(BRLCAD_ERROR, "No input, aborting.\n");
    } else if (bu_file_exists(opt.getFileName().c_str(), NULL)) {
        std::cout << "File already exists: " << opt.getFileName() << std::endl;
        std::cout << "Overwrite? (y/n): ";
        char token; std::cin >> token;
        if (token != 'y' && token != 'Y')
            return false;
    }

    return true;
=======
/* Wrap bu_log to clean up code */
static void
statusPrint(std::string msg, int verbosePrinting)
{
    if (verbosePrinting)
        bu_log("%s\n", msg.c_str());
>>>>>>> 87a4244b
}

/**
 * Calls the necessary functions to generate the reports.
 *
 * @opt options to be used in report generation
 */
void
generateReport(Options opt)
{
    // create image frame
    IFPainter img(opt.getLength(), opt.getWidth());

    // create information gatherer
    InformationGatherer info(&opt);

    // read in all information from model file
    statusPrint("*Gathering geometry information", opt.verbosePrinting());
    if (!info.gatherInformation(opt.getPreparer())) {
        bu_log("ERROR: Information gathering failed.\n");
        return;
    }
    statusPrint("...Finished gathering information", opt.verbosePrinting());

    // Correct units and measurement presentation
    if (opt.isOriginalUnitsLength()) {
        info.correctDefaultUnitsLength();
    }
    if (opt.isOriginalUnitsMass()) {
        info.correctDefaultUnitsMass();
    }

    info.checkScientificNotation();

    // Define commonly used ratio variables
    int margin = opt.getWidth() / 150;
    int header_footer_height = opt.getLength() / 25;
    int padding = opt.getLength() / 250;
    int vvHeight = (opt.getLength() - 2*header_footer_height - 2*margin) / 3;

    // Has same height and width as V&V Checks, offset X by V&V checks width
    // makeHeirarchySection(img, info, XY_margin + vvSectionWidth + (opt.getLength() / 250), vvOffsetY, vvSectionWidth, vvSectionHeight, opt);

    // define the position of all sections in the report
    Position imagePosition(0, 0, opt.getWidth(), opt.getLength());
    Position topSection(margin, margin, imagePosition.width() - 2*margin, header_footer_height);
    Position bottomSection(margin, imagePosition.bottom() - header_footer_height - margin, imagePosition.width() - 2*margin, header_footer_height);
    Position hierarchySection(imagePosition.right() - imagePosition.width()/3.5 - margin, imagePosition.height() - margin - header_footer_height - padding - vvHeight, imagePosition.width()/3.5, vvHeight);
    Position fileSection(imagePosition.right() - imagePosition.sixthWidth() - margin, topSection.bottom() + padding, imagePosition.sixthWidth(), hierarchySection.top() - topSection.bottom() - padding);
    Position renderSection(margin, topSection.bottom() + padding, fileSection.left() - margin - padding, bottomSection.top() - topSection.bottom() - 2*padding);

    // draw all sections
    makeTopSection(img, info, topSection.x(), topSection.y(), topSection.width(), topSection.height());
    makeBottomSection(img, info, bottomSection.x(), bottomSection.y(), bottomSection.width(), bottomSection.height());
<<<<<<< HEAD
    makeRenderSection(img, info, renderSection.x(), renderSection.y(), renderSection.width(), renderSection.height(), opt);
    makeFileInfoSection(img, info, fileSection.x(), fileSection.y(), fileSection.width(), fileSection.height(), opt);
    makeHierarchySection(img, info, hierarchySection.x(), hierarchySection.y(), hierarchySection.width(), hierarchySection.height(), opt);
    //brl-cad logo
    img.drawTransparentImage(3250, 10, 200, 200, "../src/gtools/gist/assets/brlLogoW.jpg", 250);
    //branding logo
    if (opt.getLogopath() != ""){
        img.drawTransparentImage(3250, 2280, 200, 200, opt.getLogopath(), 250);
    }
=======
    makeFileInfoSection(img, info, fileSection.x(), fileSection.y(), fileSection.width(), fileSection.height(), opt);
    statusPrint("*Starting renderings", opt.verbosePrinting());
    makeRenderSection(img, info, renderSection.x(), renderSection.y(), renderSection.width(), renderSection.height(), opt);
    statusPrint("...Finished renderings", opt.verbosePrinting());
    statusPrint("*Creating hierarchy graphic", opt.verbosePrinting());
    makeHeirarchySection(img, info, hierarchySection.x(), hierarchySection.y(), hierarchySection.width(), hierarchySection.height(), opt);
    statusPrint("...Finished hierarchy graphic", opt.verbosePrinting());
>>>>>>> 87a4244b

    // paint renderings

    // optionally, display the scene
    if (opt.getOpenGUI()) {
        img.openInGUI();
    }

    // optionally, export the image
    if (opt.getExportToFile()) {
        img.exportToFile(opt.getOutFile());
    }
}


/**
 * @brief
 *
 * @param options
 * @return * Checks
 */
void
handleFolder(Options& options)
{
<<<<<<< HEAD
    int cnt = 1;
    for (const auto & entry : std::filesystem::directory_iterator(options.getFolder())) {
        options.setFilepath(entry.path().string());
=======
    for (const auto & entry : std::filesystem::directory_iterator(options.getInFolder())) {
        options.setInFile(entry.path().string());
>>>>>>> 87a4244b
        options.setExportToFile();
        std::string filename = options.getInFile();
        filename = filename.substr(filename.find_last_of("/\\") + 1);
        filename = filename.substr(0, filename.find_last_of("."));
        statusPrint("Processing: " + filename, options.verbosePrinting());
        std::string exportPath = options.getOutFolder() + "/" + filename + "_report.png";
        options.setOutFile(exportPath);
        generateReport(options);
        statusPrint("...Finished (" + filename + ")", options.verbosePrinting());
    }
<<<<<<< HEAD
}
=======
}


int
main(int argc, const char **argv)
{
    Options options;

    if (options.readParameters(argc, argv)) {
        if (options.getIsFolder()) {
            handleFolder(options);
        } else {
            generateReport(options);
        }
    }
}


// Local Variables:
// tab-width: 8
// mode: C++
// c-basic-offset: 4
// indent-tabs-mode: t
// c-file-style: "stroustrup"
// End:
// ex: shiftwidth=4 tabstop=8
>>>>>>> 87a4244b
<|MERGE_RESOLUTION|>--- conflicted
+++ resolved
@@ -1,5 +1,3 @@
-<<<<<<< HEAD
-=======
 /*                        M A I N . C P P
  * BRL-CAD
  *
@@ -20,198 +18,18 @@
  * information.
  */
 
->>>>>>> 87a4244b
 #include "pch.h"
 
 bool readParameters(int argc, char** argv, Options &opt);
 void generateReport(Options opt);
 void handleFolder(Options& opt);
 
-int main(int argc, char **argv)
-{
-    Options options;
-    if (readParameters(argc, argv, options)) {
-        if (options.getIsFolder()) {
-            handleFolder(options);
-        } else {
-            generateReport(options);
-        }
-    }
-}
-
-<<<<<<< HEAD
-/**
- * Takes in a list of parameters and updates program variables accordingly
- *
- * @argc the number of parameters
- * @argv the list of parameters
- * @opt options to be used in report generation
- * @h flag for help
- * @f flag for filepath specification
- *
- * @returns if the given parameters are valid.
- */
-bool
-readParameters(int argc, char** argv, Options &opt)
-{
-    /*
-    * A list of parameters is as follows:
-    * p = filepath
-    * w = width of output and window
-    * l = length of output and window
-    * F = path specified is a folder of models
-    * g = GUI output
-    * f = filename of png export
-    * E = folder name of png export
-    * p = filepath
-    * P = pixels per inch
-    * F = path specified is a folder of models
-    * E = path to folder to export reports
-    * g = GUI output
-    * f = filepath of png export
-    * w = override name of owner of geometry file (defauts to system name)
-    * n = name of preparer
-    * T = directory where rt and rtwizard executables are stored
-    * c = classification of a file
-    * o = orientation (left vs right hand) of the file
-    * O = orientation (Z-up vs Y-up) of the file
-    * N = notes that a user would like to add to be specified in the report
-    * Z = option to re-use pre-made renders in the output folder
-    * t = option to specify the top component of the report
-    * l = override the default length units in a file
-    * m = override the default mass units in a file
-    */
-
-    bool h = false; // user requested help
-    bool hasFile = 0; // user specified filepath
-    bool hasFolder = false; // user specified filepath
-
-    int opts;
-
-
-
-    while ((opts = bu_getopt(argc, argv, "ghOop:w:F:P:f:n:T:E:N:l:L:m:c:t:Z")) != -1) {
-
-        switch (opts) {
-            case 'p':
-                hasFile = true;
-                opt.setFilepath(bu_optarg);
-                break;
-            case 'P':
-                opt.setPPI(atoi(bu_optarg));
-                break;
-            case 'F':
-                hasFolder = true;
-                opt.setIsFolder();
-                opt.setFolder(bu_optarg);
-                break;
-            case 'E':
-                opt.setExportFolder(bu_optarg);
-                break;
-            case 'g':
-                opt.setOpenGUI();
-                break;
-            case 'f':
-                opt.setExportToFile();
-                opt.setFileName(bu_optarg);
-                break;
-            case 'n':
-                opt.setName(bu_optarg);
-                break;
-            case 'T':
-                opt.setTemppath(bu_optarg);
-                break;
-            case 'c':
-                opt.setClassification(bu_optarg);
-                break;
-            case 'o':
-                opt.setOrientationRightLeft(true);
-                break;
-            case 'O':
-                opt.setOrientationZYUp(true);
-                break;
-            case 'N':
-                opt.setNotes(bu_optarg);
-                break;
-            case 'Z':
-                opt.setOverrideImages();
-                break;
-            case 'w':
-                opt.setOwner(bu_optarg);
-                break;
-            case 't':
-                opt.setTopComp(bu_optarg);
-                std::cout << "Top component: " << opt.getTopComp() << std::endl;
-                break;
-            case 'l':
-                opt.setUnitLength(bu_optarg);
-                break;
-            case 'L':
-                opt.setLogopath(bu_optarg);
-                break;
-            case 'm':
-                opt.setUnitMass(bu_optarg);
-                break;
-            case 'h':
-                h = true;
-                break;
-            default:
-                std::cerr << "Unknown option\n";
-                break;
-        }
-    }
-
-    if (h) {
-        bu_log("\nUsage:  %s [options] -p path/to/model.g\n", argv[0]);
-        bu_log("\nOptions:\n");
-        bu_log("    p = filepath\n");
-        bu_log("    P = pixels per inch, default is 300ppi\n");
-        bu_log("    F = path specified is a folder of models\n");
-        bu_log("    E = path to folder to export reports. Used for processing folder of models\n");
-        bu_log("    g = GUI output\n");
-        bu_log("    f = filepath of png export, MUST end in .png\n");
-        bu_log("    w = override name of owner of geometry file (defaults to user's full/account name), to be used in report\n");
-        bu_log("    n = name of preparer, to be used in report\n");
-        bu_log("    T = directory where rt and rtwizard executables are stored\n");
-        bu_log("    c = classification of a file, to be displayed in uppercase on top and bottom of report. \n");
-        bu_log("           * If the classification is a security access label, a corresponding color will be applied to the border\n");
-        bu_log("           * Options: UNCLASSIFIED, CONFIDENTIAL, SECRET, TOP SECRET, <CUSTOM>\n");
-        bu_log("    o = orientation of the file, default is right hand, flag will change orientation output to left hand\n");
-        bu_log("    O = orientation of the file, default is +Z-up, flag will change orientation output to +Y-up\n");
-        bu_log("    N = notes that a user would like to add to be specified in the report\n");
-        bu_log("    Z = option to re-use pre-made renders in the output folder.  Should only be used when running on the same model multiple times.\n");
-        bu_log("    t = option to specify the top component of the report. Useful when there are multiple tops\n");
-        bu_log("    l = override the default length units in a file.\n");
-        bu_log("    L = filepath for optional logo.\n");
-        bu_log("    m = override the default mass units in a file.\n");
-        bu_log("All options that allow entering in custom text should use double quotation marks (\"\") if you want to include spaces.\n");
-        return false;
-    }
-    //If user has no arguments or did not specify filepath, give shortened help
-    else if (argc < 2 || (hasFolder == hasFile)) {
-        bu_log("\nUsage:  %s [options] -p path/to/model.g\n", argv[0]);
-        bu_log("\nPlease specify the path to the file for report generation, use flag \"-h\" to see all options\n");
-        return false;
-    } else if (!bu_file_exists(opt.getFilepath().c_str(), NULL)) {
-        bu_log("ERROR: %s doesn't exist\n", opt.getFilepath().c_str());
-        bu_exit(BRLCAD_ERROR, "No input, aborting.\n");
-    } else if (bu_file_exists(opt.getFileName().c_str(), NULL)) {
-        std::cout << "File already exists: " << opt.getFileName() << std::endl;
-        std::cout << "Overwrite? (y/n): ";
-        char token; std::cin >> token;
-        if (token != 'y' && token != 'Y')
-            return false;
-    }
-
-    return true;
-=======
 /* Wrap bu_log to clean up code */
 static void
 statusPrint(std::string msg, int verbosePrinting)
 {
     if (verbosePrinting)
         bu_log("%s\n", msg.c_str());
->>>>>>> 87a4244b
 }
 
 /**
@@ -266,7 +84,6 @@
     // draw all sections
     makeTopSection(img, info, topSection.x(), topSection.y(), topSection.width(), topSection.height());
     makeBottomSection(img, info, bottomSection.x(), bottomSection.y(), bottomSection.width(), bottomSection.height());
-<<<<<<< HEAD
     makeRenderSection(img, info, renderSection.x(), renderSection.y(), renderSection.width(), renderSection.height(), opt);
     makeFileInfoSection(img, info, fileSection.x(), fileSection.y(), fileSection.width(), fileSection.height(), opt);
     makeHierarchySection(img, info, hierarchySection.x(), hierarchySection.y(), hierarchySection.width(), hierarchySection.height(), opt);
@@ -276,15 +93,6 @@
     if (opt.getLogopath() != ""){
         img.drawTransparentImage(3250, 2280, 200, 200, opt.getLogopath(), 250);
     }
-=======
-    makeFileInfoSection(img, info, fileSection.x(), fileSection.y(), fileSection.width(), fileSection.height(), opt);
-    statusPrint("*Starting renderings", opt.verbosePrinting());
-    makeRenderSection(img, info, renderSection.x(), renderSection.y(), renderSection.width(), renderSection.height(), opt);
-    statusPrint("...Finished renderings", opt.verbosePrinting());
-    statusPrint("*Creating hierarchy graphic", opt.verbosePrinting());
-    makeHeirarchySection(img, info, hierarchySection.x(), hierarchySection.y(), hierarchySection.width(), hierarchySection.height(), opt);
-    statusPrint("...Finished hierarchy graphic", opt.verbosePrinting());
->>>>>>> 87a4244b
 
     // paint renderings
 
@@ -306,17 +114,12 @@
  * @param options
  * @return * Checks
  */
-void
+static void
 handleFolder(Options& options)
 {
-<<<<<<< HEAD
     int cnt = 1;
     for (const auto & entry : std::filesystem::directory_iterator(options.getFolder())) {
         options.setFilepath(entry.path().string());
-=======
-    for (const auto & entry : std::filesystem::directory_iterator(options.getInFolder())) {
-        options.setInFile(entry.path().string());
->>>>>>> 87a4244b
         options.setExportToFile();
         std::string filename = options.getInFile();
         filename = filename.substr(filename.find_last_of("/\\") + 1);
@@ -327,9 +130,6 @@
         generateReport(options);
         statusPrint("...Finished (" + filename + ")", options.verbosePrinting());
     }
-<<<<<<< HEAD
-}
-=======
 }
 
 
@@ -355,5 +155,4 @@
 // indent-tabs-mode: t
 // c-file-style: "stroustrup"
 // End:
-// ex: shiftwidth=4 tabstop=8
->>>>>>> 87a4244b
+// ex: shiftwidth=4 tabstop=8