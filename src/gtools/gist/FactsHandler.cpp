--- conflicted
+++ resolved
@@ -1,5 +1,3 @@
-<<<<<<< HEAD
-=======
 /*                F A C T S H A N D L E R . C P P
  * BRL-CAD
  *
@@ -20,7 +18,6 @@
  * information.
  */
 
->>>>>>> 87a4244b
 #include "FactsHandler.h"
 #include "RenderHandler.h"
 
@@ -107,7 +104,6 @@
 makeFileInfoSection(IFPainter& img, InformationGatherer& info, int offsetX, int offsetY, int width, int height, Options &opt)
 {
 
-<<<<<<< HEAD
 	// draw bounding rectangle
 	img.drawRect(offsetX, offsetY, offsetX + width, offsetY + height, -1, cv::Scalar(220, 220, 220));
 
@@ -154,55 +150,6 @@
 	curiX++;
 	img.drawText(offsetX + headerOffset, offsetY + curiX++ * textYOffset, textHeight, width, "Notes", TO_BOLD);
 	img.textWrapping(offsetX + textOffset, offsetY + curiX * textYOffset, offsetX + width, (offsetY + curiX * textYOffset) + textHeight * 3, width, textHeight, opt.getNotes(), TO_ELLIPSIS, (width*height)/11000);
-=======
-    // draw bounding rectangle
-    img.drawRect(offsetX, offsetY, offsetX + width, offsetY + height, -1, cv::Scalar(220, 220, 220));
-
-    int headerOffset = width / 20;
-    int textOffset = width / 10;
-    int textHeight = height / 50;
-    int textYOffset = textHeight * 8 / 5;
-
-    // Verification Calculations
-    // Calculate column offsets
-//    int col1Offset = (offsetX + width / 4) - textOffset;
-//    int col2Offset = offsetX + width / 2;
-//    int col3Offset = (offsetX + (width*3) / 4) + textOffset;
-
-    int curiX = 0;
-
-    img.drawText(offsetX + headerOffset, offsetY + curiX++ * textYOffset, textHeight, width, "Geometry Type", TO_BOLD);
-    img.drawText(offsetX + textOffset, offsetY + curiX++ * textYOffset, textHeight, width, info.getInfo("representation"));
-    curiX++;
-    img.drawText(offsetX + headerOffset, offsetY + curiX++ * textYOffset, textHeight, width, "Orientation", TO_BOLD);
-    img.drawText(offsetX + textOffset, offsetY + curiX++ * textYOffset, textHeight, width, opt.getCoordSystem_asString() + ", " + opt.getUpAxis_asString());
-    curiX++;
-    img.drawText(offsetX + headerOffset, offsetY + curiX++ * textYOffset, textHeight, width, "Entity Summary", TO_BOLD);
-    img.drawText(offsetX + textOffset, offsetY + curiX++ * textYOffset, textHeight, width, info.getInfo("primitives") + " primitives, " + info.getInfo("regions") + " regions");
-    img.drawText(offsetX + textOffset, offsetY + curiX++ * textYOffset, textHeight, width, info.getInfo("assemblies") + " assemblies, " + info.getInfo("total") + " total");
-    curiX++;
-    img.drawText(offsetX + headerOffset, offsetY + curiX++ * textYOffset, textHeight, width, "Units", TO_BOLD);
-    img.drawText(offsetX + textOffset, offsetY + curiX++ * textYOffset, textHeight, width, info.getInfo("units"));
-    curiX++;
-    img.drawText(offsetX + headerOffset, offsetY + curiX++ * textYOffset, textHeight, width, "Dimensions (x, y, z)", TO_BOLD);
-    img.drawText(offsetX + textOffset, offsetY + curiX++ * textYOffset, textHeight, width, info.getInfo("dimX") + " " + unit);
-    img.drawText(offsetX + textOffset, offsetY + curiX++ * textYOffset, textHeight, width, info.getInfo("dimY") + " " + unit);
-    img.drawText(offsetX + textOffset, offsetY + curiX++ * textYOffset, textHeight, width, info.getInfo("dimZ") + " " + unit);
-    curiX++;
-    img.drawText(offsetX + headerOffset, offsetY + curiX++ * textYOffset, textHeight, width, "Presented Area (az/el)", TO_BOLD);
-    img.drawText(offsetX + textOffset, offsetY + curiX++ * textYOffset, textHeight, width, info.getInfo("surfaceArea00") + " (0/0)");
-    img.drawText(offsetX + textOffset, offsetY + curiX++ * textYOffset, textHeight, width, info.getInfo("surfaceArea090") + " (0/90)");
-    img.drawText(offsetX + textOffset, offsetY + curiX++ * textYOffset, textHeight, width, info.getInfo("surfaceArea900") + " (90/0)");
-    curiX++;
-    img.drawText(offsetX + headerOffset, offsetY + curiX++ * textYOffset, textHeight, width, "Approximate Volume", TO_BOLD);
-    img.drawText(offsetX + textOffset, offsetY + curiX++ * textYOffset, textHeight, width, info.getInfo("volume"));
-    curiX++;
-    img.drawText(offsetX + headerOffset, offsetY + curiX++ * textYOffset, textHeight, width, "Mass", TO_BOLD);
-    img.drawText(offsetX + textOffset, offsetY + curiX++ * textYOffset, textHeight, width, info.getInfo("mass"));
-    curiX++;
-    img.drawText(offsetX + headerOffset, offsetY + curiX++ * textYOffset, textHeight, width, "Notes", TO_BOLD);
-    img.textWrapping(offsetX + textOffset, offsetY + curiX * textYOffset, offsetX + width, (offsetY + curiX * textYOffset) + textHeight * 3, width, textHeight, opt.getNotes(), TO_ELLIPSIS, (width*height)/11000);
->>>>>>> 87a4244b
 
 }
 
@@ -210,7 +157,6 @@
 makeHierarchySection(IFPainter& img, InformationGatherer& info, int offsetX, int offsetY, int width, int height, Options& opt)
 {
 
-<<<<<<< HEAD
 	int textOffset = width / 10;
 	int textHeight = height / 20;
 	int textXOffset = textHeight * 53 / 5;
@@ -224,10 +170,9 @@
 
 	int centerPt = offX + imgW/2 + (fmin(N-1, info.largestComponents.size()-2)*imgW) / 2;
 
-	// main component
-	std::string render = renderPerspective(DETAILED, opt, info.largestComponents[0].name);
-	//img.drawImageFitted(offX + width/10, offsetY + textHeight/3, imgW, imgH, render);
-	img.drawTextCentered(offsetX + width / 2, offY - 180, textHeight, width, info.largestComponents[0].name, TO_BOLD);
+    // main component
+    //img.drawImageFitted(offX + width/10, offsetY + textHeight/3, imgW, imgH, render);
+    img.drawTextCentered(offsetX + width / 2, offY - 180, textHeight, width, info.largestComponents[0].name, TO_BOLD);
 
 	img.drawLine(offX + imgW/2, offY - 100, offX + fmin(N-1, info.largestComponents.size()-2)*imgW + imgW/2, offY - 100, 3, cv::Scalar(94, 58, 32));
 	img.drawLine(centerPt, offY-100, centerPt, offY-130, 3, cv::Scalar(94, 58, 32));
@@ -269,61 +214,6 @@
 			img.drawCirc(offX + (N-1)*imgW + imgW/2, offY-70, 7, -1, cv::Scalar(94, 58, 32));
 			// img.drawCirc(offX + (N-1)*imgW + imgW/2, offY+10, 20, 3, cv::Scalar(94, 58, 32));
 			// img.drawLine(offX + (N-1)*imgW + imgW/2 - imgW/10, offY+10, offX + (N-1)*imgW + imgW/2 + imgW/10, offY+10, 3, cv::Scalar(0, 0, 0));
-=======
-    // img.drawTextCentered(offsetX + width / 2, offsetY + textHeight, textHeight, width, "Object Hierarchy", TO_BOLD);
-
-    size_t N = 4; // number of sub components you want
-    int offY = height / 2 + offsetY;
-    int offX = offsetX + 5;
-    int imgH = height / 2;
-    int imgW = (width - 5*fmin(N, info.largestComponents.size()-1)) / fmin(N, info.largestComponents.size()-1);
-
-    int centerPt = offX + imgW/2 + (fmin(N-1, info.largestComponents.size()-2)*imgW) / 2;
-
-    // main component
-    //img.drawImageFitted(offX + width/10, offsetY + textHeight/3, imgW, imgH, render);
-    img.drawTextCentered(offsetX + width / 2, offY - 180, textHeight, width, info.largestComponents[0].name, TO_BOLD);
-
-    img.drawLine(offX + imgW/2, offY - 100, offX + fmin(N-1, info.largestComponents.size()-2)*imgW + imgW/2, offY - 100, 3, cv::Scalar(94, 58, 32));
-    img.drawLine(centerPt, offY-100, centerPt, offY-130, 3, cv::Scalar(94, 58, 32));
-    img.drawCirc(centerPt, offY-130, 7, -1, cv::Scalar(94, 58, 32));
-    // img.drawCirc(centerPt, offY-30, 20, 3, cv::Scalar(94, 58, 32));
-
-    // entity summary
-//    int curiX = 0;
-    // img.drawTextRightAligned(offsetX + width*9/10, offsetY + 20 + curiX * textYOffset, textHeight/1.3, width, "Groups & Assemblies:", TO_BOLD);
-    // img.drawText(offsetX + width*9/10, offsetY + 20 + curiX++ * textYOffset, textHeight/1.3, width, " " + info.getInfo("groups_assemblies"), TO_BOLD);
-    // img.drawTextRightAligned(offsetX + width*9/10, offsetY + 20 + curiX * textYOffset, textHeight/1.3, width, "Regions & Parts:", TO_BOLD);
-    // img.drawText(offsetX + width*9/10, offsetY + 20 + curiX++ * textYOffset, textHeight/1.3, width, " " + info.getInfo("regions_parts"), TO_BOLD);
-    // img.drawTextRightAligned(offsetX + width*9/10, offsetY + 20 + curiX * textYOffset, textHeight/1.3, width, "Primitive Shapes:", TO_BOLD);
-    // img.drawText(offsetX + width*9/10, offsetY + 20 + curiX++ * textYOffset, textHeight/1.3, width, " " + info.getInfo("primitives"), TO_BOLD);
-
-
-    // sub components
-    std::string render;
-    for (int i = 1; i < fmin(N, info.largestComponents.size()); i++) {
-        render = renderPerspective(GHOST, opt, info.largestComponents[i].name, info.largestComponents[0].name);
-        img.drawImageFitted(offX + (i-1)*imgW, offY, imgW, imgH, render);
-        img.drawTextCentered(offX + (i-1)*imgW + imgW/2, offY-70, textHeight, width, info.largestComponents[i].name, TO_BOLD);
-        img.drawLine(offX + (i-1)*imgW + imgW/2, offY-100, offX + (i-1)*imgW + imgW/2, offY-70, 3, cv::Scalar(94, 58, 32));
-        img.drawCirc(offX + (i-1)*imgW + imgW/2, offY-70, 7, -1, cv::Scalar(94, 58, 32));
-        // img.drawCirc(offX + (i-1)*imgW + imgW/2, offY+10, 20, 3, cv::Scalar(94, 58, 32));
-        // img.drawLine(offX + (i-1)*imgW + imgW/2 - imgW/10, offY+10, offX + (i-1)*imgW + imgW/2 + imgW/10, offY+10, 3, cv::Scalar(0, 0, 0));
-    }
-
-    if (info.largestComponents.size() > N) {
-        // render the smaller sub components all in one
-        std::string subcomponents = "";
-        for (size_t i = N; i < info.largestComponents.size(); i++)
-            subcomponents += info.largestComponents[i].name + " ";
-        render = renderPerspective(GHOST, opt, subcomponents, info.largestComponents[0].name);
-        img.drawImageFitted(offX + (N-1)*imgW, offY, imgW, imgH, render);
-        img.drawTextCentered(offX + (N-1)*imgW + imgW/2, offY-70, textHeight, width, "...", TO_BOLD);
-        img.drawLine(offX + (N-1)*imgW + imgW/2, offY-100, offX + (N-1)*imgW + imgW/2, offY-70, 3, cv::Scalar(94, 58, 32));
-        img.drawCirc(offX + (N-1)*imgW + imgW/2, offY-70, 7, -1, cv::Scalar(94, 58, 32));
-        // img.drawCirc(offX + (N-1)*imgW + imgW/2, offY+10, 20, 3, cv::Scalar(94, 58, 32));
-        // img.drawLine(offX + (N-1)*imgW + imgW/2 - imgW/10, offY+10, offX + (N-1)*imgW + imgW/2 + imgW/10, offY+10, 3, cv::Scalar(0, 0, 0));
->>>>>>> 87a4244b
     }
 }
 
