/*                     N M G _ P T _ F U . C
 * BRL-CAD
 *
<<<<<<< HEAD
 * Copyright (c) 1994-2018 United States Government as represented by
=======
 * Copyright (c) 1994-2020 United States Government as represented by
>>>>>>> 2965d039
 * the U.S. Army Research Laboratory.
 *
 * This library is free software; you can redistribute it and/or
 * modify it under the terms of the GNU Lesser General Public License
 * version 2.1 as published by the Free Software Foundation.
 *
 * This library is distributed in the hope that it will be useful, but
 * WITHOUT ANY WARRANTY; without even the implied warranty of
 * MERCHANTABILITY or FITNESS FOR A PARTICULAR PURPOSE.  See the GNU
 * Lesser General Public License for more details.
 *
 * You should have received a copy of the GNU Lesser General Public
 * License along with this file; see the file named COPYING for more
 * information.
 */
/** @addtogroup nmg */
/** @{ */
/** @file primitives/nmg/nmg_pt_fu.c
 *
 * Routines for classifying a point with respect to a faceuse.
 *
 */
/** @} */

#include "common.h"

#include <stdlib.h>
#include <math.h>
#include "bio.h"

#include "vmath.h"
#include "bu/malloc.h"
#include "bn/plane.h"
#include "bn/plot3.h"
#include "nmg.h"

/* vertex/edge distance
 * Each loop geometry element (edge/vertex) has one of these computed.
 * We keep track of them for the whole face so that this value is computed
 * only once per geometry element.  This way we get consistent answers
 */
struct ve_dist {
    struct bu_list l;
    uint32_t *magic_p;	/* pointer to edge/vertex structure */
    fastf_t dist;	/* distance squared from point to edge */
    struct vertex *v1;
    struct vertex *v2;
    int status;	/* return code from bn_dist_pnt3_lseg3 */
};
#define NMG_VE_DIST_MAGIC 0x102938
#define NMG_CK_VED(_p) NMG_CKMAG(_p, NMG_VE_DIST_MAGIC, "vertex/edge_dist")

/* The loop builds a list of these things so that it can figure out the point
 * classification based upon the classification of the pt vs each edge of
 * the loop.  This list is sorted in ascending "ved_p->dist" order.
 */
struct edge_info {
    struct bu_list l;
    struct ve_dist *ved_p;	  /* ptr to ve_dist for this item */
    struct edgeuse *eu_p;	  /* edgeuse pointer */
    int nmg_class;	  /* pt classification WRT this item use */
};
#define NMG_EDGE_INFO_MAGIC 0xe100
#define NMG_CK_EI(_p) NMG_CKMAG(_p, NMG_EDGE_INFO_MAGIC, "edge_info")

struct fpi {
    uint32_t magic;
    const struct bn_tol *tol;
    const struct faceuse *fu_p;
    struct bu_list ve_dh;		/* ve_dist list head */
    plane_t norm;		/* surface normal for face(use) */
    point_t pt;		/* pt in plane of face to classify */
    void (*eu_func)(struct edgeuse *, point_t, const char *, struct bu_list *);	/* call w/eu when pt on edgeuse */
    void (*vu_func)(struct vertexuse *, point_t, const char *);	/* call w/vu when pt on vertexuse */
    const char *priv;		/* caller's private data */
    int hits;		/* flag PERUSE/PERGEOM */
};
#define NMG_FPI_MAGIC 12345678 /* fpi\0 */
#define NMG_CK_FPI(_fpi) \
    NMG_CKMAG(_fpi, NMG_FPI_MAGIC, "fu_pt_info"); \
    BN_CK_TOL(_fpi->tol); \
    BU_CK_LIST_HEAD(&_fpi->ve_dh)

#define NMG_FPI_TOUCHED 27
#define NMG_FPI_MISSED  32768

static int nmg_class_pt_vu(struct fpi *fpi, struct vertexuse *vu);
static struct edge_info *nmg_class_pt_eu(struct fpi *fpi, struct edgeuse *eu, struct edge_info *edge_list, const int in_or_out_only);
static int compute_loop_class(struct fpi *fpi, const struct loopuse *lu, struct edge_info *edge_list, struct bu_list *vlfree);
<<<<<<< HEAD
static int nmg_class_pt_lu(struct loopuse *lu, struct fpi *fpi, const int in_or_out_only, struct bu_list *vlfree);
int nmg_class_pt_fu_except(const point_t pt, const struct faceuse *fu, const struct loopuse *ignore_lu, void (*eu_func)(struct edgeuse *, point_t, const char *, struct bu_list *), void (*vu_func)(struct vertexuse *, point_t, const char *), const char *priv, const int call_on_hits, const int in_or_out_only, struct bu_list *vlfree, const struct bn_tol *tol);
=======
static int nmg_class_pnt_lu(struct loopuse *lu, struct fpi *fpi, const int in_or_out_only, struct bu_list *vlfree);
int nmg_class_pnt_fu_except(const point_t pt, const struct faceuse *fu, const struct loopuse *ignore_lu, void (*eu_func)(struct edgeuse *, point_t, const char *, struct bu_list *), void (*vu_func)(struct vertexuse *, point_t, const char *), const char *priv, const int call_on_hits, const int in_or_out_only, struct bu_list *vlfree, const struct bn_tol *tol);
>>>>>>> 2965d039


/**
 * Find the square of the distance from a point P to a line segment described
 * by the two endpoints A and B.
 *
 *			P
 *		       *
 *		      /.
 *		     / .
 *		    /  .
 *		   /   . (dist)
 *		  /    .
 *		 /     .
 *		*------*--------*
 *		A      PCA	B
 *
 * There are six distinct cases, with these return codes -
 *	0	P is within tolerance of lseg AB.  *dist =  0.
 *	1	P is within tolerance of point A.  *dist = 0.
 *	2	P is within tolerance of point B.  *dist = 0.
 *	3	PCA is within tolerance of A. *dist = |P-A|**2.
 *	4	PCA is within tolerance of B. *dist = |P-B|**2.
 *	5	P is "above/below" lseg AB.  *dist=|PCA-P|**2.
 *
 * This routine was formerly called bn_dist_pnt_lseg().
 * This is a special version that returns the square of the distance
 * and does not actually calculate PCA.
 *
 */
int
bn_distsq_pt3_lseg3(fastf_t *dist, const fastf_t *a, const fastf_t *b, const fastf_t *p, const struct bn_tol *tol)
{
    vect_t PtoA;		/* P-A */
    vect_t PtoB;		/* P-B */
    vect_t AtoB;		/* B-A */
    fastf_t P_A_sq;		/* |P-A|**2 */
    fastf_t P_B_sq;		/* |P-B|**2 */
    fastf_t B_A_sq;		/* |B-A|**2 */
    fastf_t t;		/* distance squared along ray of projection of P */
    fastf_t dot;

    BN_CK_TOL(tol);

    /* Check proximity to endpoint A */
    VSUB2(PtoA, p, a);
    P_A_sq = MAGSQ(PtoA);
    if (P_A_sq < tol->dist_sq) {
	/* P is within the tol->dist radius circle around A */
	*dist = 0.0;
	return 1;
    }

    /* Check proximity to endpoint B */
    VSUB2(PtoB, p, b);
    P_B_sq = MAGSQ(PtoB);
    if (P_B_sq < tol->dist_sq) {
	/* P is within the tol->dist radius circle around B */
	*dist = 0.0;
	return 2;
    }

    VSUB2(AtoB, b, a);
    B_A_sq = MAGSQ(AtoB);

    /* compute distance squared (in actual units) along line to PROJECTION of
     * point p onto the line: point pca
     */
    dot = VDOT(PtoA, AtoB);
    t = dot * dot / B_A_sq;

    if (t < tol->dist_sq) {
	/* PCA is at A */
	*dist = P_A_sq;
	return 3;
    }

    if (dot < -SMALL_FASTF && t > tol->dist_sq) {
	/* P is "left" of A */
	*dist = P_A_sq;
	return 3;
    }
    if (t < (B_A_sq - tol->dist_sq)) {
	/* PCA falls between A and B */
	register fastf_t dsq;

	/* Find distance from PCA to line segment (Pythagorus) */
	dsq = P_A_sq - t;
	if (dsq < tol->dist_sq) {
	    /* PCA is on lseg */
	    *dist = 0.0;
	    return 0;
	}

	/* P is above or below lseg */
	*dist = dsq;
	return 5;
    }

    /* P is "right" of B */
    *dist = P_B_sq;
    return 4;
}


/**
 * Classify a point vs a vertex (touching/missed)
 */
static int
nmg_class_pt_vu(struct fpi *fpi, struct vertexuse *vu)
{
    vect_t delta;
    struct ve_dist *ved;

    NMG_CK_VERTEXUSE(vu);

    /* see if we've classified this vertex WRT the point already */
    for (BU_LIST_FOR(ved, ve_dist, &fpi->ve_dh)) {
	NMG_CK_VED(ved);
	if (ved->magic_p == &vu->v_p->magic) {
	    goto found;
	}
    }

    /* if we get here, we didn't find the vertex in the list of
     * previously classified geometry.  Create an entry in the
     * face's list of processed geometry.
     */
    VSUB2(delta, vu->v_p->vg_p->coord, fpi->pt);

    NMG_ALLOC(ved, struct ve_dist);
    ved->magic_p = &vu->v_p->magic;
    ved->dist = MAGNITUDE(delta);
    if (ved->dist < fpi->tol->dist_sq) {
	ved->status = NMG_FPI_TOUCHED;
	if (fpi->hits == NMG_FPI_PERGEOM) {
	    /* need to cast vu_func pointer for actual use as a function */
	    void (*cfp)(struct vertexuse *, point_t, const char*);
	    cfp = (void (*)(struct vertexuse *, point_t, const char *))fpi->vu_func;
	    cfp(vu, fpi->pt, fpi->priv);
	}
    } else ved->status = NMG_FPI_MISSED;

    ved->v1 = ved->v2 = vu->v_p;

    BU_LIST_MAGIC_SET(&ved->l, NMG_VE_DIST_MAGIC);
    BU_LIST_APPEND(&fpi->ve_dh, &ved->l);
found:

    if (fpi->vu_func  &&
	ved->status == NMG_FPI_TOUCHED &&
	fpi->hits == NMG_FPI_PERUSE) {
	/* need to cast vu_func pointer for actual use as a function */
	void (*cfp)(struct vertexuse *, point_t, const char*);
	cfp = (void (*)(struct vertexuse *, point_t, const char *))fpi->vu_func;
	cfp(vu, fpi->pt, fpi->priv);
    }

    return ved->status;
}


static int
Quadrant(fastf_t x, fastf_t y)
{
    if (x > -SMALL_FASTF) {
	if (y > -SMALL_FASTF)
	    return 1;
	else
	    return 4;
    } else {
	if (y > -SMALL_FASTF)
	    return 2;
	else
	    return 3;
    }
}


int
nmg_eu_is_part_of_crack(const struct edgeuse *eu)
{
    struct loopuse *lu;
    struct edgeuse *eu_test;

    NMG_CK_EDGEUSE(eu);

    /* must be part of a loop to be a crack */
    if (*eu->up.magic_p != NMG_LOOPUSE_MAGIC)
	return 0;

    lu = eu->up.lu_p;
    NMG_CK_LOOPUSE(lu);

    for (BU_LIST_FOR(eu_test, edgeuse, &lu->down_hd)) {
	if (eu_test == eu)
	    continue;

	if (eu_test->vu_p->v_p == eu->eumate_p->vu_p->v_p &&
	    eu_test->eumate_p->vu_p->v_p == eu->vu_p->v_p)
	    return 1;
    }

    return 0;
}


/**
 * Classify a point with respect to an EU where the VU is the
 * closest to the point. The EU and its left vector form an XY
 * coordinate system in the face, with EU along the X-axis and
 * its left vector along the Y-axis. Use these to decompose the
 * direction of the prev_eu into X and Y coordinates (xo, yo) then
 * do the same for the vector to the point to be classed (xpt, ypt).
 * If (xpt, ypt) makes a smaller angle with EU than does (xo, yo),
 * then PT is in the face, otherwise it is out.
 *
 *
 * It is assumed that eu is from an OT_SAME faceuse, and that
 * the PCA of PT to EU is at eu->vu_p.
 */

int
nmg_class_pt_euvu(const fastf_t *pt, struct edgeuse *eu_in, const struct bn_tol *tol)
{
    struct loopuse *lu;
    struct edgeuse *prev_eu;
    struct edgeuse *eu;
    struct vertex *v0, *v1, *v2;
    vect_t left;
    vect_t eu_dir;
    vect_t other_eudir;
    vect_t pt_dir;
    fastf_t xo, yo;
    fastf_t xpt, ypt;
    fastf_t len;
    int quado, quadpt;
    int nmg_class = NMG_CLASS_Unknown;
    int eu_is_crack = 0;
    int prev_eu_is_crack = 0;

    NMG_CK_EDGEUSE(eu_in);
    BN_CK_TOL(tol);

    eu = eu_in;

    if (UNLIKELY(nmg_debug & NMG_DEBUG_PNT_FU))
	bu_log("nmg_class_pt_euvu((%g %g %g), eu=%p)\n", V3ARGS(pt), (void *)eu);

    if (UNLIKELY(*eu->up.magic_p != NMG_LOOPUSE_MAGIC)) {
	bu_log("nmg_class_pt_euvu() called with eu (%p) that isn't part of a loop\n", (void *)eu);
	bu_bomb("nmg_class_pt_euvu() called with eu that isn't part of a loop");
    }
    lu = eu->up.lu_p;
    NMG_CK_LOOPUSE(lu);

    eu_is_crack = nmg_eu_is_part_of_crack(eu);

    prev_eu = BU_LIST_PPREV_CIRC(edgeuse, &eu->l);

    prev_eu_is_crack = nmg_eu_is_part_of_crack(prev_eu);

    /* if both EU's are cracks, we cannot classify */
    if (eu_is_crack && prev_eu_is_crack)
	return NMG_CLASS_Unknown;

    if (eu_is_crack) {
	struct edgeuse *eu_test;
	int done = 0;

	if (UNLIKELY(nmg_debug & NMG_DEBUG_PNT_FU))
	    bu_log("nmg_class_pt_euvu: eu %p is a crack\n", (void *)eu);

	/* find next eu from this vertex that is not a crack */
	eu_test = BU_LIST_PNEXT_CIRC(edgeuse, &eu->l);
	while (!done) {
	    while (eu_test->vu_p->v_p != eu->vu_p->v_p && eu_test != eu)
		eu_test = BU_LIST_PNEXT_CIRC(edgeuse, &eu_test->l);

	    if (eu_test == eu)
		done = 1;

	    if (!nmg_eu_is_part_of_crack(eu_test))
		done = 1;

	    if (!done)
		eu_test = BU_LIST_PNEXT_CIRC(edgeuse, &eu_test->l);
	}

	if (eu_test == eu) /* can't get away from crack */
	    return NMG_CLASS_Unknown;
	else
	    eu = eu_test;

	if (UNLIKELY(nmg_debug & NMG_DEBUG_PNT_FU))
	    bu_log("\tUsing eu %p instead\n", (void *)eu);
    }

    if (prev_eu_is_crack) {
	struct edgeuse *eu_test;
	int done = 0;

	if (UNLIKELY(nmg_debug & NMG_DEBUG_PNT_FU))
	    bu_log("nmg_class_pt_euvu: prev_eu (%p) is a crack\n", (void *)prev_eu);

	/* find previous eu ending at this vertex that is not a crack */
	eu_test = BU_LIST_PPREV_CIRC(edgeuse, &prev_eu->l);
	while (!done) {
	    while (eu_test->eumate_p->vu_p->v_p != eu->vu_p->v_p && eu_test != prev_eu)
		eu_test = BU_LIST_PPREV_CIRC(edgeuse, &eu_test->l);

	    if (eu_test == prev_eu)
		done = 1;

	    if (!nmg_eu_is_part_of_crack(eu_test))
		done = 1;

	    if (!done)
		eu_test = BU_LIST_PPREV_CIRC(edgeuse, &eu_test->l);
	}

	if (eu_test == prev_eu) /* can't get away from crack */
	    return NMG_CLASS_Unknown;
	else
	    prev_eu = eu_test;

	if (UNLIKELY(nmg_debug & NMG_DEBUG_PNT_FU))
	    bu_log("\tUsing prev_eu %p instead\n", (void *)prev_eu);
    }

    /* left is the Y-axis of our XY-coordinate system */
    if (UNLIKELY(nmg_find_eu_leftvec(left, eu))) {
	bu_log("nmg_class_pt_euvu: nmg_find_eu_leftvec() for eu=%p failed!\n", (void *)eu);
	bu_bomb("nmg_class_pt_euvu: nmg_find_eu_leftvec() failed!");
    }

    if (UNLIKELY(nmg_debug & NMG_DEBUG_PNT_FU))
	bu_log("\tprev_eu = %p, left = (%g %g %g)\n", (void *)prev_eu, V3ARGS(left));

    /* v0 is the origin of the XY-coordinate system */
    v0 = eu->vu_p->v_p;
    NMG_CK_VERTEX(v0);

    /* v1 is on the X-axis */
    v1 = eu->eumate_p->vu_p->v_p;
    NMG_CK_VERTEX(v1);

    /* v2 determines angle prev_eu makes with X-axis */
    v2 = prev_eu->vu_p->v_p;
    NMG_CK_VERTEX(v2);

    if (UNLIKELY(nmg_debug & NMG_DEBUG_PNT_FU))
	bu_log("\tv0=%p, v1=%p, v2=%p\n", (void *)v0, (void *)v1, (void *)v2);

    /* eu_dir is our X-direction */
    VSUB2(eu_dir, v1->vg_p->coord, v0->vg_p->coord);

    /* other_eudir is direction along the previous EU (from origin) */
    VSUB2(other_eudir, v2->vg_p->coord, v0->vg_p->coord);

    if (UNLIKELY(nmg_debug & NMG_DEBUG_PNT_FU))
	bu_log("\teu_dir=(%g %g %g), other_eudir=(%g %g %g)\n", V3ARGS(eu_dir), V3ARGS(other_eudir));

    /* get X and Y components for other_eu */
    xo = VDOT(eu_dir, other_eudir);
    yo = VDOT(left, other_eudir);

    /* which quadrant does this XY point lie in */
    quado = Quadrant(xo, yo);

    if (UNLIKELY(nmg_debug & NMG_DEBUG_PNT_FU))
	bu_log("\txo=%g, yo=%g, quadrant=%d\n", xo, yo, quado);

    /* get direction to PT from origin */
    VSUB2(pt_dir, pt, v0->vg_p->coord);

    if (UNLIKELY(nmg_debug & NMG_DEBUG_PNT_FU))
	bu_log("\tpt_dir=(%g %g %g)\n", V3ARGS(pt_dir));

    /* get X and Y components for PT */
    xpt = VDOT(eu_dir, pt_dir);
    ypt = VDOT(left, pt_dir);

    /* which quadrant does this XY point lie in */
    quadpt = Quadrant(xpt, ypt);

    if (UNLIKELY(nmg_debug & NMG_DEBUG_PNT_FU))
	bu_log("\txpt=%g, ypt=%g, quadrant=%d\n", xpt, ypt, quadpt);

    /* do a quadrant comparison first (cheap!!!) */
    if (quadpt < quado)
	return NMG_CLASS_AinB;

    if (quadpt > quado)
	return NMG_CLASS_AoutB;

    /* both are in the same quadrant, need to normalize the coordinates */
    len = sqrt(xo*xo + yo*yo);
    xo = xo/len;
    yo = yo/len;

    len = sqrt(xpt*xpt + ypt*ypt);
    xpt = xpt/len;
    ypt = ypt/len;

    if (UNLIKELY(nmg_debug & NMG_DEBUG_PNT_FU))
	bu_log("\tNormalized xo, yo=(%g %g), xpt, ypt=(%g %g)\n", xo, yo, xpt, ypt);

    switch (quadpt) {
	case 1:
	    if (xpt >= xo && ypt <= yo)
		nmg_class = NMG_CLASS_AinB;
	    else
		nmg_class = NMG_CLASS_AoutB;
	    break;
	case 2:
	    if (xpt >= xo && ypt >= yo)
		nmg_class = NMG_CLASS_AinB;
	    else
		nmg_class = NMG_CLASS_AoutB;
	    break;
	case 3:
	    if (xpt <= xo && ypt >= yo)
		nmg_class = NMG_CLASS_AinB;
	    else
		nmg_class = NMG_CLASS_AoutB;
	    break;
	case 4:
	    if (xpt <= xo && ypt <= yo)
		nmg_class = NMG_CLASS_AinB;
	    else
		nmg_class = NMG_CLASS_AoutB;
	    break;
	default:
	    bu_log("This can't happen (illegal quadrant %d)\n", quadpt);
	    bu_bomb("This can't happen (illegal quadrant)\n");
	    break;
    }
    if (UNLIKELY(nmg_debug & NMG_DEBUG_PNT_FU))
	bu_log("returning %s\n", nmg_class_name(nmg_class));

    return nmg_class;
}


/**
 * If there is no ve_dist structure for this edge, compute one and
 * add it to the list.
 *
 * Sort an edge_info structure into the loops list of edgeuse status
 */
static struct edge_info *
nmg_class_pt_eu(struct fpi *fpi, struct edgeuse *eu, struct edge_info *edge_list, const int in_or_out_only)
{
    struct bn_tol tmp_tol;
    struct edgeuse *next_eu;
    struct ve_dist *ved, *ed;
    struct edge_info *ei_p;
    struct edge_info *ei;
    pointp_t eu_pt;
    vect_t left;
    vect_t v_to_pt;
    int found_data = 0;

    NMG_CK_FPI(fpi);
    BN_CK_TOL(fpi->tol);

    if (nmg_debug & NMG_DEBUG_PNT_FU) {
	bu_log("pt (%g %g %g) vs_edge (%g %g %g) (%g %g %g) (eu=%p)\n",
	       V3ARGS(fpi->pt),
	       V3ARGS(eu->vu_p->v_p->vg_p->coord),
	       V3ARGS(eu->eumate_p->vu_p->v_p->vg_p->coord), (void *)eu);
    }

    /* we didn't find a ve_dist structure for this edge, so we'll
     * have to do the calculations.
     */
    tmp_tol = (*fpi->tol);
    if (in_or_out_only) {
	tmp_tol.dist = 0.0;
	tmp_tol.dist_sq = 0.0;
    }

    NMG_ALLOC(ved, struct ve_dist);
    ved->magic_p = &eu->e_p->magic;
    ved->status = bn_distsq_pt3_lseg3(&ved->dist,
				      eu->vu_p->v_p->vg_p->coord,
				      eu->eumate_p->vu_p->v_p->vg_p->coord,
				      fpi->pt,
				      &tmp_tol);
    ved->v1 = eu->vu_p->v_p;
    ved->v2 = eu->eumate_p->vu_p->v_p;
    BU_LIST_MAGIC_SET(&ved->l, NMG_VE_DIST_MAGIC);
    BU_LIST_APPEND(&fpi->ve_dh, &ved->l);
    eu_pt = ved->v1->vg_p->coord;

    if (nmg_debug & NMG_DEBUG_PNT_FU) {
	bu_log("nmg_class_pt_eu: status for eu %p (%g %g %g)<->(%g %g %g) vs pt (%g %g %g) is %d\n",
	       (void *)eu, V3ARGS(eu->vu_p->v_p->vg_p->coord),
	       V3ARGS(eu->eumate_p->vu_p->v_p->vg_p->coord),
	       V3ARGS(fpi->pt), ved->status);
	bu_log("\tdist = %g\n", ved->dist);
    }


    /* Add a struct for this edgeuse to the loop's list of dist-sorted
     * edgeuses.
     */
    NMG_ALLOC(ei, struct edge_info);
    ei->ved_p = ved;
    ei->eu_p = eu;
    BU_LIST_MAGIC_SET(&ei->l, NMG_EDGE_INFO_MAGIC);

    /* compute the status (ei->status) of the point WRT this edge */

    switch (ved->status) {
	case 0: /* pt is on the edge(use) */
	    ei->nmg_class = NMG_CLASS_AonBshared;
	    if (fpi->eu_func &&
		(fpi->hits == NMG_FPI_PERUSE ||
		 (fpi->hits == NMG_FPI_PERGEOM && !found_data))) {
		fpi->eu_func(eu, fpi->pt, fpi->priv, NULL);
	    }
	    break;
	case 1:	/* within tolerance of endpoint at ved->v1 */
	    ei->nmg_class = NMG_CLASS_AonBshared;
	    /* add an entry for the vertex in the edge list so that
	     * other uses of this vertex will claim the point is within
	     * tolerance without re-computing
	     */
	    NMG_ALLOC(ed, struct ve_dist);
	    ed->magic_p = &ved->v1->magic;
	    ed->status = ved->status;
	    ed->v1 = ed->v2 = ved->v1;

	    BU_LIST_MAGIC_SET(&ed->l, NMG_VE_DIST_MAGIC);
	    BU_LIST_APPEND(&fpi->ve_dh, &ed->l);

	    if (fpi->vu_func &&
		(fpi->hits == NMG_FPI_PERUSE ||
		 (fpi->hits == NMG_FPI_PERGEOM && !found_data))) {
		/* need to cast vu_func pointer for actual use as a function */
		void (*cfp)(struct vertexuse *, point_t, const char*);
		cfp = (void (*)(struct vertexuse *, point_t, const char *))fpi->vu_func;
		cfp(eu->vu_p, fpi->pt, fpi->priv);
	    }

	    break;
	case 2:	/* within tolerance of endpoint at ved->v2 */
	    ei->nmg_class = NMG_CLASS_AonBshared;
	    /* add an entry for the vertex in the edge list so that
	     * other uses of this vertex will claim the point is within
	     * tolerance without re-computing
	     */
	    NMG_ALLOC(ed, struct ve_dist);
	    ed->magic_p = &ved->v2->magic;
	    ed->status = ved->status;
	    ed->v1 = ed->v2 = ved->v2;

	    BU_LIST_MAGIC_SET(&ed->l, NMG_VE_DIST_MAGIC);
	    BU_LIST_APPEND(&fpi->ve_dh, &ed->l);
	    if (fpi->vu_func &&
		(fpi->hits == NMG_FPI_PERUSE ||
		 (fpi->hits == NMG_FPI_PERGEOM && !found_data))) {
		/* need to cast vu_func pointer for actual use as a function */
		void (*cfp)(struct vertexuse *, point_t, const char*);
		cfp = (void (*)(struct vertexuse *, point_t, const char *))fpi->vu_func;
		cfp(eu->eumate_p->vu_p, fpi->pt, fpi->priv);
	    }
	    break;

	case 3: /* PCA of pt on line is within tolerance of ved->v1 of segment */
	    ei->nmg_class = nmg_class_pt_euvu(fpi->pt, eu, fpi->tol);
	    if (ei->nmg_class == NMG_CLASS_Unknown)
		ei->ved_p->dist = MAX_FASTF;
	    break;
	case 4: /* PCA of pt on line is within tolerance of ved->v2 of segment */
	    next_eu = BU_LIST_PNEXT_CIRC(edgeuse, &eu->l);
	    ei->nmg_class = nmg_class_pt_euvu(fpi->pt, next_eu, fpi->tol);
	    if (ei->nmg_class == NMG_CLASS_Unknown)
		ei->ved_p->dist = MAX_FASTF;
	    break;

	case 5: /* PCA is along length of edge, but point is NOT on edge. */
	    if (nmg_find_eu_left_non_unit(left, eu))
		bu_bomb("can't find left vector\n");
	    /* take dot product of v->pt vector with left to determine
	     * if pt is inside/left of edge
	     */
	    VSUB2(v_to_pt, fpi->pt, eu_pt);
	    if (VDOT(v_to_pt, left) > -SMALL_FASTF)
		ei->nmg_class = NMG_CLASS_AinB;
	    else
		ei->nmg_class = NMG_CLASS_AoutB;
	    break;
	default:
	    bu_log("%s:%d status = %d\n", __FILE__, __LINE__, ved->status);
	    bu_bomb("Why did this happen?");
	    break;
    }


    if (nmg_debug & NMG_DEBUG_PNT_FU) {
	bu_log("pt @ dist %g from edge classed %s vs edge\n",
	       ei->ved_p->dist, nmg_class_name(ei->nmg_class));
/* pl_pt_e(fpi, ei); */
    }

    /* now that it's complete, add ei to the edge list */
    for (BU_LIST_FOR(ei_p, edge_info, &edge_list->l)) {
	/* if the distance to this edge is smaller, or
	 * if the distance is the same & the edge is the same
	 * Insert edge_info struct here in list
	 */
	if (ved->dist < ei_p->ved_p->dist
	    || (ZERO(ved->dist - ei_p->ved_p->dist)
		&& ei_p->ved_p->magic_p == ved->magic_p))
	{
	    break;
	}
    }

    BU_LIST_INSERT(&ei_p->l, &ei->l);
    return ei;
}


/**
 * Make a list of all edgeuses which are at the same distance as the
 * first element on the list.  Toss out opposing pairs of edgeuses of the
 * same edge.
 *
 */
HIDDEN void make_near_list(struct edge_info *edge_list, struct bu_list *near1, const struct bn_tol *tol)
{
    struct edge_info *ei;
    struct edge_info *ei_p;
    struct edge_info *tmp;
    fastf_t dist;

    BU_CK_LIST_HEAD(&edge_list->l);
    BU_CK_LIST_HEAD(near1);

    /* toss opposing pairs of uses of the same edge from the list */
    ei = BU_LIST_FIRST(edge_info, &edge_list->l);
    while (BU_LIST_NOT_HEAD(&ei->l, &edge_list->l)) {
	NMG_CK_EI(ei);
	ei_p = BU_LIST_FIRST(edge_info, &edge_list->l);
	while (BU_LIST_NOT_HEAD(&ei_p->l, &edge_list->l)) {
	    NMG_CK_EI(ei_p);
	    NMG_CK_VED(ei_p->ved_p);

	    /* if we've found an opposing use of the same
	     * edge toss the pair of them
	     */
	    if (ei_p->ved_p->magic_p == ei->ved_p->magic_p &&
		ei_p->eu_p->eumate_p->vu_p->v_p == ei->eu_p->vu_p->v_p &&
		ei_p->eu_p->vu_p->v_p == ei->eu_p->eumate_p->vu_p->v_p) {
		if (UNLIKELY(nmg_debug & NMG_DEBUG_PNT_FU)) {
		    bu_log("tossing edgeuse pair:\n");
		    bu_log("(%g %g %g) -> (%g %g %g)\n",
			   V3ARGS(ei->eu_p->vu_p->v_p->vg_p->coord),
			   V3ARGS(ei->eu_p->eumate_p->vu_p->v_p->vg_p->coord));
		    bu_log("(%g %g %g) -> (%g %g %g)\n",
			   V3ARGS(ei_p->eu_p->vu_p->v_p->vg_p->coord),
			   V3ARGS(ei_p->eu_p->eumate_p->vu_p->v_p->vg_p->coord));
		}

		tmp = ei_p;
		ei_p = BU_LIST_PLAST(edge_info, &ei_p->l);
		BU_LIST_DEQUEUE(&tmp->l);
		nmg_free((char *)tmp, "edge info struct");
		tmp = ei;
		ei = BU_LIST_PLAST(edge_info, &ei->l);
		BU_LIST_DEQUEUE(&tmp->l);
		nmg_free((char *)tmp, "edge info struct");
		break;
	    }
	    ei_p = BU_LIST_PNEXT(edge_info, &ei_p->l);
	}
	ei = BU_LIST_PNEXT(edge_info, &ei->l);
    }

    if (BU_LIST_IS_EMPTY(&edge_list->l))
	return;

    ei = BU_LIST_FIRST(edge_info, &edge_list->l);
    NMG_CK_EI(ei);
    NMG_CK_VED(ei->ved_p);
    dist = ei->ved_p->dist;

    /* create "near" list with all ei's at this dist */
    for (BU_LIST_FOR(ei, edge_info, &edge_list->l)) {
	NMG_CK_EI(ei);
	NMG_CK_VED(ei->ved_p);
	if (NEAR_EQUAL(ei->ved_p->dist, dist, tol->dist_sq)) {
	    ei_p = BU_LIST_PLAST(edge_info, &ei->l);
	    BU_LIST_DEQUEUE(&ei->l);
	    BU_LIST_APPEND(near1, &ei->l);
	    ei = ei_p;
	}
    }

    if (UNLIKELY(nmg_debug & NMG_DEBUG_PNT_FU)) {
	bu_log("dist %g near list\n", dist);
	for (BU_LIST_FOR(ei, edge_info, near1)) {
	    bu_log("\t(%g %g %g) -> (%g %g %g)\n",
		   V3ARGS(ei->eu_p->vu_p->v_p->vg_p->coord),
		   V3ARGS(ei->eu_p->eumate_p->vu_p->v_p->vg_p->coord));
	    bu_log("\tdist:%g class:%s status:%d\n\t\tv1(%g %g %g) v2(%g %g %g)\n",
		   ei->ved_p->dist, nmg_class_name(ei->nmg_class),
		   ei->ved_p->status,
		   V3ARGS(ei->ved_p->v1->vg_p->coord),
		   V3ARGS(ei->ved_p->v2->vg_p->coord));
	    bu_log("\tei->ved_p->magic_p=%p, ei->eu_p->vu_p=%p, ei->eu_p->eumate_p->vu_p=%p\n",
		   (void *)ei->ved_p->magic_p, (void *)ei->eu_p->vu_p, (void *)ei->eu_p->eumate_p->vu_p);
	}
    }
}


static void
pl_pt_lu(struct fpi *fpi, const struct loopuse *lu, struct edge_info *ei, struct bu_list *vlfree)
{
    FILE *fp;
    char name[25];
    long *b;
    static int plot_file_number = 0;
    int i;
    point_t p1, p2;
    point_t pca;
    fastf_t dist;
    struct bn_tol tmp_tol;

    NMG_CK_FPI(fpi);
    NMG_CK_FACEUSE(fpi->fu_p);
    NMG_CK_LOOPUSE(lu);
    NMG_CK_EI(ei);

    sprintf(name, "pt_lu%02d.plot3", plot_file_number++);
    fp = fopen(name, "wb");
    if (fp == (FILE *)NULL) {
	perror(name);
	bu_bomb("unable to open file for writing");
    }

    bu_log("\toverlay %s\n", name);
    b = (long *)nmg_calloc(fpi->fu_p->s_p->r_p->m_p->maxindex,
			  sizeof(long), "bit vec");

	pl_erase(fp);
    pd_3space(fp,
	      fpi->fu_p->f_p->min_pt[0]-1.0,
	      fpi->fu_p->f_p->min_pt[1]-1.0,
	      fpi->fu_p->f_p->min_pt[2]-1.0,
	      fpi->fu_p->f_p->max_pt[0]+1.0,
	      fpi->fu_p->f_p->max_pt[1]+1.0,
	      fpi->fu_p->f_p->max_pt[2]+1.0);

    nmg_pl_lu(fp, lu, b, 255, 255, 255, vlfree);

    tmp_tol.magic = BN_TOL_MAGIC;
    tmp_tol.dist = 0.0005;
    tmp_tol.dist_sq = tmp_tol.dist * tmp_tol.dist;
    tmp_tol.perp = 1e-6;
    tmp_tol.para = 1 - tmp_tol.perp;

    (void)bn_dist_pnt3_lseg3(&dist, pca, ei->eu_p->vu_p->v_p->vg_p->coord,
			    ei->eu_p->eumate_p->vu_p->v_p->vg_p->coord, fpi->pt, &tmp_tol);

    pl_color(fp, 255, 255, 50);
    pdv_3line(fp, pca, fpi->pt);

    pl_color(fp, 255, 64, 255);

    /* make a nice axis-cross at the point in question */
    for (i = 0; i < 3; i++) {
	VMOVE(p1, fpi->pt);
	p1[i] -= 1.0;
	VMOVE(p2, fpi->pt);
	p2[i] += 1.0;
	pdv_3line(fp, p1, p2);
    }

    nmg_free((char *)b, "bit vec");
    fclose(fp);
}


/**
 * Given a list of edge_info structures for the edges of a loop,
 * determine what the classification for the loop should be.
 *
 * If passed a "crack" loop, will produce random results.
 */

static int
compute_loop_class(struct fpi *fpi,
		   const struct loopuse *lu,
		   struct edge_info *edge_list,
		   struct bu_list *vlfree)
{
    struct edge_info *ei;
    struct bu_list near1;
    int lu_class = NMG_CLASS_Unknown;

    if (UNLIKELY(nmg_debug & NMG_DEBUG_PNT_FU)) {
	bu_log("compute_loop_class()\n");
	for (BU_LIST_FOR(ei, edge_info, &edge_list->l)) {
	    bu_log("dist:%g class:%s status:%d\n\tv1(%g %g %g) v2(%g %g %g)\n",
		   ei->ved_p->dist, nmg_class_name(ei->nmg_class),
		   ei->ved_p->status,
		   V3ARGS(ei->ved_p->v1->vg_p->coord),
		   V3ARGS(ei->ved_p->v2->vg_p->coord));
	}
    }

    BU_CK_LIST_HEAD(&edge_list->l);
    BU_LIST_INIT(&near1);

    /* get a list of "closest/useful" edges to use in classifying
     * the pt WRT the loop
     */
    while (BU_LIST_IS_EMPTY(&near1) && BU_LIST_NON_EMPTY(&edge_list->l)) {
	make_near_list(edge_list, &near1, fpi->tol);
    }

    if (BU_LIST_IS_EMPTY(&near1)) {
	/* This was a "crack" or "snake" loop */

	if (lu->orientation == OT_SAME) {
	    lu_class = NMG_CLASS_AoutB;
	} else if (lu->orientation == OT_OPPOSITE) {
	    lu_class = NMG_CLASS_AinB;
	} else
	    bu_bomb("bad lu orientation\n");

	if (UNLIKELY(nmg_debug & NMG_DEBUG_PNT_FU)) {
	    bu_log("list was empty, so class is %s\n",
		   nmg_class_name(lu_class));
	}

	return lu_class;
    }

    for (BU_LIST_FOR(ei, edge_info, &near1)) {
	int done = 0;
	NMG_CK_EI(ei);
	NMG_CK_VED(ei->ved_p);
	switch (ei->ved_p->status) {
	    case 0: /* pt is on edge */
	    case 1: /* pt is on ei->ved_p->v1 */
	    case 2: /* pt is on ei->ved_p->v2 */
		lu_class = NMG_CLASS_AonBshared;
		if (UNLIKELY(nmg_debug & NMG_DEBUG_PNT_FU))
		    pl_pt_lu(fpi, lu, ei, vlfree);
		done = 1;
		break;
	    case 3: /* pt pca is v1 */
	    case 4: /* pt pca is v2 */
	    case 5: /* pt pca between v1 and v2 */
		lu_class = ei->nmg_class;
		if (UNLIKELY(nmg_debug & NMG_DEBUG_PNT_FU)) {
		    bu_log("found status 5 edge, loop class is %s\n",
			   nmg_class_name(lu_class));
		}
		if (UNLIKELY(nmg_debug & NMG_DEBUG_PNT_FU))
		    pl_pt_lu(fpi, lu, ei, vlfree);
		done = 1;
		break;
	    default:
		bu_log("%s:%d status = %d\n",
		       __FILE__, __LINE__, ei->ved_p->status);
		bu_bomb("Why did this happen?");
		break;
	}
	if (done) {
	    break;
	}
    }

    /* the caller will get whatever is left of the edge_list, but
     * we need to free up the "near" list
     */
    while (BU_LIST_WHILE(ei, edge_info, &near1)) {
	BU_LIST_DEQUEUE(&ei->l);
	nmg_free((char *)ei, "edge_info struct");
    }

    if (UNLIKELY(nmg_debug & NMG_DEBUG_PNT_FU)) {
	bu_log("compute_loop_class() returns %s\n",
	       nmg_class_name(lu_class));
    }

    return lu_class;
}
/**
 *
 * For each edgeuse, compute an edge_info structure.
 *
 * if min_dist == 0 return ON
 *
 * For dist min -> max
 *	if even # of uses of edge in this loop
 *		"ignore" all uses of this edge since we can't answer the
 *		    "spike" problem:	*---------*
 *					| .	  |
 *					*---*	  |  .
 *					|	  *----*
 *					|	  |
 *					*---------*
 *	else (odd # of uses of edge in this loop)
 *		"ignore" consecutive uses of the same edge to avoid the
 *		    "accordian pleat" problem:	*-------*
 *						|  .	|
 *						*----*	|
 *						*----*	|
 *						*----*	|
 *						*----*--*
 *		classify pt WRT remaining edgeuse
 *
 * The "C-clamp" problem:
 *	*---------------*
 *	|		|
 *	|  *----*	|
 *	|  |	|   .	|
 *	|  |	*-------*
 *	|  |	|	|
 *	|  *----*	|
 *	|		|
 *	*---------------*
 *
 */
static int
nmg_class_pnt_lu(struct loopuse *lu, struct fpi *fpi, const int in_or_out_only, struct bu_list *vlfree)
{
    int lu_class = NMG_CLASS_Unknown;

    NMG_CK_FPI(fpi);
    NMG_CK_LOOPUSE(lu);
    NMG_CK_LOOP(lu->l_p);
    NMG_CK_LOOP_G(lu->l_p->lg_p);


    if (V3PNT_OUT_RPP_TOL(fpi->pt, lu->l_p->lg_p->min_pt, lu->l_p->lg_p->max_pt, fpi->tol->dist)) {
	/* point is not in RPP of loop */

	if (nmg_debug & NMG_DEBUG_PNT_FU) {
	    bu_log("nmg_class_pnt_lu(pt(%g %g %g) outside loop RPP\n",
		   V3ARGS(fpi->pt));
	    bu_log("   lu RPP: (%g %g %g) <-> (%g %g %g)\n",
		   V3ARGS(lu->l_p->lg_p->min_pt), V3ARGS(lu->l_p->lg_p->max_pt));
	}

	if (lu->orientation == OT_SAME)
	    return NMG_CLASS_AoutB;
	else if (lu->orientation == OT_OPPOSITE)
	    return NMG_CLASS_AinB;
	else if (lu->orientation == OT_UNSPEC)
	    return NMG_CLASS_Unknown;

    }

    if (BU_LIST_FIRST_MAGIC(&lu->down_hd) == NMG_EDGEUSE_MAGIC) {
	register struct edgeuse *eu;
	struct edge_info edge_list;
	struct edge_info *ei;
	int is_crack;

	is_crack = nmg_loop_is_a_crack(lu);
	if (lu->orientation == OT_OPPOSITE && is_crack) {
	    /*  Even if point lies on a crack, if it's an
	     * OT_OPPOSITE crack loop, it subtracts nothing.
	     * Just ignore it.
	     */
	    lu_class = NMG_CLASS_AinB;
	    if (nmg_debug & NMG_DEBUG_PNT_FU)
		bu_log("nmg_class_pnt_lu() ignoring OT_OPPOSITE crack loop\n");
	    goto out;
	}

	BU_LIST_INIT(&edge_list.l);

	for (BU_LIST_FOR(eu, edgeuse, &lu->down_hd)) {
	    ei = nmg_class_pt_eu(fpi, eu, &edge_list, in_or_out_only);
	    NMG_CK_EI(ei);
	    NMG_CK_VED(ei->ved_p);
	    if (!in_or_out_only && ei->ved_p->dist < fpi->tol->dist_sq) {
		lu_class = NMG_CLASS_AinB;
		break;
	    }
	}
	/* */
	if (lu_class == NMG_CLASS_Unknown) {
	    /* pt does not touch any edge or vertex */
	    if (is_crack) {
		/* orientation here is OT_SAME */
		lu_class = NMG_CLASS_AoutB;
	    } else {
		lu_class = compute_loop_class(fpi, lu, &edge_list, vlfree);
	    }
	} else {
	    /* pt touches edge or vertex */
	    if (nmg_debug & NMG_DEBUG_PNT_FU)
		bu_log("loop class already known (pt must touch edge)\n");
	}

	/* free up the edge_list elements */
	while (BU_LIST_WHILE(ei, edge_info, &edge_list.l)) {
	    BU_LIST_DEQUEUE(&ei->l);
	    nmg_free((char *)ei, "edge info struct");
	}
    } else if (BU_LIST_FIRST_MAGIC(&lu->down_hd) == NMG_VERTEXUSE_MAGIC) {
	register struct vertexuse *vu;
	int v_class;

	vu = BU_LIST_FIRST(vertexuse, &lu->down_hd);
	v_class = nmg_class_pt_vu(fpi, vu);

	switch (lu->orientation) {
	    case OT_BOOLPLACE:
	    case OT_SAME:
		if (v_class == NMG_FPI_TOUCHED)
		    lu_class = NMG_CLASS_AinB;
		else
		    lu_class = NMG_CLASS_AoutB;
		break;
	    case OT_OPPOSITE:
		/* Why even call nmg_class_pt_vu() here, if return isn't used? */
		lu_class = NMG_CLASS_AinB;
		break;
	    case OT_UNSPEC:
		lu_class = NMG_CLASS_Unknown;
		break;
	    default:
		bu_log("nmg_class_pnt_lu() hit %s loop at vu=%p\n",
		       nmg_orientation(lu->orientation), (void *)vu);
		bu_bomb("nmg_class_pnt_lu() Loop orientation error\n");
		break;
	}
    } else {
	bu_log("%s:%d bad child of loopuse\n", __FILE__, __LINE__);
	bu_bomb("nmg_class_pnt_lu() crash and burn\n");
    }


out:
    if (nmg_debug & NMG_DEBUG_PNT_FU)
	bu_log("nmg_class_pnt_lu() pt classed %s vs loop\n", nmg_class_name(lu_class));

    return lu_class;
}


static void
plot_parity_error(const struct faceuse *fu, const fastf_t *pt, struct bu_list *vlfree)
{
    long *b;
    FILE *fp;
    point_t p1, p2;
    int i;

    NMG_CK_FACEUSE(fu);

    fp=fopen("pt_fu_parity_error.plot3", "wb");
    if (!fp)
	bu_bomb("error opening pt_fu_parity_error.plot3\n");

    bu_log("overlay pt_fu_parity_error.plot3\n");

    b = (long *)nmg_calloc(fu->s_p->r_p->m_p->maxindex,
			  sizeof(long), "bit vec");

	pl_erase(fp);
    pd_3space(fp,
	      fu->f_p->min_pt[0]-1.0,
	      fu->f_p->min_pt[1]-1.0,
	      fu->f_p->min_pt[2]-1.0,
	      fu->f_p->max_pt[0]+1.0,
	      fu->f_p->max_pt[1]+1.0,
	      fu->f_p->max_pt[2]+1.0);

    nmg_pl_fu(fp, fu, b, 200, 200, 200, vlfree);


    /* make a nice axis-cross at the point in question */
    for (i = 0; i < 3; i++) {
	VMOVE(p1, pt);
	p1[i] -= 1.0;
	VMOVE(p2, pt);
	p2[i] += 1.0;
	pdv_3line(fp, p1, p2);
    }

    nmg_free((char *)b, "plot table");
    fclose(fp);

}


/**
 *
 * Classify a point on a face's plane as being inside/outside the area
 * of the face.
 *
 * For each loopuse, compute IN/ON/OUT
 *
 * if any loop has pt classified as "ON" return "ON" (actually returns "IN" -jra)
 *
 * ignore all OT_SAME loops w/pt classified as "OUT"
 * ignore all OT_OPPOSITE loops w/pt classified as "IN"
 * If (# OT_SAME loops == # OT_OPPOSITE loops)
 *	pt is "OUT"
 * else if (# OT_SAME loops - 1 == # OT_OPPOSITE loops)
 *	pt is "IN"
 * else
 *	Error! panic!
 *
 *
 * Values for "call_on_hits"
 *	1	find all elements pt touches, call user routine for each geom.
 *	2	find all elements pt touches, call user routine for each use
 *
 * in_or_out_only:
 *	non-zero	pt is known NOT to be on an EU of FU
 *	   0		pt may be on an EU of FU
 *
 * Returns -
 *	NMG_CLASS_AonB, etc...
 */
int
<<<<<<< HEAD
nmg_class_pt_fu_except(const fastf_t *pt, const struct faceuse *fu, const struct loopuse *ignore_lu,
=======
nmg_class_pnt_fu_except(const fastf_t *pt, const struct faceuse *fu, const struct loopuse *ignore_lu,
>>>>>>> 2965d039
		       void (*eu_func) (struct edgeuse *, point_t, const char *, struct bu_list *), void (*vu_func) (struct vertexuse *, point_t, const char *), const char *priv,
		       const int call_on_hits, const int in_or_out_only, struct bu_list *vlfree, const struct bn_tol *tol)

/* func to call when pt on edgeuse */
/* func to call when pt on vertexuse*/
/* private data for [ev]u_func */


{
    struct fpi fpi;
    struct loopuse *lu;
    int ot_same_in = 0;
    int ot_opposite_out = 0;
    int ot_same[4];
    int ot_opposite[4];
    int lu_class;
    int fu_class = NMG_CLASS_Unknown;
    double dist;
    struct ve_dist *ved_p;
    int i;

    if (nmg_debug & NMG_DEBUG_PNT_FU)
	bu_log("nmg_class_pnt_fu_except(pt=(%g %g %g), fu=%p)\n", V3ARGS(pt), (void *)fu);

    if (fu->orientation != OT_SAME) bu_bomb("nmg_class_pnt_fu_except() not OT_SAME\n");

    NMG_CK_FACEUSE(fu);
    NMG_CK_FACE(fu->f_p);
    NMG_CK_FACE_G_PLANE(fu->f_p->g.plane_p);
    if (ignore_lu) NMG_CK_LOOPUSE(ignore_lu);
    BN_CK_TOL(tol);

    /* Validate distance from point to plane */
    NMG_GET_FU_PLANE(fpi.norm, fu);
    if ((dist=fabs(DIST_PNT_PLANE(pt, fpi.norm))) > tol->dist) {
	bu_log("nmg_class_pnt_fu_except() ERROR, point (%g, %g, %g)\nnot on face %g %g %g %g, \ndist=%g\n",
	       V3ARGS(pt), V4ARGS(fpi.norm), dist);
    }

    if (V3PNT_OUT_RPP_TOL(pt, fu->f_p->min_pt, fu->f_p->max_pt, tol->dist)) {
	/* point is not in RPP of face, so there's NO WAY this point
	 * is anything but OUTSIDE
	 */
	if (nmg_debug & NMG_DEBUG_PNT_FU)
	    bu_log("nmg_class_pnt_fu_except((%g %g %g) outside face RPP\n",
		   V3ARGS(pt));

	return NMG_CLASS_AoutB;
    }

    for (i = 0; i < 4; i++) {
	ot_same[i] = ot_opposite[i] = 0;
    }

    fpi.fu_p = fu;
    fpi.tol = tol;
    BU_LIST_INIT(&fpi.ve_dh);
    VMOVE(fpi.pt, pt);
    fpi.eu_func = eu_func;
    fpi.vu_func = vu_func;
    fpi.priv = priv;
    fpi.hits = call_on_hits;
    fpi.magic = NMG_FPI_MAGIC;

    for (BU_LIST_FOR(lu, loopuse, &fu->lu_hd)) {
	if (ignore_lu && (ignore_lu==lu || ignore_lu==lu->lumate_p))
	    continue;

	/* Ignore OT_BOOLPLACE, etc. */
	if (lu->orientation != OT_SAME && lu->orientation != OT_OPPOSITE) {
	    if (lu->orientation != OT_BOOLPLACE) {
		bu_bomb("nmg_class_pnt_fu_except() lu orientation is not OT_SAME, OT_OPPOSITE or OT_BOOLPLACE\n");
	    }
	    continue;
	}

	lu_class = nmg_class_pnt_lu(lu, &fpi, in_or_out_only, vlfree);
	if (nmg_debug & NMG_DEBUG_PNT_FU)
	    bu_log("loop %s says pt is %s\n",
		   nmg_orientation(lu->orientation),
		   nmg_class_name(lu_class));

	if (lu_class < 0 || lu_class > 3) {
	    bu_log("nmg_class_pnt_fu_except() lu_class=%s %d\n",
		   nmg_class_name(lu_class), lu_class);
	    bu_bomb("nmg_class_pnt_fu_except() bad lu_class\n");
	}

	if (lu->orientation == OT_OPPOSITE) {
	    ot_opposite[lu_class]++;
	    if (lu_class == NMG_CLASS_AoutB) {
		ot_opposite_out++;
	    }
	} else if (lu->orientation == OT_SAME) {
	    ot_same[lu_class]++;
	    if (lu_class == NMG_CLASS_AinB
		|| lu_class == NMG_CLASS_AonBshared
		|| lu_class == NMG_CLASS_AonBanti)
	    {
		ot_same_in++;
	    }
	}
    }

    if (nmg_debug & NMG_DEBUG_PNT_FU) {
	bu_log("loops ot_same_in:%d ot_opposite_out:%d\n",
	       ot_same_in, ot_opposite_out);
	bu_log("loops in/onS/onA/out ot_same=%d/%d/%d/%d ot_opp=%d/%d/%d/%d\n",
	       ot_same[0], ot_same[1], ot_same[2], ot_same[3],
	       ot_opposite[0], ot_opposite[1], ot_opposite[2], ot_opposite[3]);
    }

    if (ot_same_in == ot_opposite_out) {
	/* All the holes cancel out the solid loops */
	fu_class = NMG_CLASS_AoutB;
    } else if (ot_same_in > ot_opposite_out) {
	/* XXX How can this difference be > 1 ? */
	fu_class = NMG_CLASS_AinB;
    } else {
	/* Panic time!  How did I get a parity mis-match? */
	bu_log("loops in/onS/onA/out ot_same=%d/%d/%d/%d ot_opp=%d/%d/%d/%d\n",
	       ot_same[0], ot_same[1], ot_same[2], ot_same[3],
	       ot_opposite[0], ot_opposite[1], ot_opposite[2], ot_opposite[3]);
	bu_log("nmg_class_pnt_fu_except(%g %g %g)\nParity error @ %s:%d ot_same_in:%d ot_opposite_out:%d\n",
	       V3ARGS(pt), __FILE__, __LINE__,
	       ot_same_in, ot_opposite_out);
	bu_log("fu=%p\n",  (void *)fu);
	nmg_pr_fu_briefly(fu, "");

	plot_parity_error(fu, pt, vlfree);

	bu_bomb("nmg_class_pnt_fu_except() loop classification parity error\n");
    }

    while (BU_LIST_WHILE(ved_p, ve_dist, &fpi.ve_dh)) {
	BU_LIST_DEQUEUE(&ved_p->l);
	nmg_free((char *)ved_p, "ve_dist struct");
    }


    if (nmg_debug & NMG_DEBUG_PNT_FU)
	bu_log("nmg_class_pnt_fu_except() returns %s\n",
	       nmg_class_name(fu_class));

    return fu_class;
}


/**
 * Classify a point as being in/on/out of the area bounded by a loop,
 * ignoring any uses of a particular edge in the loop.
 *
 * This routine must be called with a face-loop of edges!
 * It will not work properly on crack loops.
 */
int
nmg_class_pnt_lu_except(fastf_t *pt, const struct loopuse *lu, const struct edge *e_p, struct bu_list *vlfree, const struct bn_tol *tol)
{
    register struct edgeuse *eu;
    struct edge_info edge_list;
    struct edge_info *ei;
    struct fpi fpi;
    int lu_class = NMG_CLASS_Unknown;
    struct ve_dist *ved_p;
    double dist;

    if (nmg_debug & NMG_DEBUG_PNT_FU) {
	bu_log("nmg_class_pnt_lu_except((%g %g %g) %p ", V3ARGS(pt), (void *)e_p);
	if (e_p)
	    bu_log(" e_p=(%g %g %g) <-> (%g %g %g))\n",
		   V3ARGS(e_p->eu_p->vu_p->v_p->vg_p->coord),
		   V3ARGS(e_p->eu_p->eumate_p->vu_p->v_p->vg_p->coord));
	else
	    bu_log(" e_p=(NULL))\n");
    }

    NMG_CK_LOOPUSE(lu);

    if (e_p) NMG_CK_EDGE(e_p);

    NMG_CK_FACEUSE(lu->up.fu_p);

    /* Validate distance from point to plane */
    NMG_GET_FU_PLANE(fpi.norm, lu->up.fu_p);
    if ((dist=fabs(DIST_PNT_PLANE(pt, fpi.norm))) > tol->dist) {
	bu_log("nmg_class_pnt_lu_except() ERROR, point (%g, %g, %g)\nnot on face %g %g %g %g, \ndist=%g\n",
	       V3ARGS(pt), V4ARGS(fpi.norm), dist);
    }

    if (V3PNT_OUT_RPP_TOL(pt, lu->l_p->lg_p->min_pt, lu->l_p->lg_p->max_pt, tol->dist)) {
	/* point is not in RPP of loop */

	if (nmg_debug & NMG_DEBUG_PNT_FU)
	    bu_log("nmg_class_pnt_lu_except(pt(%g %g %g) outside loop RPP\n",
		   V3ARGS(pt));

	if (lu->orientation == OT_SAME) return NMG_CLASS_AoutB;
	else if (lu->orientation == OT_OPPOSITE) return NMG_CLASS_AinB;
	else {
	    bu_log("What kind of loop is this anyway? %s?\n",
		   nmg_orientation(lu->orientation));
	    bu_bomb("");
	}
    }

    if (BU_LIST_FIRST_MAGIC(&lu->down_hd) == NMG_VERTEXUSE_MAGIC) {
	bu_log("%s:%d Improper use of nmg_class_pnt_lu_except(pt(%g %g %g), vu)\n",
	       __FILE__, __LINE__, V3ARGS(pt));
	bu_bomb("giving up\n");
    }

    BU_LIST_INIT(&edge_list.l);
    fpi.fu_p = lu->up.fu_p;

    fpi.tol = tol;
    BU_LIST_INIT(&fpi.ve_dh);
    VMOVE(fpi.pt, pt);
    fpi.eu_func = NULL;
    fpi.vu_func = NULL;
    fpi.priv = (char *)NULL;
    fpi.hits = 0;
    fpi.magic = NMG_FPI_MAGIC;

    for (BU_LIST_FOR(eu, edgeuse, &lu->down_hd)) {
	if (eu->e_p == e_p) {
	    if (nmg_debug & NMG_DEBUG_PNT_FU)
		bu_log("skipping edgeuse (%g %g %g) -> (%g %g %g) on \"except\" edge\n",
		       V3ARGS(eu->vu_p->v_p->vg_p->coord),
		       V3ARGS(eu->eumate_p->vu_p->v_p->vg_p->coord));

	    continue;
	}

	ei = nmg_class_pt_eu(&fpi, eu, &edge_list, 0);
	NMG_CK_EI(ei);
	NMG_CK_VED(ei->ved_p);
	if (ei->ved_p->dist < tol->dist_sq) {
	    lu_class = NMG_CLASS_AonBshared;
	    break;
	}
    }
    if (lu_class == NMG_CLASS_Unknown)
	lu_class = compute_loop_class(&fpi, lu, &edge_list, vlfree);
    else if (nmg_debug & NMG_DEBUG_PNT_FU)
	bu_log("loop class already known (pt must touch edge)\n");

    /* free up the edge_list elements */
    while (BU_LIST_WHILE(ei, edge_info, &edge_list.l)) {
	BU_LIST_DEQUEUE(&ei->l);
	nmg_free((char *)ei, "edge info struct");
    }

    while (BU_LIST_WHILE(ved_p, ve_dist, &fpi.ve_dh)) {
	BU_LIST_DEQUEUE(&ved_p->l);
	nmg_free((char *)ved_p, "ve_dist struct");
    }

    if (nmg_debug & NMG_DEBUG_PNT_FU)
	bu_log("nmg_class_pnt_lu_except() returns %s\n",
	       nmg_class_name(lu_class));

    return lu_class;
}


/*
 * Local Variables:
 * mode: C
 * tab-width: 8
 * indent-tabs-mode: t
 * c-file-style: "stroustrup"
 * End:
 * ex: shiftwidth=4 tabstop=8
 */<|MERGE_RESOLUTION|>--- conflicted
+++ resolved
@@ -1,11 +1,7 @@
 /*                     N M G _ P T _ F U . C
  * BRL-CAD
  *
-<<<<<<< HEAD
- * Copyright (c) 1994-2018 United States Government as represented by
-=======
  * Copyright (c) 1994-2020 United States Government as represented by
->>>>>>> 2965d039
  * the U.S. Army Research Laboratory.
  *
  * This library is free software; you can redistribute it and/or
@@ -95,13 +91,8 @@
 static int nmg_class_pt_vu(struct fpi *fpi, struct vertexuse *vu);
 static struct edge_info *nmg_class_pt_eu(struct fpi *fpi, struct edgeuse *eu, struct edge_info *edge_list, const int in_or_out_only);
 static int compute_loop_class(struct fpi *fpi, const struct loopuse *lu, struct edge_info *edge_list, struct bu_list *vlfree);
-<<<<<<< HEAD
-static int nmg_class_pt_lu(struct loopuse *lu, struct fpi *fpi, const int in_or_out_only, struct bu_list *vlfree);
-int nmg_class_pt_fu_except(const point_t pt, const struct faceuse *fu, const struct loopuse *ignore_lu, void (*eu_func)(struct edgeuse *, point_t, const char *, struct bu_list *), void (*vu_func)(struct vertexuse *, point_t, const char *), const char *priv, const int call_on_hits, const int in_or_out_only, struct bu_list *vlfree, const struct bn_tol *tol);
-=======
 static int nmg_class_pnt_lu(struct loopuse *lu, struct fpi *fpi, const int in_or_out_only, struct bu_list *vlfree);
 int nmg_class_pnt_fu_except(const point_t pt, const struct faceuse *fu, const struct loopuse *ignore_lu, void (*eu_func)(struct edgeuse *, point_t, const char *, struct bu_list *), void (*vu_func)(struct vertexuse *, point_t, const char *), const char *priv, const int call_on_hits, const int in_or_out_only, struct bu_list *vlfree, const struct bn_tol *tol);
->>>>>>> 2965d039
 
 
 /**
@@ -1233,11 +1224,7 @@
  *	NMG_CLASS_AonB, etc...
  */
 int
-<<<<<<< HEAD
-nmg_class_pt_fu_except(const fastf_t *pt, const struct faceuse *fu, const struct loopuse *ignore_lu,
-=======
 nmg_class_pnt_fu_except(const fastf_t *pt, const struct faceuse *fu, const struct loopuse *ignore_lu,
->>>>>>> 2965d039
 		       void (*eu_func) (struct edgeuse *, point_t, const char *, struct bu_list *), void (*vu_func) (struct vertexuse *, point_t, const char *), const char *priv,
 		       const int call_on_hits, const int in_or_out_only, struct bu_list *vlfree, const struct bn_tol *tol)
 
