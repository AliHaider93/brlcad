/*                      N M G _ F C U T . C
 * BRL-CAD
 *
<<<<<<< HEAD
 * Copyright (c) 2007-2018 United States Government as represented by
=======
 * Copyright (c) 2007-2020 United States Government as represented by
>>>>>>> 2965d039
 * the U.S. Army Research Laboratory.
 *
 * This library is free software; you can redistribute it and/or
 * modify it under the terms of the GNU Lesser General Public License
 * version 2.1 as published by the Free Software Foundation.
 *
 * This library is distributed in the hope that it will be useful, but
 * WITHOUT ANY WARRANTY; without even the implied warranty of
 * MERCHANTABILITY or FITNESS FOR A PARTICULAR PURPOSE.  See the GNU
 * Lesser General Public License for more details.
 *
 * You should have received a copy of the GNU Lesser General Public
 * License along with this file; see the file named COPYING for more
 * information.
 */
/** @addtogroup nmg */
/** @{ */
/** @file primitives/nmg/nmg_fcut.c
 *
 * After two faces have been intersected, cut or join loops crossed
 * by the line of intersection.  (Formerly nmg_comb.c)
 *
 * The main external routine here is nmg_face_cutjoin().
 *
 * The line of intersection ("ray") will divide the face into two sets
 * of loops.
 * No one loop may cross the ray after this routine is finished.
 * (Current optimization may remove this property).
 *
 * Intersection points of significance to the other face but not yet
 * part of the current face's geometry are denoted by a vu on the ray
 * list, which points to a loop of a single vertex.  These points
 * need to be incorporated into the final face.
 *
 */
/** @} */

#include "common.h"

#include <stdlib.h>
#include <string.h>
#include <math.h>
#include "bio.h"

#include "vmath.h"
#include "bu/malloc.h"
#include "bu/sort.h"
#include "bn/plane.h"
#include "bn/plot3.h"
#include "nmg.h"

#define PLOT_BOTH_FACES 1

#define VAVERAGE(a, b, c) { \
	(a)[X] = ((b)[X] + (c)[X]) * 0.5;\
	(a)[Y] = ((b)[Y] + (c)[Y]) * 0.5;\
	(a)[Z] = ((b)[Z] + (c)[Z]) * 0.5;\
    }

/* States of the state machine */
#define NMG_STATE_ERROR		0
#define NMG_STATE_OUT		1
#define NMG_STATE_ON_L		2
#define NMG_STATE_ON_R		3
#define NMG_STATE_ON_B		4
#define NMG_STATE_ON_N		5
#define NMG_STATE_IN		6
#if 0
static const char *nmg_state_names[] = {
    "*ERROR*",
    "out",
    "on_L",
    "on_R",
    "on_both",		/* "hole" crack */
    "on_neither",		/* "non-hole" crack */
    "in",
    "TOOBIG"
};


#define NMG_E_ASSESSMENT_LEFT		0
#define NMG_E_ASSESSMENT_RIGHT		1
#define NMG_E_ASSESSMENT_ON_FORW	2
#define NMG_E_ASSESSMENT_ON_REV		3
#define NMG_E_ASSESSMENT_ERROR		4	/* risky */

#define NMG_V_ASSESSMENT_LONE		16
#define NMG_V_ASSESSMENT_ERROR		17
#define NMG_V_COMB(_p, _n)	(((_p)<<2)|(_n))

/* Extract previous and next assessments from combined version */
#define NMG_V_ASSESSMENT_PREV(_a)	(((_a)>>2)&3)
#define NMG_V_ASSESSMENT_NEXT(_a)	((_a)&3)

static const char *nmg_v_assessment_names[32] = {
    "Left, Left",
    "Left, Right",
    "Left, On_Forw",
    "Left, On_Rev",
    "Right, Left",
    "Right, Right",
    "Right, On_Forw",
    "Right, On_Rev",
    "On_Forw, Left",
    "On_Forw, Right",
    "On_Forw, On_Forw",
    "On_Forw, On_Rev",
    "On_Rev, Left",
    "On_Rev, Right",
    "On_Rev, On_Forw",
    "On_Rev, On_Rev",
    "LONE_V",		/* 16 */
    "V_ERROR",		/* 17 */
    "?18",
    "?19",
    "?20",
    "?21",
    "?22",
    "?23",
    "?24",
    "?25",
    "?26",
    "?27",
    "?28",
    "?29",
    "?30",
    "?31"
};
#define NMG_LEFT_LEFT NMG_V_COMB(NMG_E_ASSESSMENT_LEFT, NMG_E_ASSESSMENT_LEFT)
#define NMG_LEFT_RIGHT NMG_V_COMB(NMG_E_ASSESSMENT_LEFT, NMG_E_ASSESSMENT_RIGHT)
#define NMG_LEFT_ON_FORW NMG_V_COMB(NMG_E_ASSESSMENT_LEFT, NMG_E_ASSESSMENT_ON_FORW)
#define NMG_LEFT_ON_REV NMG_V_COMB(NMG_E_ASSESSMENT_LEFT, NMG_E_ASSESSMENT_ON_REV)
#define NMG_RIGHT_LEFT NMG_V_COMB(NMG_E_ASSESSMENT_RIGHT, NMG_E_ASSESSMENT_LEFT)
#define NMG_RIGHT_RIGHT NMG_V_COMB(NMG_E_ASSESSMENT_RIGHT, NMG_E_ASSESSMENT_RIGHT)
#define NMG_RIGHT_ON_FORW NMG_V_COMB(NMG_E_ASSESSMENT_RIGHT, NMG_E_ASSESSMENT_ON_FORW)
#define NMG_RIGHT_ON_REV NMG_V_COMB(NMG_E_ASSESSMENT_RIGHT, NMG_E_ASSESSMENT_ON_REV)
#define NMG_ON_FORW_LEFT NMG_V_COMB(NMG_E_ASSESSMENT_ON_FORW, NMG_E_ASSESSMENT_LEFT)
#define NMG_ON_FORW_RIGHT NMG_V_COMB(NMG_E_ASSESSMENT_ON_FORW, NMG_E_ASSESSMENT_RIGHT)
#define NMG_ON_FORW_ON_FORW NMG_V_COMB(NMG_E_ASSESSMENT_ON_FORW, NMG_E_ASSESSMENT_ON_FORW)
#define NMG_ON_FORW_ON_REV NMG_V_COMB(NMG_E_ASSESSMENT_ON_FORW, NMG_E_ASSESSMENT_ON_REV)
#define NMG_ON_REV_LEFT NMG_V_COMB(NMG_E_ASSESSMENT_ON_REV, NMG_E_ASSESSMENT_LEFT)
#define NMG_ON_REV_RIGHT NMG_V_COMB(NMG_E_ASSESSMENT_ON_REV, NMG_E_ASSESSMENT_RIGHT)
#define NMG_ON_REV_ON_FORW NMG_V_COMB(NMG_E_ASSESSMENT_ON_REV, NMG_E_ASSESSMENT_ON_FORW)
#define NMG_ON_REV_ON_REV NMG_V_COMB(NMG_E_ASSESSMENT_ON_REV, NMG_E_ASSESSMENT_ON_REV)
#define NMG_LONE NMG_V_ASSESSMENT_LONE

static const char *nmg_e_assessment_names[6] = {
    "LEFT",
    "RIGHT",
    "ON_FORW",
    "ON_REV",
    "E_ERROR",
    "E_5?"
};


/*
 * Action entries for the state transition tables
 */
#define NMG_ACTION_ERROR		0
#define NMG_ACTION_NONE			1
#define NMG_ACTION_NONE_OPTIM		2
#define NMG_ACTION_VFY_EXT		3
#define NMG_ACTION_VFY_MULTI		4
#define NMG_ACTION_LONE_V_ESPLIT	5
#define NMG_ACTION_LONE_V_JAUNT		6
#define NMG_ACTION_CUTJOIN		7
static const char *action_names[] = {
    "*ERROR*",
    "NONE",
    "NONE_OPTIM",
    "VFY_EXT",
    "VFY_MULTI",
    "LONE_V_ESPLIT",
    "LONE_V_JAUNT",
    "CUTJOIN",
    "*TOOBIG*"
};
#endif

/* The "ray" here is the intersection line between two faces */
struct nmg_ray_state {
    uint32_t magic;
    struct vertexuse **vu;		/* ptr to vu array */
    int nvu;		/* len of vu[] */
    point_t pt;		/* The ray */
    vect_t dir;
    struct edge_g_lseg *eg_p;		/* Edge geom of the ray */
    struct shell *sA;
    struct shell *sB;
    struct faceuse *fu1;
    struct faceuse *fu2;
    vect_t left;		/* points left of ray, on face */
    int state;		/* current (old) state */
    int last_action;	/* last action taken */
    vect_t ang_x_dir;	/* x axis for angle measure */
    vect_t ang_y_dir;	/* y axis for angle measure */
    const struct bn_tol *tol;
};
#define NMG_RAYSTATE_MAGIC 0x54322345
#define NMG_CK_RAYSTATE(_p) NMG_CKMAG(_p, NMG_RAYSTATE_MAGIC, "nmg_ray_state")

struct loop_cuts {
    struct loopuse *lu;
    struct vertexuse *vu1;
    struct vertexuse *vu2;
};

#if 0
HIDDEN int
nmg_face_state_transition(struct nmg_ray_state *rs,
			  int pos,
			  int multi,
			  int other_rs_state,
			  struct bu_list *vlfree);
#endif

/**
 * Sort list of hit points (vertexuse's) in fu1 (bu_ptbl 'b') on plane
 * of fu2 (defined by pt+dir), by increasing distance, vertex ptr, and
 * vu ptr.  Eliminate duplications of vu at same distance.  (Actually,
 * a given vu should show up at exactly 1 distance!)  The line of
 * intersection is pt + t * dir.
 *
 * For now, a bubble-sort is used, because the list should not have more
 * than a few hundred entries on it.
 */
HIDDEN void
ptbl_vsort(struct bu_ptbl *b, fastf_t *pt, fastf_t *dir, fastf_t *mag, fastf_t dist_tol)
/* table of vertexuses on intercept line */
/* unused? */
/* unused? */


{
    register struct vertexuse **vu;
    register size_t i, j;

    vu = (struct vertexuse **)b->buffer;

    if (nmg_debug) {
	/* Ensure that distance from points to ray is reasonable */
	for (i = 0; i < b->end; ++i) {
	    fastf_t dist;

	    NMG_CK_VERTEXUSE(vu[i]);
	    dist = bn_dist_line3_pnt3(pt, dir, vu[i]->v_p->vg_p->coord);
	    if (dist > dist_tol) {
		bu_log("WARNING ptbl_vsort() vu=%p point off line by %e %g*tol, tol=%e\n",
		       (void *)vu[i], dist,
		       dist/dist_tol, dist_tol);
		if (nmg_debug&NMG_DEBUG_VU_SORT) {
		    VPRINT("  vu", vu[i]->v_p->vg_p->coord);
		    VPRINT("  pt", pt);
		    VPRINT(" dir", dir);
		}
	    }
	    if (dist > 100*dist_tol) {
		bu_log("ERROR ptbl_vsort() vu=%p point off line by %g > 100*dist_tol\n",
		       (void *)vu[i], dist);
		bu_bomb("ptbl_vsort()\n");
	    }
	}
    }

    /* check vertexuses and compute distance from start of line */
    for (i = 0; i < b->end; ++i) {
	vect_t vect;
	NMG_CK_VERTEXUSE(vu[i]);

	if (mag[i] - MAX_FASTF > -SMALL_FASTF) {
	    VSUB2(vect, vu[i]->v_p->vg_p->coord, pt);
	    mag[i] = VDOT(vect, dir);
	}

	/* Find previous vu's at "same" distance, within dist_tol */
	for (j = 0; j < i; j++) {
	    register fastf_t tmag;

	    tmag = mag[i] - mag[j];
	    if (tmag < -dist_tol) continue;
	    if (tmag > dist_tol) continue;
	    /* Nearly equal at same vertex */
	    if (!ZERO(mag[i] - mag[j])
		&& vu[i]->v_p == vu[j]->v_p)
	    {
		bu_log("ptbl_vsort: forcing vu=%p & vu=%p mag equal\n", (void *)vu[i], (void *)vu[j]);
		mag[j] = mag[i]; /* force equal */
	    }
	}
    }

    for (i = 0; i < b->end - 1; ++i) {
	for (j = i+1; j < b->end; ++j) {

	    if (mag[i] < mag[j]) continue;
	    if (ZERO(mag[i] - mag[j])) {
		if (vu[i]->v_p < vu[j]->v_p) continue;
		if (vu[i]->v_p == vu[j]->v_p) {
		    if (vu[i] < vu[j]) continue;
		    if (vu[i] == vu[j]) {
			ssize_t last = b->end - 1;
			/* vu duplication, eliminate! */
			bu_log("ptbl_vsort: vu duplication eliminated\n");
			if ((ssize_t)j >= last) {
			    /* j is last element */
			    b->end--;
			    break;
			}
			/* rewrite j with last element */
			vu[j] = vu[last];
			mag[j] = mag[last];
			b->end--;
			/* Repeat this index */
			j--;
			continue;
		    }
		    /* vu[i] > vu[j], fall through */
		}
		/* vu[i]->v_p > vu[j]->v_p, fall through */
	    }
	    /* mag[i] > mag[j] */

	    /* exchange [i] and [j] */
	    {
		register struct vertexuse *tvu;
		tvu = vu[i];
		vu[i] = vu[j];
		vu[j] = tvu;
	    }

	    {
		register fastf_t tmag;
		tmag = mag[i];
		mag[i] = mag[j];
		mag[j] = tmag;
	    }
	}
    }
}


/**
 * As an automatic check for the intersector failing to find
 * all intersections, check all the vertices on the intersection line.
 * For each one, find all the other uses in this faceuse, and
 * if they are not also listed on the line, they were overlooked.
 *
 * This does not catch _all_ possible mistakes, but does catch some.
 */
int
nmg_ck_vu_ptbl(struct bu_ptbl *p, struct faceuse *fu)
{
    struct vertex *v;
    struct vertexuse *vu;
    struct vertexuse *tvu;
    struct faceuse *tfu;
    size_t i;
    int ret = 0;

    BU_CK_PTBL(p);
    NMG_CK_FACEUSE(fu);

top:
    for (i = 0; i < BU_PTBL_LEN(p); i++) {
	vu = (struct vertexuse *)BU_PTBL_GET(p, i);
	NMG_CK_VERTEXUSE(vu);
	v = vu->v_p;
	NMG_CK_VERTEX(v);
	tfu = nmg_find_fu_of_vu(vu);
	if (tfu != fu) {
	    bu_log("ERROR: vu=%p v=%p up_fu=%p != arg_fu=%p\n",
		   (void *)vu, (void *)v, (void *)tfu, (void *)fu);
	    bu_bomb("nmg_ck_vu_ptbl() intersect list is confused about which face it belongs to.\n");
	}
	for (BU_LIST_FOR(tvu, vertexuse, &v->vu_hd)) {
	    NMG_CK_VERTEXUSE(tvu);
	    if (tvu == vu) continue;
	    if ((tfu = nmg_find_fu_of_vu(tvu)) == (struct faceuse *)NULL)
		continue;
	    if (tfu != fu) continue;
	    /* tvu is in fu.  Is tvu on the line? */
	    if (bu_ptbl_locate(p, (long *)&tvu->l.magic) >= 0) continue;
	    /* No, not on list */
	    bu_log("ERROR: vu=%p v=%p %s=%p is on isect line, tvu=%p %s=%p isn't.\n",
		   (void *)vu, (void *)v,
		   bu_identify_magic(*vu->up.magic_p),
		   (void *)vu->up.magic_p,
		   (void *)tvu,
		   bu_identify_magic(*tvu->up.magic_p),
		   (void *)tvu->up.magic_p);
	    /* XXX bomb here? */
	    nmg_pr_ptbl("intersect line vu table", p, 1);
	    bu_bomb("nmg_ck_vu_ptbl() missing vertexuse\n");
/* XXXXXXXXXXXXXXXXXXXXXXXX Horrible temporizing measure */
	    /* Another strategy:  add it in! */
	    (void)bu_ptbl_ins(p, (long *)&tvu->l.magic);
	    ret++;
	    goto top;
	}
    }
    if (ret)bu_log("nmg_ck_vu_ptbl() ret=%d\n", ret);
    return ret;
}

#if 0

/**
 * Given a vertexuse from a loop which lies in a plane,
 * compute the vector 'vec' from the previous vertex to this one.
 * Using two perpendicular vectors (x_dir and y_dir) which both lie
 * in the plane of the loop, return the angle (in radians) of 'vec'
 * from x_dir, going CCW around the perpendicular x_dir CROSS y_dir.
 *
 * x_dir is -ray_dir
 * y_dir points right.
 *
 * Returns -
 * vec == x_dir returns 0,
 * vec == y_dir returns pi/2,
 * vec == -x_dir returns pi,
 * vec == -y_dir returns 3*pi/2.
 * 0.0 if unable to compute 'vec'
 */
double
nmg_vu_angle_measure(struct vertexuse *vu, fastf_t *x_dir, fastf_t *y_dir, int assessment, int in)


/* 1 = inbound edge, 0 = outbound edge */
{
    struct loopuse *lu;
    struct edgeuse *this_eu;
    struct edgeuse *prev_eu;
    vect_t vec;
    fastf_t ang;
    int this_ass;

    NMG_CK_VERTEXUSE(vu);
    if (*vu->up.magic_p == NMG_LOOPUSE_MAGIC) {
	return 0;		/* Unable to compute 'vec' */
    }

    /*
     * For consistency, if entry edge is ON the ray,
     * force the angles to be exact, don't compute them.
     */
    if (in)
	this_ass = NMG_V_ASSESSMENT_PREV(assessment);
    else
	this_ass = NMG_V_ASSESSMENT_NEXT(assessment);
    if (this_ass == NMG_E_ASSESSMENT_ON_FORW) {
	if (in) ang = 0.0;	/* zero angle */
	else ang = M_PI;	/* 180 degrees */
	if (nmg_debug&NMG_DEBUG_VU_SORT)
	    bu_log("nmg_vu_angle_measure:  NMG_E_ASSESSMENT_ON_FORW, ang=%g\n", ang);
	return ang;
    }
    if (this_ass == NMG_E_ASSESSMENT_ON_REV) {
	if (in) ang = M_PI;	/* 180 degrees */
	else ang = 0.0;	/* zero angle */
	if (nmg_debug&NMG_DEBUG_VU_SORT)
	    bu_log("nmg_vu_angle_measure:  NMG_E_ASSESSMENT_ON_REV, ang=%g\n", ang);
	return ang;
    }

    /*
     * Compute the angle
     */
    lu = nmg_find_lu_of_vu(vu);
    NMG_CK_LOOPUSE(lu);
    this_eu = nmg_find_eu_with_vu_in_lu(lu, vu);
    prev_eu = this_eu;
    do {
	prev_eu = in ? BU_LIST_PPREV_CIRC(edgeuse, prev_eu) :
	    BU_LIST_PNEXT_CIRC(edgeuse, prev_eu);
	if (prev_eu == this_eu) {
	    if (nmg_debug&NMG_DEBUG_VU_SORT)
		bu_log("nmg_vu_angle_measure: prev eu is this eu, ang=0\n");
	    return 0;	/* Unable to compute 'vec' */
	}
	/* Skip any edges that stay on this vertex */
    } while (prev_eu->vu_p->v_p == this_eu->vu_p->v_p);

    /* in==1 Get vec for inbound edge, but pointing away from vert. */
    /* in==0 "prev" is really next, so this is departing vec */
    VSUB2(vec, prev_eu->vu_p->v_p->vg_p->coord, vu->v_p->vg_p->coord);

    ang = bn_angle_measure(vec, x_dir, y_dir);
    if (nmg_debug&NMG_DEBUG_VU_SORT)
	bu_log("nmg_vu_angle_measure:  measured angle=%e\n", ang*RAD2DEG);

    /*
     * Since the entry edge is not on the ray, ensure the
     * angles are not exactly 0 or pi.
     */
#define RADIAN_TWEEK 1.0e-14	/* low bits of double prec., re: 6.28... */
    if (ZERO(ang)) {
	if (this_ass == NMG_E_ASSESSMENT_RIGHT) {
	    ang = RADIAN_TWEEK;
	} else {
	    /* Assuming NMG_E_ASSESSMENT_LEFT */
	    ang = M_2PI - RADIAN_TWEEK;
	}
    } else if (ZERO(ang - M_PI)) {
	if (this_ass == NMG_E_ASSESSMENT_RIGHT) {
	    ang = M_PI - RADIAN_TWEEK;
	} else {
	    ang = M_PI + RADIAN_TWEEK;
	}
    }

    /*
     * Also, ensure computed angle and topological assessment agree
     * about which side of the ray this edge is on.
     */
    if (ang > M_PI) {
	if (this_ass != NMG_E_ASSESSMENT_LEFT) {
	    bu_log("*** ERROR topology/geometry conflict, ang=%e, ass=%s\n",
		   ang*RAD2DEG,
		   nmg_e_assessment_names[this_ass]);
	}
    } else if (ang < M_PI) {
	if (this_ass != NMG_E_ASSESSMENT_RIGHT) {
	    bu_log("*** ERROR topology/geometry conflict, ang=%e, ass=%s\n",
		   ang*RAD2DEG,
		   nmg_e_assessment_names[this_ass]);
	}
    }
    if (nmg_debug&NMG_DEBUG_VU_SORT)
	bu_log("  final ang=%g (%e), vec=(%g, %g, %g)\n", ang*RAD2DEG, ang*RAD2DEG, V3ARGS(vec));
    return ang;
}


HIDDEN int
nmg_is_v_on_rs_list(const struct nmg_ray_state *rs, const struct vertex *v)
{
    register int i;

    NMG_CK_VERTEX(v);
    for (i=rs->nvu-1; i >= 0; i--) {
	if (!rs->vu[i]) continue;
	if (rs->vu[i]->v_p == v) return i;
    }
    return -1;
}


/**
 * The current vertex (eu->vu_p) is on the line of intersection.
 * Assess the indicated edge, to see if it lies on the line of
 * intersection, or departs towards the left or right.
 *
 * There is no need to look more than one edge forward or backward.
 * Even if there are edges which loop around to the same vertex
 * (with a different vertexuse), that (0-length) edge is ON the ray.
 */
HIDDEN int
nmg_assess_eu(struct edgeuse *eu, int forw, struct nmg_ray_state *rs, int pos)
{
    struct vertex *v;
    struct vertex *otherv = (struct vertex *)0;
    struct edgeuse *othereu;
    vect_t heading;
    int ret;
    register int i;

    VSETALL(heading, 0);

    NMG_CK_EDGEUSE(eu);
    NMG_CK_RAYSTATE(rs);
    BN_CK_TOL(rs->tol);
    v = eu->vu_p->v_p;
    NMG_CK_VERTEX(v);
    othereu = eu;
    if (forw) {
	othereu = BU_LIST_PNEXT_CIRC(edgeuse, othereu);
    } else {
	othereu = BU_LIST_PPREV_CIRC(edgeuse, othereu);
    }
    if (othereu == eu) {
	/* Back to where search started */
	if (nmg_debug) nmg_pr_eu(eu, NULL);
	bu_bomb("nmg_assess_eu() no edges leave the vertex!\n");
    }
    otherv = othereu->vu_p->v_p;
    if (otherv == v) {
	/* Edge stays on this vertex -- can't tell if forw or rev! */
	if (nmg_debug) nmg_pr_eu(eu, NULL);
	bu_bomb("nmg_assess_eu() edge runs from&to same vertex!\n");
    }

    /* If the other vertex is mentioned anywhere on the ray's vu list,
     * then the edge is "on" the ray.
     * Match against vertex (rather than vertexuse) because cut/join
     * operations may have changed the particular vertexuse pointer.
     */
    if ((i = nmg_is_v_on_rs_list(rs, otherv)) > -1) {
	struct vertex *farv;
	struct edgeuse *fareu;
	int start, end;

	fareu = othereu;
    again:
	/* Edge's far end is ON the ray.  Which way does it go? */
	if (nmg_debug&NMG_DEBUG_FCUT)
	    bu_log("eu ON ray: vu[%d]=%p, other:vu[%d]=%p\n",
		   pos, (void *)rs->vu[pos], i, (void *)otherv);

	/*
	 * As an attempt at fixing the ON/ON vertexuse problem,
	 * look further forw/back along the edgeuse list,
	 * as long as it shares the same edge geometry.
	 * If not on list, use *that* vertex to assess left/right.
	 */
	if (forw) {
	    fareu = BU_LIST_PNEXT_CIRC(edgeuse, fareu);
	} else {
	    fareu = BU_LIST_PPREV_CIRC(edgeuse, fareu);
	}
	if (fareu == eu) goto really_on;	/* All eu's are ON! */
	if (fareu->g.lseg_p != eu->g.lseg_p) goto really_on;
	farv = fareu->vu_p->v_p;
	if (nmg_debug&NMG_DEBUG_FCUT)
	    bu_log("nmg_assess_eu() farv = %p, on_index=%d\n", (void *)farv, nmg_is_v_on_rs_list(rs, farv));
	if (nmg_is_v_on_rs_list(rs, farv) > -1) {
	    /* farv is ON list, try going further back */
	    goto again;
	}
	/* farv is not ON list, assess _it_ */
	/* XXX Need to remove othervu from the list! */
	otherv = farv;
	if (nmg_debug&NMG_DEBUG_FCUT)
	    bu_log("nmg_assess_eu() assessing farv\n");
	goto left_right;

	/* Compute edge vector, for purposes of orienting answer */
    really_on:
	/*
	 * There are 2 ways of determining the assessment:
	 * edge direction DOT ray direction, above, and
	 * comparing the subscripts of the two vertexuses
	 * (which translates to comparing dists along ray).
	 */
	if (i > pos) {
	    if (forw)
		ret = NMG_E_ASSESSMENT_ON_FORW;
	    else
		ret = NMG_E_ASSESSMENT_ON_REV;
	    start = pos+1;
	    end = i;
	} else {
	    /* i < pos  (They can't be equal) */
	    if (forw)
		ret = NMG_E_ASSESSMENT_ON_REV;
	    else
		ret = NMG_E_ASSESSMENT_ON_FORW;
	    start = i+1;
	    end = pos;
	}

	/*
	 * Verify that any other vertexuses on the intersect line
	 * along the ON edge are uses of one of the two edge
	 * endpoints.  Otherwise, something awful has happened.
	 */
	for (i=start; i<end; i++) {
	    int j;
	    if (!rs->vu[i]) continue;
	    if (rs->vu[i]->v_p == v ||
		rs->vu[i]->v_p == otherv)
		continue;
	    if (nmg_debug&NMG_DEBUG_FCUT) {
		bu_log("In edge interval (%d, %d), ON vertexuse [%d] = %p appears?\n",
		       start-1, end, i, (void *)rs->vu[i]);
		for (j=start-1; j<=end; j++) {
		    if (!rs->vu[i]) continue;
		    bu_log(" %d ", j);
		    nmg_pr_vu_briefly(rs->vu[j], (char *)0);
		}
		bu_log("nmg_assess_eu():  ON vertexuse in middle of edge?\n");
	    }
	    /* Leave it for nmg_onon_fix() to fix */
	    ret = NMG_E_ASSESSMENT_ERROR;
	    return -i;	/* Special flag to nmg_onon_fix() */
	}
	goto out;
    }

    /*
     * Since other vertex does not lie anywhere on line of intersection,
     * the edge must lie to one side or the other of the ray.
     * Check vector from v to otherv against "left" vector.
     */
left_right:
    VSUB2(heading, otherv->vg_p->coord, v->vg_p->coord);
    if (MAGSQ(heading) <= SMALL_FASTF) bu_bomb("nmg_assess_eu() null heading 2\n");
    if (VDOT(heading, rs->left) < 0) {
	ret = NMG_E_ASSESSMENT_RIGHT;
    } else {
	ret = NMG_E_ASSESSMENT_LEFT;
    }
out:
    if (nmg_debug&NMG_DEBUG_FCUT) {
	bu_log("nmg_assess_eu(%p, fw=%d, pos=%d) v=%p otherv=%p: %s\n",
	       (void *)eu, forw, pos, (void *)v, (void *)otherv,
	       nmg_e_assessment_names[ret]);
	bu_log(" v(%g, %g, %g) other(%g, %g, %g)\n",
	       V3ARGS(v->vg_p->coord), V3ARGS(otherv->vg_p->coord));
	bu_log(" rs->left(%g, %g, %g) heading(%g, %g, %g)\n",
	       V3ARGS(rs->left), V3ARGS(heading));
    }
    return ret;
}


HIDDEN int
nmg_assess_vu(struct nmg_ray_state *rs, int pos)
{
    struct vertexuse *vu;
    struct loopuse *lu;
    struct edgeuse *this_eu;
    int next_ass;
    int prev_ass;
    int ass;

    NMG_CK_RAYSTATE(rs);
    vu = rs->vu[pos];
    NMG_CK_VERTEXUSE(vu);
    if (*vu->up.magic_p == NMG_LOOPUSE_MAGIC) {
	return NMG_V_ASSESSMENT_LONE;
    }
    if ((lu = nmg_find_lu_of_vu(vu)) == (struct loopuse *)0)
	bu_bomb("nmg_assess_vu: no lu\n");
    this_eu = nmg_find_eu_with_vu_in_lu(lu, vu);
    /* Couldn't this have been this_eu = vu->up.eu_p ? */
    if (this_eu != vu->up.eu_p)
	bu_log("nmg_assess_vu() eu mis-match? %p %p\n", (void *)this_eu, (void *)vu->up.eu_p);
    prev_ass = nmg_assess_eu(this_eu, 0, rs, pos);
    next_ass = nmg_assess_eu(this_eu, 1, rs, pos);
    if (prev_ass < 0 || next_ass < 0) {
	ass = NMG_V_ASSESSMENT_ERROR;
    } else {
	ass = NMG_V_COMB(prev_ass, next_ass);
    }

    /*
     * If the vu assessment is
     * NMG_ON_REV_ON_FORW or NMG_ON_FORW_ON_REV,
     * ensure that other end of both eu's is same vertex.
     * If not, it's an intersector error, and will confuse our caller.
     */
    if (ass==NMG_ON_REV_ON_FORW || ass==NMG_ON_FORW_ON_REV) {
	struct edgeuse *prev;
	struct edgeuse *next;
	prev = BU_LIST_PPREV_CIRC(edgeuse, this_eu);
	next = BU_LIST_PNEXT_CIRC(edgeuse, this_eu);
	if (prev->vu_p->v_p != next->vu_p->v_p) {
	    bu_log("nmg_assess_vu() %s, v=%p, prev_v=%p, next_v=%p\n",
		   nmg_v_assessment_names[ass],
		   (void *)this_eu->vu_p->v_p,
		   (void *)prev->vu_p->v_p, (void *)next->vu_p->v_p);
	    bu_log("nmg_assess_vu() ON/ON edgeuse ends on different vertices.\n");
	    VPRINT("vu  ", this_eu->vu_p->v_p->vg_p->coord);
	    VPRINT("prev", prev->vu_p->v_p->vg_p->coord);
	    VPRINT("next", next->vu_p->v_p->vg_p->coord);

	    /* See how far off the line they are */
	    bu_log("vu dist=%e, next dist=%e, tol=%e\n",
		   bn_dist_line3_pnt3(rs->pt, rs->dir, this_eu->vu_p->v_p->vg_p->coord),
		   bn_dist_line3_pnt3(rs->pt, rs->dir, prev->vu_p->v_p->vg_p->coord),
		   rs->tol->dist);
	    bu_bomb("nmg_assess_vu() ON/ON edgeuse ends on different vertices.\n");
	}
    }
    if (nmg_debug&NMG_DEBUG_FCUT) {
	bu_log("nmg_assess_vu() vu[%d]=%p, v=%p: %s\n",
	       pos, (void *)vu, (void *)vu->v_p, nmg_v_assessment_names[ass]);
    }
    return ass;
}


struct nmg_vu_stuff {
    struct vertexuse *vu;
    int loop_index;
    struct nmg_loop_stuff *lsp;
    fastf_t in_vu_angle;
    fastf_t out_vu_angle;
    fastf_t min_vu_dot;
    fastf_t lo_ang;		/* small if RIGHT, large if LEFT */
    fastf_t hi_ang;
    int seq;		/* seq # after lsp->min_vu */
    int wedge_class;	/* WEDGE_LEFT, etc. */
};
struct nmg_loop_stuff {
    struct loopuse *lu;
    fastf_t min_dot;
    struct vertexuse *min_vu;
    int n_vu_in_loop;	/* # ray vu's in this loop */
};


#define WEDGE_LEFT 0
#define WEDGE_CROSS 1
#define WEDGE_RIGHT 2
#define WEDGE_ON 3
#define WEDGECLASS2STR(_cl) nmg_wedgeclass_string[(_cl)]
static const char *nmg_wedgeclass_string[] = {
    "LEFT",
    "CROSS",
    "RIGHT",
    "ON",
    "???"
};


HIDDEN void
nmg_pr_vu_stuff(const struct nmg_vu_stuff *vs)
{
    bu_log("nmg_pr_vu_stuff(%p) vu=%p, loop_index=%d, lsp=%p\n",
	   (void *)vs, (void *)vs->vu, vs->loop_index, (void *)vs->lsp);
    bu_log(" in_vu_angle=%g, out_vu_angle=%g, min_vu_dot=%g\n",
	   vs->in_vu_angle, vs->out_vu_angle, vs->min_vu_dot);
    bu_log(" lo_ang=%g, hi_ang=%g, seq=%d, wedge_class=%s\n",
	   vs->lo_ang, vs->hi_ang, vs->seq,
	   WEDGECLASS2STR(vs->wedge_class));
}


/**
 * 0 degrees is to the rear (ON_REV), 90 degrees is to the RIGHT,
 * 180 is ON_FORW, 270 is to the LEFT.
 * Determine if the given wedge is entirely to the left or right of
 * the ray, or if it crosses.
 *
 * "halfway X" (ha, hb) have these properties:
 * < 0 (==> X < 180) RIGHT
 * > 0 (==> X > 180) LEFT
 *	==0	(==> X == 180) ON_FORW
 *
 * Returns -
 * WEDGE_LEFT
 * WEDGE_CROSSING
 * WEDGE_RIGHT
 * WEDGE_ON
 */
int
nmg_wedge_class(int ass, double a, double b)
/* assessment of two edges forming wedge */


{
    double ha, hb;
    register int ret;

    ha = a - 180;
    hb = b - 180;

    if (ass == NMG_V_COMB(NMG_E_ASSESSMENT_ON_FORW, NMG_E_ASSESSMENT_ON_FORW)) {
	ret = WEDGE_ON;
	goto out;
    }
    if (ass == NMG_V_COMB(NMG_E_ASSESSMENT_ON_REV, NMG_E_ASSESSMENT_ON_REV)) {
	ret = WEDGE_ON;
	goto out;
    }

    if (NEAR_ZERO(ha, .01)) {
	/* A is on the ray, within tol */
	if (NEAR_ZERO(hb, .01)) {
	    /* B is on the ray, within tol */
	    /* This is a 0-angle wedge entering & leaving.
	     * This is not WEDGE_ON
	     * Call it WEDGE_CROSS.
	     */
	    if (nmg_debug&NMG_DEBUG_VU_SORT)
		bu_log("nmg_wedge_class() 0-angle wedge\n");
	    ret = WEDGE_CROSS;
	    goto out;
	}
	if (hb < 0) {
	    ret = WEDGE_RIGHT;
	    goto out;
	}
	ret = WEDGE_LEFT;
	goto out;
    }
    if (ha < 0) {
	/* A is to the right */
	if (hb <= 0) {
	    ret = WEDGE_RIGHT;
	    goto out;
	}
	ret = WEDGE_CROSS;
	goto out;
    }
    /* ha is > 0, A is to the left */
    if (NEAR_ZERO(hb, .01)) {
	/* A is left, B is ON_FORW (180) */
	ret = WEDGE_LEFT;
	goto out;
    }
    if (hb >= 0) {
	/* A is left, B is LEFT */
	ret = WEDGE_LEFT;
	goto out;
    }
    /* A is left, B is RIGHT */
    ret = WEDGE_CROSS;
out:
    if (nmg_debug&NMG_DEBUG_VU_SORT) {
	bu_log("nmg_wedge_class(%g, %g) = %s\n",
	       a, b, WEDGECLASS2STR(ret));
    }
    return ret;
}


static const char *nmg_wedge2_string[] = {
    "WEDGE2_OVERLAP",
    "WEDGE2_NO_OVERLAP",
    "WEDGE2_AB_IN_CD",
    "WEDGE2_CD_IN_AB",
    "WEDGE2_IDENTICAL",
    "WEDGE2_TOUCH_AT_BC",
    "WEDGE2_TOUCH_AT_DA",
    "WEDGE2_???"
};
#define WEDGE2_TO_STRING(_class2)	(nmg_wedge2_string[(_class2)+2])

#define WEDGE2_OVERLAP		-2
#define WEDGE2_NO_OVERLAP	-1
#define WEDGE2_AB_IN_CD		0
#define WEDGE2_CD_IN_AB		1
#define WEDGE2_IDENTICAL	2
#define WEDGE2_TOUCH_AT_BC	3
#define WEDGE2_TOUCH_AT_DA	4

/**
 * Returns -
 * WEDGE2_OVERLAP AB partially overlaps CD (error)
 * WEDGE2_NO_OVERLAP AB does not overlap CD
 * WEDGE2_AB_IN_CD AB is inside CD
 * WEDGE2_CD_IN_AB CD is inside AB
 * WEDGE2_IDENTICAL AB == CD
 * WEDGE2_TOUCH_AT_BC AB touches CD at BC, but does not overlap
 * WEDGE2_TOUCH_AT_DA CD touches AB at DA, but does not overlap
 */
HIDDEN int
nmg_compare_2_wedges(double a, double b, double c, double d)
{
    double t;
    int a_in_cd = 0;
    int b_in_cd = 0;
    int c_in_ab = 0;
    int d_in_ab = 0;
    int a_eq_b = 0;
    int a_eq_c = 0;
    int a_eq_d = 0;
    int b_eq_c = 0;
    int b_eq_d = 0;
    int c_eq_d = 0;
    int ret;

#define WEDGE_ANG_TOL 0.001	/* XXX Angular tolerance, in degrees */
#define ANG_SMASH(_a) {\
	if (_a <= WEDGE_ANG_TOL)  _a = 0; \
	else if (NEAR_EQUAL(_a, 180, WEDGE_ANG_TOL))  _a = 180; \
	else if (_a >= 360 - WEDGE_ANG_TOL)  _a = 360; }

    ANG_SMASH(a);
    ANG_SMASH(b);
    ANG_SMASH(c);
    ANG_SMASH(d);

    /* Ensure A < B */
    if (a > b) {
	t = a;
	a = b;
	b = t;
    }
    /* Ensure that C < D */
    if (c > d) {
	t = c;
	c = d;
	d = t;
    }

    if (NEAR_EQUAL(a, b, WEDGE_ANG_TOL)) a_eq_b = 1;
    if (NEAR_EQUAL(a, c, WEDGE_ANG_TOL)) a_eq_c = 1;
    if (NEAR_EQUAL(a, d, WEDGE_ANG_TOL)) a_eq_d = 1;
    if (NEAR_EQUAL(b, c, WEDGE_ANG_TOL)) b_eq_c = 1;
    if (NEAR_EQUAL(b, d, WEDGE_ANG_TOL)) b_eq_d = 1;
    if (NEAR_EQUAL(c, d, WEDGE_ANG_TOL)) c_eq_d = 1;

    /*
     * Test for TOUCHing wedges must come before INside test,
     * so that zero-angle wedges that touch a non-zero angle wedge,
     * will be properly recognized.  e.g. AB=(0, 0) CD=(0, 180).
     */
    if (b_eq_c) {
	/* Wedges touch along B-C junction */
	if (a_eq_d)
	    ret = WEDGE2_IDENTICAL;	/* two zero-angle wedges */
	else
	    ret = WEDGE2_TOUCH_AT_BC;
	goto out;
    }

    if (a_eq_d) {
	/* We know c <= d, d==a, a <= b */
	if (a_eq_b) {
	    ret = WEDGE2_AB_IN_CD;
	} else if (c_eq_d) {
	    ret = WEDGE2_CD_IN_AB;
	} else {
	    ret = WEDGE2_TOUCH_AT_DA;
	}
	goto out;
    }

    if (a_eq_c) {
	if (b_eq_d) {
	    ret = WEDGE2_IDENTICAL;
	    goto out;
	}
	/* We already know that A <= B, from sort above */
	if (b < d) ret = WEDGE2_AB_IN_CD;
	else ret = WEDGE2_CD_IN_AB;
	goto out;
    }

    if (b_eq_d) {
	/* a != c, because of previous IF statement */
	if (a < c) ret = WEDGE2_CD_IN_AB;
	else ret = WEDGE2_AB_IN_CD;
	goto out;
    }

    /* See if c < a, b < d */
    if (c <= a && a <= d) a_in_cd = 1;
    if (c <= b && b <= d) b_in_cd = 1;
    /* See if a < c, d < b */
    if (a < c && c < b) c_in_ab = 1;
    if (a < d && d < b) d_in_ab = 1;

    if (a_in_cd && b_in_cd) {
	if (c_in_ab || d_in_ab) {
	    ret = WEDGE2_OVERLAP;	/* ERROR */
	    goto out;
	}
	ret = WEDGE2_AB_IN_CD;
	goto out;
    }
    if (c_in_ab && d_in_ab) {
	if (a_in_cd || b_in_cd) {
	    ret = WEDGE2_OVERLAP;	/* ERROR */
	    goto out;
	}
	ret = WEDGE2_CD_IN_AB;
	goto out;
    }
    if (a_in_cd + b_in_cd + c_in_ab + d_in_ab <= 0) {
	ret = WEDGE2_NO_OVERLAP;
	goto out;
    }
    ret = WEDGE2_OVERLAP;			/* ERROR */
out:
    if (nmg_debug&NMG_DEBUG_VU_SORT) {
	bu_log(" a_in_cd=%d, b_in_cd=%d, c_in_ab=%d, d_in_ab=%d\n",
	       a_in_cd, b_in_cd, c_in_ab, d_in_ab);
	bu_log("nmg_compare_2_wedges(%g, %g, %g, %g) = %d %s\n",
	       a, b, c, d, ret, WEDGE2_TO_STRING(ret));
    }
    if (ret <= WEDGE2_OVERLAP) {
	bu_log("nmg_compare_2_wedges(%g, %g, %g, %g) ERROR!\n", a, b, c, d);
	bu_bomb("nmg_compare_2_wedges() ERROR\n");
    }
    return ret;
}


/**
 * Find the VU which is inside (or on) the given wedge,
 * fitting as tightly to the given wedge as possible,
 * and with the lowest value of lo_ang possible.
 * XXX how to do tie-breaking for the two coincident ones where
 * XXX two loops come together.
 *
 * lo_ang < hi_ang on RIGHT side of intersection line
 * lo_ang > hi_ang on LEFT side of intersection line
 *
 * There are three wedges involved here:
 * the original one, from lo to hi,
 * the current best "candidate" so far,
 * and "this", the current one being considered.
 */
HIDDEN int
nmg_find_vu_in_wedge(struct nmg_vu_stuff *vs, int start, int end, double lo_ang, double hi_ang, int wclass, int *skip_array)

/* vu index of coincident range */


{
    register int i;
    double cand_lo;
    double cand_hi;
    int candidate;

    if (nmg_debug&NMG_DEBUG_VU_SORT)
	bu_log("nmg_find_vu_in_wedge(start=%d, end=%d, lo=%g, hi=%g) START\n",
	       start, end, lo_ang, hi_ang);

    candidate = -1;
    cand_lo = lo_ang;
    cand_hi = hi_ang;

    /* Consider all the candidates */
    for (i=start; i < end; i++) {
	int this_wrt_orig;
	int this_wrt_cand;

	NMG_CK_VERTEXUSE(vs[i].vu);
	if (skip_array[i]) {
	    if (nmg_debug&NMG_DEBUG_VU_SORT)
		bu_log("Skipping index %d\n", i);
	    continue;
	}

	/* Ignore wedges crossing, or on other side of line */
	if (vs[i].wedge_class != wclass && vs[i].wedge_class != WEDGE_ON) {
	    if (nmg_debug&NMG_DEBUG_VU_SORT) {
		bu_log("Seeking wedge_class=%s, [%d] has wedge_class %s\n",
		       WEDGECLASS2STR(wclass), i, WEDGECLASS2STR(vs[i].wedge_class));
	    }
	    continue;
	}

	if (vs[i].wedge_class == WEDGE_ON) {
	    /* Ensure that comparisons will work */
	    if (wclass == WEDGE_RIGHT) {
		vs[i].lo_ang = 0;
		vs[i].hi_ang = 180;
	    } else {
		vs[i].lo_ang = 360;
		vs[i].hi_ang = 180;
	    }
	}

	this_wrt_orig = nmg_compare_2_wedges(
	    vs[i].lo_ang, vs[i].hi_ang,
	    lo_ang, hi_ang);
	switch (this_wrt_orig) {
	    case WEDGE2_AB_IN_CD:
		break;
	    case WEDGE2_IDENTICAL:
		candidate = i;
		goto out;
	    default:
		continue;	/* not inside wedge */
	}

	if (candidate < 0) {
	    /* This wedge AB is inside original wedge.
	     * If candidate is -1, use AB as candidate.
	     */
	    if (nmg_debug&NMG_DEBUG_VU_SORT)
		bu_log("Initial candidate %d selected\n", i);
	    candidate = i;
	    cand_lo = vs[i].lo_ang;
	    cand_hi = vs[i].hi_ang;
	    continue;
	}

	this_wrt_cand = nmg_compare_2_wedges(
	    vs[i].lo_ang, vs[i].hi_ang,
	    cand_lo, cand_hi);
	switch (this_wrt_cand) {
	    case WEDGE2_CD_IN_AB:
		/* This wedge AB contains candidate wedge CD, therefore
		 * this wedge is closer to original wedge */
		if (nmg_debug&NMG_DEBUG_VU_SORT)
		    bu_log("This candidate %d is closer\n", i);
		candidate = i;
		cand_lo = vs[i].lo_ang;
		cand_hi = vs[i].hi_ang;
		break;
	    case WEDGE2_NO_OVERLAP:
		/* No overlap, but both are inside.  Take lower angle */
		if (vs[i].lo_ang < cand_lo) {
		    if (nmg_debug&NMG_DEBUG_VU_SORT)
			bu_log("Taking lower angle %d\n", i);
		    candidate = i;
		    cand_lo = vs[i].lo_ang;
		    cand_hi = vs[i].hi_ang;
		}
		break;
	    default:
		if (nmg_debug&NMG_DEBUG_VU_SORT)
		    bu_log("Continuing with search\n");
		continue;
	}
    }
out:
    if (nmg_debug&NMG_DEBUG_VU_SORT)
	bu_log("nmg_find_vu_in_wedge(start=%d, end=%d, lo=%g, hi=%g) END candidate=%d\n",
	       start, end, lo_ang, hi_ang,
	       candidate);
    return candidate;	/* is -1 if none found */
}


/**
 * Determine if the 'wedge' vu, which is either a LEFT or RIGHT wedge,
 * should be processed before or after the 'cross' vu, which is a
 * CROSS wedge.
 *
 * Returns -
 * 1 if wedge should be processed before cross
 * 0 if cross should be processed before wedge
 */
HIDDEN int
nmg_is_wedge_before_cross(const struct nmg_vu_stuff *wedge, const struct nmg_vu_stuff *cross)
{
    int class2;
    int ret = -1;

    if (cross->wedge_class != WEDGE_CROSS || wedge->wedge_class == WEDGE_CROSS)
	bu_bomb("nmg_is_wedge_before_cross() bad input\n");

    /* LEFT/RIGHT Wedge is (AB), CROSS wedge is (CD) */
    class2 = nmg_compare_2_wedges(wedge->lo_ang, wedge->hi_ang,
				  cross->lo_ang, cross->hi_ang);

    switch (class2) {
	default:
	    bu_log("nmg_is_wedge_before_cross() class2=%s\n",
		   WEDGE2_TO_STRING(class2));
	    bu_bomb("nmg_is_wedge_before_cross(): bad wedge comparison\n");
	case WEDGE2_NO_OVERLAP:
	    /* wedge is not inside cross, cross is not inside wedge. */
	    /* Do wedge first */
	    ret = 1;
	    break;
	case WEDGE2_TOUCH_AT_BC:
	    /* Should only happen when wedge is WEDGE_RIGHT */
	    if (wedge->wedge_class != WEDGE_RIGHT)
		bu_bomb("WEDGE not RIGHT with WEDGE2_TOUCH_AT_BC?\n");
	    ret = 1;
	    break;
	case WEDGE2_TOUCH_AT_DA:
	    /* Should only happen when wedge is WEDGE_LEFT */
	    if (wedge->wedge_class != WEDGE_LEFT)
		bu_bomb("WEDGE not LEFT with WEDGE2_TOUCH_AT_DA?\n");
	    ret = 1;
	    break;
	case WEDGE2_AB_IN_CD:
	    /* 'wedge' is inside the 'cross' wedge, do it second. */
	    ret = 0;
	    break;
    }
    if (nmg_debug&NMG_DEBUG_VU_SORT) {
	bu_log("nmg_is_wedge_before_cross() class2=%s, ret=%d\n",
	       WEDGE2_TO_STRING(class2), ret);
    }
    return ret;
}


/**
 * Support routine for nmg_face_coincident_vu_sort(), via bu_sort().
 *
 * It is important to note that an edge on the LEFT side of the ray
 * will have a "lo" angle which is numerically LARGER than the "hi" angle.
 * However, all are measured in the usual units:
 * 0 = ON_REV, 90 = RIGHT, 180 = ON_FORW, 270 = LEFT.
 *
 * Returns -
 * -1 when A < B
 * 0 when A == B
 * +1 when A > B
 */
#define A_LT_B {ret = -1; goto out;}
#define AB_EQUAL {ret = 0; goto out;}
#define A_GT_B {ret = 1; goto out;}
HIDDEN int
nmg_face_vu_compare(const void *aa, const void *bb, void *UNUSED(arg))
{
    register const struct nmg_vu_stuff *a = (const struct nmg_vu_stuff *)aa;
    register const struct nmg_vu_stuff *b = (const struct nmg_vu_stuff *)bb;
    register double diff;
    int lo_equal = 0;
    int hi_equal = 0;
    register int ret = 0;

    lo_equal = NEAR_EQUAL(a->lo_ang, b->lo_ang, WEDGE_ANG_TOL);
    hi_equal = NEAR_EQUAL(a->hi_ang, b->hi_ang, WEDGE_ANG_TOL);
    /* If both have the same assessment & angles match, => tie */
    if (a->wedge_class == b->wedge_class && lo_equal && hi_equal) {
	/* Break the tie */
    tie_break:
	if (a->loop_index == b->loop_index) {
	    /* Within a loop, sort by vu sequence number */
	    if (a->seq < b->seq) A_LT_B;
	    if (a->seq == b->seq) AB_EQUAL;
	    A_GT_B;
	}
	/* Select smallest inbound angle */
	diff = a->in_vu_angle - b->in_vu_angle;
	if (NEAR_ZERO(diff, WEDGE_ANG_TOL)) {
	    /* Gak, this really means trouble! */
	    bu_log("nmg_face_vu_compare(): two loops (single vertex) have same in_vu_angle%g?\n",
		   a->in_vu_angle);
	    nmg_pr_vu_stuff(a);
	    nmg_pr_vu_stuff(b);
	    bu_bomb("nmg_face_vu_compare():  can't decide\n");
	    AB_EQUAL;
	}
	if (diff < 0) A_LT_B;
	A_GT_B;
    }
    switch (a->wedge_class) {
	case WEDGE_ON:
	    switch (b->wedge_class) {
		case WEDGE_ON:
		    goto tie_break;
		default:
		    nmg_pr_vu_stuff(a);
		    nmg_pr_vu_stuff(b);
		    bu_bomb("nmg_face_vu_compare() WEDGE_ON 1?\n");
	    }
	    break;

	case WEDGE_LEFT:
	    switch (b->wedge_class) {
		case WEDGE_LEFT:
		    if (lo_equal) {
			/* hi_equal case handled above */
			if (a->hi_ang < b->hi_ang) A_LT_B;
			A_GT_B;
		    }
		    if (a->lo_ang > b->lo_ang) A_LT_B;
		    A_GT_B;
		case WEDGE_CROSS:
		    /* A is LEFT, B is CROSS */
		    if (nmg_is_wedge_before_cross(a, b)) A_LT_B;
		    A_GT_B;
		case WEDGE_RIGHT:
		    diff = 360 - a->lo_ang;/* CW version of left angle */
		    if (b->lo_ang <= diff) A_GT_B;
		    A_LT_B;
		case WEDGE_ON:
		    nmg_pr_vu_stuff(a);
		    nmg_pr_vu_stuff(b);
		    bu_bomb("nmg_face_vu_compare() WEDGE_ON 2?\n");
	    }
	    bu_log("nmg_face_vu_compare: Unhandled wedge class: %d\n", b->wedge_class);
	    break;

	case WEDGE_CROSS:
	    switch (b->wedge_class) {
		case WEDGE_LEFT:
		    /* A (AB) is CROSS, (CD) is LEFT */
		    if (nmg_is_wedge_before_cross(b, a)) A_GT_B;
		    A_LT_B;
		case WEDGE_CROSS:
		    if (lo_equal) {
			if (a->hi_ang > b->hi_ang) A_LT_B;
			A_GT_B;
		    }
		    if (a->lo_ang < b->lo_ang) A_LT_B;
		    A_GT_B;
		case WEDGE_RIGHT:
		    /* A is CROSS, B is RIGHT */
		    if (nmg_is_wedge_before_cross(b, a)) A_GT_B;
		    A_LT_B;
		case WEDGE_ON:
		    nmg_pr_vu_stuff(a);
		    nmg_pr_vu_stuff(b);
		    bu_bomb("nmg_face_vu_compare() WEDGE_ON 3?\n");
	    }
	    bu_log("nmg_face_vu_compare: Unhandled wedge class: %d\n", b->wedge_class);
	    break;

	case WEDGE_RIGHT:
	    switch (b->wedge_class) {
		case WEDGE_LEFT:
		    diff = 360 - b->lo_ang;/* CW version of left angle */
		    if (a->lo_ang <= diff) A_LT_B;
		    A_GT_B;
		case WEDGE_CROSS:
		    /* A is RIGHT, B is CROSS */
		    if (nmg_is_wedge_before_cross(a, b)) A_LT_B;
		    A_GT_B;
		case WEDGE_RIGHT:
		    if (lo_equal) {
			if (a->hi_ang < b->hi_ang) A_GT_B;
			A_LT_B;
		    }
		    if (a->lo_ang < b->lo_ang) A_LT_B;
		    A_GT_B;
		case WEDGE_ON:
		    nmg_pr_vu_stuff(a);
		    nmg_pr_vu_stuff(b);
		    bu_bomb("nmg_face_vu_compare() WEDGE_ON 4?\n");
	    }
	    bu_log("nmg_face_vu_compare: Unhandled wedge class: %d\n", b->wedge_class);
	    break;
    }
out:
    if (nmg_debug&NMG_DEBUG_VU_SORT) {
	bu_log("nmg_face_vu_compare(vu=%p, vu=%p) %s %s, %s\n",
	       (void *)a->vu, (void *)b->vu,
	       WEDGECLASS2STR(a->wedge_class),
	       WEDGECLASS2STR(b->wedge_class),
	       ret == (-1) ? "A<B" : (ret == 0 ? "A==B" : "A>B"));
    }
    return ret;
}


/**
 * For the purpose of computing the dot product of the edges around
 * this vertexuse and the ray direction vector, the edge vectors should
 * both be pointing inwards to the vertex,
 * rather than in the edge direction, so that it is possible to sort
 * the vertexuse's into sequence by "angle" along the ray direction,
 * starting with the vertexuse that the ray first encounters.
 */
HIDDEN void
nmg_face_vu_dot(struct nmg_vu_stuff *vsp, struct loopuse *lu, const struct nmg_ray_state *rs, int ass)
{
    struct edgeuse *this_eu;
    struct edgeuse *othereu;
    vect_t vec;
    fastf_t dot;
    struct vertexuse *vu;
    int this_vertex;

    NMG_CK_RAYSTATE(rs);
    vu = vsp->vu;
    NMG_CK_VERTEXUSE(vu);
    NMG_CK_LOOPUSE(lu);
    this_eu = nmg_find_eu_with_vu_in_lu(lu, vu);

    /* First, consider the edge inbound into this vertex */
    this_vertex = NMG_V_ASSESSMENT_PREV(ass);
    if (this_vertex == NMG_E_ASSESSMENT_ON_REV) {
	vsp->min_vu_dot = -1;		/* straight back */
    } else if (this_vertex == NMG_E_ASSESSMENT_ON_FORW) {
	vsp->min_vu_dot = 1;		/* straight forw */
    } else {
	othereu = BU_LIST_PPREV_CIRC(edgeuse, this_eu);
	if (vu->v_p != othereu->vu_p->v_p) {
	    /* Vector from othereu to this_eu */
	    VSUB2(vec, vu->v_p->vg_p->coord,
		  othereu->vu_p->v_p->vg_p->coord);
	    VUNITIZE(vec);
	    vsp->min_vu_dot = VDOT(vec, rs->dir);
	} else {
	    vsp->min_vu_dot = 99;		/* larger than +1 */
	}
    }

    /* Second, consider the edge outbound from this vertex (forw) */
    this_vertex = NMG_V_ASSESSMENT_NEXT(ass);
    if (this_vertex == NMG_E_ASSESSMENT_ON_REV) {
	dot = -1;		/* straight back */
	if (dot < vsp->min_vu_dot) vsp->min_vu_dot = dot;
    } else if (this_vertex == NMG_E_ASSESSMENT_ON_FORW) {
	dot = 1;		/* straight forw */
	if (dot < vsp->min_vu_dot) vsp->min_vu_dot = dot;
    } else {
	othereu = BU_LIST_PNEXT_CIRC(edgeuse, this_eu);
	if (vu->v_p != othereu->vu_p->v_p) {
	    /* Vector from othereu to this_eu */
	    VSUB2(vec, vu->v_p->vg_p->coord,
		  othereu->vu_p->v_p->vg_p->coord);
	    VUNITIZE(vec);
	    dot = VDOT(vec, rs->dir);
	    if (dot < vsp->min_vu_dot) {
		vsp->min_vu_dot = dot;
	    }
	}
    }
}


/**
 * If one loop gets cut, then unwind the whole call stack, and reassess
 * where things stand.  (The caller needs to re-call in that case).
 *
 * The goal here is to get rid of nested wedges.
 * To do that, join loops wherever possible, cut them sparingly.
 *
 * Returns -
 * 0 Nothing needed changing, OK to proceed with vertex sorting.
 * 1 Loops were cut or joined, need to reclassify everything
 * at this vertexuse.
 */
HIDDEN int
nmg_special_wedge_processing(struct nmg_vu_stuff *vs, int start, int end, double lo_ang, double hi_ang, int wclass, int *exclude, struct bu_list *vlfree, const struct bn_tol *tol)

/* vu index of coincident range */


{
    register int i;
    int outer_wedge;
    int inner_wedge;
    int class2;
    struct loopuse *outer_lu;
    struct loopuse *inner_lu;
    int not_these[128];

    BN_CK_TOL(tol);

    if (nmg_debug&NMG_DEBUG_VU_SORT) {
	char buf[128];
	FILE *fp;
	struct model *m;
	long *b;
	struct bn_vlblock *vbp;
	static int num = 0;

	bu_log("nmg_special_wedge_processing(start=%d, end=%d, lo=%g, hi=%g, wclass=%s)\n",
	       start, end, lo_ang, hi_ang,
	       WEDGECLASS2STR(wclass));
	VPRINT("\tvertex", vs[start].vu->v_p->vg_p->coord);

	/* Plot all the loops that touch here. */
	m = nmg_find_model((uint32_t *)vs[start].vu);
	b = (long *)nmg_calloc(m->maxindex, sizeof(long), "nmg_special_wedge_processing flag[]");
	vbp = bn_vlblock_init(vlfree, 32);
	for (i=start; i < end; i++) {
	    struct loopuse *lu;
	    lu = nmg_find_lu_of_vu(vs[i].vu);
	    bu_log("\tvu[%d]=%p, lu=%p\n", i, (void *)vs[i].vu, (void *)lu);
	    nmg_vlblock_lu(vbp, lu, b, 255, 0, 0, 0, vlfree);
	}
	for (i=start; i < end; i++) {
	    struct loopuse *lu;
	    lu = nmg_find_lu_of_vu(vs[i].vu);
	    nmg_pr_lu_briefly(lu, 0);
	}
	sprintf(buf, "wedge%d.plot3", num++);
	fp = fopen(buf, "wb");
	bn_plot_vlblock(fp, vbp);
	fclose(fp);
	bu_log("wrote %s\n", buf);
	nmg_free((char *)b, "nmg_special_wedge_processing flag[]");
	bn_vlblock_free(vbp);
    }

    if (end-start >= 128) bu_bomb("nmg_special_wedge_processing: array overflow\n");
    if (!exclude) {
	memset((char *)not_these, 0, sizeof(not_these));
	exclude = not_these;
    }

again:
    /* May be many "outer" wedges to iterate over this side of line */
    outer_wedge = nmg_find_vu_in_wedge(vs, start, end,
				       lo_ang, hi_ang, wclass, exclude);
    if (outer_wedge <= -1) return 0;	/* No wedges to process */

    exclude[outer_wedge] = 1;	/* Don't return this wedge again */

    /* There is at least one wedge on this side of the line */
    outer_lu = nmg_find_lu_of_vu(vs[outer_wedge].vu);
    NMG_CK_LOOPUSE(outer_lu);

again_inner:
    inner_wedge = nmg_find_vu_in_wedge(vs, start, end,
				       vs[outer_wedge].lo_ang, vs[outer_wedge].hi_ang,
				       wclass, exclude);
    if (inner_wedge <= -1) {
	/*
	 * See if there is another outer wedge that starts where
	 * outer_wedge left off.
	 * exclude[outer_wedge] is already set.
	 */
	goto again;
    }
    if (inner_wedge == outer_wedge) bu_bomb("nmg_special_wedge_processing() identical vu selections?\n");

    class2 = nmg_compare_2_wedges(vs[outer_wedge].lo_ang, vs[outer_wedge].hi_ang,
				  vs[inner_wedge].lo_ang, vs[inner_wedge].hi_ang);
    if (nmg_debug&NMG_DEBUG_VU_SORT)
	bu_log("+++nmg_special_wedge_processing() outer=%d, inner=%d, class2=%s\n", outer_wedge, inner_wedge, WEDGE2_TO_STRING(class2));

    inner_lu = nmg_find_lu_of_vu(vs[inner_wedge].vu);
    NMG_CK_LOOPUSE(inner_lu);

    if (outer_lu == inner_lu) {
	struct loopuse *new_lu;
	if (class2 == WEDGE2_IDENTICAL &&
	    NEAR_EQUAL(vs[inner_wedge].hi_ang, vs[inner_wedge].lo_ang, WEDGE_ANG_TOL)
	    ) {
	    if (nmg_debug&NMG_DEBUG_VU_SORT)
		bu_log("nmg_special_wedge_processing:  inner and outer wedges from same loop, WEDGE2_IDENTICAL & 0deg spread, already in final form.\n");
	    exclude[inner_wedge] = 1;	/* Don't return this wedge again */
	    /* Don't need to recurse only because this is a crack */
	    goto again_inner;
	}
	if (nmg_debug&NMG_DEBUG_VU_SORT)
	    bu_log("nmg_special_wedge_processing:  inner and outer wedges from same loop, cutting loop\n");
	new_lu = nmg_cut_loop(vs[outer_wedge].vu, vs[inner_wedge].vu, vlfree);
	NMG_CK_LOOPUSE(new_lu);
	NMG_CK_LOOPUSE(inner_lu);
	nmg_loop_g(inner_lu->l_p, tol);
	nmg_loop_g(new_lu->l_p, tol);
	nmg_lu_reorient(inner_lu);
	nmg_lu_reorient(new_lu);
	return 1;		/* cutjoin was done */
    }

    /* XXX Or they could be WEDGE2_IDENTICAL */
    /* XXX If WEDGE2_IDENTICAL, could we join and then simplify? */
    if (nmg_debug&NMG_DEBUG_VU_SORT)
	bu_log("wedge at vu[%d] is inside wedge at vu[%d]\n", inner_wedge, outer_wedge);

    if (outer_lu->orientation == inner_lu->orientation) {
	/*
	 * Two loops meet at this vu.  Joining them will impose
	 * a natural edgeuse ordering onto the vu's.
	 */
	if (nmg_debug&NMG_DEBUG_VU_SORT)
	    bu_log("joining loops\n");
	vs[inner_wedge].vu = nmg_join_2loops(vs[outer_wedge].vu,
					     vs[inner_wedge].vu);
	nmg_loop_g(outer_lu->l_p, tol);
	return 1;		/* cutjoin was done */
    }

    /* Recurse on inner wedge */
    if (nmg_special_wedge_processing(vs, start, end,
				     vs[inner_wedge].lo_ang, vs[inner_wedge].hi_ang, wclass,
				     exclude, vlfree, tol))
	return 1;	/* An inner wedge was cut */

    /*
     * Inner and outer are different loopuses,
     * have different orientations,
     * and have nothing complex inside the wedge of the inner loop.
     * Join inner and outer loops here, to impose a proper vu ordering.
     */
    if (nmg_debug&NMG_DEBUG_VU_SORT)
	bu_log("Inner wedge is simple, join inner and outer loops.\n");

    vs[inner_wedge].vu = nmg_join_2loops(vs[outer_wedge].vu,
					 vs[inner_wedge].vu);
    nmg_loop_g(outer_lu->l_p, tol);
    return 1;		/* cutjoin was done */
}


/**
 * Given co-incident vertexuses (same distance along the ray),
 * sort them into the "proper" order for driving the state machine.
 */
HIDDEN int
nmg_face_coincident_vu_sort(struct nmg_ray_state *rs, int start, int end, struct bu_list *vlfree)

/* first index */
/* last index + 1 */
{
    int num;
    struct nmg_vu_stuff *vs;
    struct nmg_loop_stuff *ls;
    int nloop;
    unsigned nvu;
    unsigned i;
    struct loopuse *lu;
    int ass;
    int l;
    int retries = 0;

    if (nmg_debug&NMG_DEBUG_VU_SORT)
	bu_log("nmg_face_coincident_vu_sort(, %d, %d) START\n", start, end);

    NMG_CK_RAYSTATE(rs);

    num = end - start;
    vs = (struct nmg_vu_stuff *)nmg_malloc(sizeof(struct nmg_vu_stuff)*num,
					  "nmg_vu_stuff");
    ls = (struct nmg_loop_stuff *)nmg_malloc(sizeof(struct nmg_loop_stuff)*num,
					    "nmg_loop_stuff");

top:
    if (retries++ > 24) bu_bomb("nmg_face_coincident_vu_sort() infinite loop\n");
    /* Assess each vu, create list of loopuses, find max angles */
    nloop = 0;
    nvu = 0;
    if (start < 0 || end < 0)
	bu_log("%s:%d Internal Error\n", __FILE__, __LINE__);
    for (i = (unsigned)end-1; i >= (unsigned)start; i--) {
	lu = nmg_find_lu_of_vu(rs->vu[i]);
	NMG_CK_LOOPUSE(lu);
	ass = nmg_assess_vu(rs, i);
	if (nmg_debug&NMG_DEBUG_VU_SORT)
	    bu_log("vu[%d]=%p v=%p assessment=%s\n",
		   i, (void *)rs->vu[i], (void *)rs->vu[i]->v_p, nmg_v_assessment_names[ass]);
	/* Ignore lone vertices, unless that is all that there is,
	 * in which case, let just one through.  (return 'start+1');
	 */
	if (*(rs->vu[i]->up.magic_p) == NMG_LOOPUSE_MAGIC) {
	    if (start < 0)
		bu_log("%s:%d Internal Error\n", __FILE__, __LINE__);

	    if (nvu > 0 || i > (unsigned)start) {
		/* Drop this loop of a single vertex in sanitize() */
		lu->orientation =
		    lu->lumate_p->orientation = OT_BOOLPLACE;
		/* "continue" keeps vu from being added to vs[] */
		continue;
	    }
	}

	vs[nvu].vu = rs->vu[i];
	vs[nvu].seq = -1;		/* Not assigned yet */

	/* x_dir is -dir, y_dir is -left */
	vs[nvu].in_vu_angle = nmg_vu_angle_measure(rs->vu[i],
						   rs->ang_x_dir, rs->ang_y_dir, ass, 1) * RAD2DEG;
	vs[nvu].out_vu_angle = nmg_vu_angle_measure(rs->vu[i],
						    rs->ang_x_dir, rs->ang_y_dir, ass, 0) * RAD2DEG;

	/* Special case for LEFT & ON combos */
	if (ass == NMG_V_COMB(NMG_E_ASSESSMENT_ON_FORW, NMG_E_ASSESSMENT_LEFT))
	    vs[nvu].in_vu_angle = 360;
	else if (ass == NMG_V_COMB(NMG_E_ASSESSMENT_LEFT, NMG_E_ASSESSMENT_ON_REV))
	    vs[nvu].out_vu_angle = 360;

	vs[nvu].wedge_class = nmg_wedge_class(ass, vs[nvu].in_vu_angle, vs[nvu].out_vu_angle);
	if (nmg_debug&NMG_DEBUG_VU_SORT) bu_log("nmg_wedge_class = %d %s\n", vs[nvu].wedge_class, WEDGECLASS2STR(vs[nvu].wedge_class));
	/* Sort the angles (Don't forget to sort for CROSS case too) */
	if ((vs[nvu].wedge_class == WEDGE_LEFT && vs[nvu].in_vu_angle > vs[nvu].out_vu_angle) ||
	    (vs[nvu].wedge_class != WEDGE_LEFT && vs[nvu].in_vu_angle < vs[nvu].out_vu_angle)) {
	    vs[nvu].lo_ang = vs[nvu].in_vu_angle;
	    vs[nvu].hi_ang = vs[nvu].out_vu_angle;
	} else {
	    vs[nvu].lo_ang = vs[nvu].out_vu_angle;
	    vs[nvu].hi_ang = vs[nvu].in_vu_angle;
	}

	/* Check entering and departing edgeuse angle w.r.t. ray */
	/* This is already done once in nmg_assess_vu();  reuse? */
	/* Computes vs[nvu].min_vu_dot */
	nmg_face_vu_dot(&vs[nvu], lu, rs, ass);

	/* Search for loopuse table entry */
	for (l = 0; l < nloop; l++) {
	    if (ls[l].lu == lu) goto got_loop;
	}
	/* didn't find loopuse in table, add to table */
	l = nloop++;
	ls[l].lu = lu;
	ls[l].n_vu_in_loop = 0;
	ls[l].min_dot = 99;		/* > +1 */
    got_loop:
	ls[l].n_vu_in_loop++;
	vs[nvu].loop_index = l;
	vs[nvu].lsp = &ls[l];
	if (vs[nvu].min_vu_dot < ls[l].min_dot) {
	    ls[l].min_dot = vs[nvu].min_vu_dot;
	    ls[l].min_vu = vs[nvu].vu;
	}
	nvu++;
    }

    /*
     * For each loop which has more than one vertexuse present on the
     * ray, start at the vu which has the smallest angle off the ray,
     * and walk the edges of the loop, marking off the vu sequence for
     * those vu's on the ray (those vu's found in vs[].vu).
     */
    for (l = 0; l < nloop; l++) {
	register struct edgeuse *eu;
	struct edgeuse *first_eu;
	int seq = 0;

	if (ls[l].n_vu_in_loop <= 1) continue;

	first_eu = nmg_find_eu_with_vu_in_lu(ls[l].lu, ls[l].min_vu);
	eu = first_eu;
	do {
	    register struct vertexuse *vu = eu->vu_p;
	    NMG_CK_VERTEXUSE(vu);
	    for (i = 0; i < nvu; i++) {
		if (vs[i].vu == vu) {
		    vs[i].seq = seq++;
		    break;
		}
	    }
	    eu = BU_LIST_PNEXT_CIRC(edgeuse, eu);
	} while (eu != first_eu);
    }

    /* For loops with >1 crossings here, determine proper VU ordering on that loop */
    /* XXX */

    /* Here is where the special wedge-breaking code goes */
    if (nmg_special_wedge_processing(vs, 0, nvu, 0.0, 180.0, WEDGE_RIGHT, (int *)0, vlfree, rs->tol)) {
	if (nmg_debug&NMG_DEBUG_VU_SORT)
	    bu_log("*** nmg_face_coincident_vu_sort(, %d, %d) restarting after 0--180 wedge\n", start, end);
	goto top;
    }
    /* XXX reclass on/on edges from WEDGE_RIGHT to WEDGE_LEFT here? */
    if (nmg_special_wedge_processing(vs, 0, nvu, 360.0, 180.0, WEDGE_LEFT, (int *)0, vlfree, rs->tol)) {
	if (nmg_debug&NMG_DEBUG_VU_SORT)
	    bu_log("*** nmg_face_coincident_vu_sort(, %d, %d) restarting after 180-360 wedge\n", start, end);
	goto top;
    }

    if (nmg_debug&NMG_DEBUG_VU_SORT) {
	bu_log("Loop table (before sort):\n");
	for (l = 0; l < nloop; l++) {
	    bu_log("  index=%d, lu=%p, min_dot=%g, #vu=%d\n",
		   l, (void *)ls[l].lu, ls[l].min_dot,
		   ls[l].n_vu_in_loop);
	}
    }

    /* Sort the vertexuse table into appropriate order */
    bu_sort((void *)vs, (unsigned)nvu, (unsigned)sizeof(*vs),
	    nmg_face_vu_compare, NULL);

    if (nmg_debug&NMG_DEBUG_VU_SORT) {
	bu_log("Vertexuse table (after sort):\n");
	for (i = 0; i < nvu; i++) {
	    bu_log("  %p, l=%d, in/o=(%g, %g), lo/hi=(%g, %g), %s, sq=%d\n",
		   (void *)vs[i].vu, vs[i].loop_index,
		   vs[i].in_vu_angle, vs[i].out_vu_angle,
		   vs[i].lo_ang, vs[i].hi_ang,
		   WEDGECLASS2STR(vs[i].wedge_class),
		   vs[i].seq);
	}
    }

    /* Copy new vu's back to main array */
    {
	for (i = 0; i < nvu; i++) {
	    rs->vu[start+i] = vs[i].vu;
	}
    }
    if (nmg_debug&NMG_DEBUG_VU_SORT) {
	for (i = 0; i < nvu; i++) {
	    bu_log(" vu[%d]=%p, v=%p\n",
		   start+i, (void *)rs->vu[start+i], (void *)rs->vu[start+i]->v_p);
	}
    }

    nmg_free((char *)vs, "nmg_vu_stuff");
    nmg_free((char *)ls, "nmg_loop_stuff");

    if (nmg_debug&NMG_DEBUG_VU_SORT)
	bu_log("nmg_face_coincident_vu_sort(, %d, %d) END, ret=%d\n", start, end, start+nvu);

    return start+nvu;
}


/**
 * Eliminate any OT_BOOLPLACE self-loops that remain behind in this face.
 */
void
nmg_sanitize_fu(struct faceuse *fu)
{
    struct loopuse *lu;
    struct loopuse *lunext;

    NMG_CK_FACEUSE(fu);

    lu = BU_LIST_FIRST(loopuse, &fu->lu_hd);
    while (BU_LIST_NOT_HEAD(lu, &fu->lu_hd)) {
	NMG_CK_LOOPUSE(lu);
	lunext = BU_LIST_PNEXT(loopuse, lu);
	if (lu->orientation == OT_BOOLPLACE) {
	    /* XXX What to do with return code? */
	    if (nmg_klu(lu)) bu_bomb("nmg_sanitize_fu() nmg_klu() emptied face?\n");
	}
	lu = lunext;
    }
}
#endif

/**
 * Set up nmg_ray_state structure.
 * "left" is a vector that lies in the plane of the face
 * which contains the loops being operated on.
 * It points in the direction "left" of the ray, such that the first
 * OT_SAME loop in the first OT_SAME fact that it crosses will cross
 * the ray in a left-to-right manner consistent with the CCW loop rule.
 * There are some special conditions placed on the "dir" argument to
 * make this happen;  see the comments in nmg_inter.c for details, or
 * Mike's notes "The 'Left' Vector Choice" dated 27-Aug-93, page 1.
 */
HIDDEN void
nmg_face_rs_init(struct nmg_ray_state *rs, struct bu_ptbl *b, struct faceuse *fu1, struct faceuse *fu2, fastf_t *pt, fastf_t *dir, struct edge_g_lseg *eg, const struct bn_tol *tol)

/* table of vertexuses in fu1 on intercept line */
/* face being worked */
/* for plane equation */


/* may be null.  Geom of isect line. */

{
    plane_t n1;

    BN_CK_TOL(tol);
    BU_CK_PTBL(b);
    NMG_CK_FACEUSE(fu1);
    NMG_CK_FACEUSE(fu2);
    if (eg) NMG_CK_EDGE_G_LSEG(eg);

    memset((char *)rs, 0, sizeof(rs));

    rs->magic = NMG_RAYSTATE_MAGIC;
    rs->tol = tol;
    rs->vu = (struct vertexuse **)b->buffer;
    rs->nvu = b->end;
    rs->eg_p = eg;
    rs->sA = fu1->s_p;
    rs->sB = fu2->s_p;
    rs->fu1 = fu1;
    rs->fu2 = fu2;
    VMOVE(rs->pt, pt);
    VMOVE(rs->dir, dir);
    NMG_GET_FU_PLANE(n1, fu1);
    VCROSS(rs->left, n1, dir);
    VUNITIZE(rs->left);
    switch (fu1->orientation) {
	case OT_SAME:
	    break;
	case OT_OPPOSITE:
	    VREVERSE(rs->left, rs->left);
	    break;
	default:
	    bu_bomb("nmg_face_rs_init: bad orientation\n");
    }
    if (nmg_debug&NMG_DEBUG_FCUT) {
	struct loopuse *lu;
	struct edgeuse *eu;
	struct vertexuse *vu;
	size_t i;

	bu_log("\tfu->orientation=%s\n", nmg_orientation(fu1->orientation));
	HPRINT("\tfg N", n1);
	VPRINT("\t  pt", pt);
	VPRINT("\t dir", dir);
	VPRINT("\tleft", rs->left);
	bu_log("\tvertexuses in fu that are on lintersect line:\n");
	for (i = 0; i < BU_PTBL_LEN(b); i++) {
	    vu = (struct vertexuse *)BU_PTBL_GET(b, i);
	    nmg_pr_vu_briefly(vu, "\t  ");
	}
	bu_log("\tLoopuse in fu (%p):\n", (void *)fu1);
	for (BU_LIST_FOR(lu, loopuse, &fu1->lu_hd)) {
	    bu_log("\tLOOPUSE %p:\n", (void *)lu);
	    if (BU_LIST_FIRST_MAGIC(&lu->down_hd) == NMG_VERTEXUSE_MAGIC) {
		vu = BU_LIST_FIRST(vertexuse, &lu->down_hd);
		nmg_pr_vu_briefly(vu, "\tVertex Loop: ");
	    } else {
		for (BU_LIST_FOR(eu, edgeuse, &lu->down_hd)) {
		    struct edgeuse *eu_next;
		    vect_t eu_dir;
		    fastf_t eu_len;
		    double inv_len;

		    nmg_pr_eu_briefly(eu, "\t\t");
		    eu_next = BU_LIST_PNEXT_CIRC(edgeuse, eu);
		    VSUB2(eu_dir, eu_next->vu_p->v_p->vg_p->coord, eu->vu_p->v_p->vg_p->coord);
		    eu_len = MAGNITUDE(eu_dir);
		    if (eu_len < VDIVIDE_TOL)
			inv_len = 0.0;
		    else
			inv_len = 1.0/eu_len;
		    for (i = 0; i < 3; i++)
			eu_dir[i] = eu_dir[i] * inv_len;
		    bu_log("\t\t\teu_dir = (%g, %g, %g), length = %g\n", V3ARGS(eu_dir), eu_len);
		}
	    }
	}
    }
    rs->state = NMG_STATE_OUT;

    /* For measuring angle CCW around plane from -dir */
    VREVERSE(rs->ang_x_dir, dir);
    VREVERSE(rs->ang_y_dir, rs->left);
}
#if 0

/**
 * Force the geometry structure for a given edge to be that of
 * the intersection line between the two faces.
 *
 * Note that sometimes a vertex can appear to lie on more than one
 * line.  It is important to refer to geometry here, to make sure
 * that the edgeuse is not mistakenly fused to the wrong edge geometry.
 *
 * XXX This has the byproduct that not all edgeuses "on" the line
 * XXX of intersection will share rs->eg_p.
 *
 * See the comments in nmg_radial_join_eu() for the rationale.
 */
HIDDEN void
nmg_edge_geom_isect_line(struct edgeuse *eu, struct nmg_ray_state *rs, const char *reason)
{
    register struct edge_g_lseg *eg;

    NMG_CK_EDGEUSE(eu);
    NMG_CK_RAYSTATE(rs);
    if (eu->g.lseg_p) NMG_CK_EDGE_G_LSEG(eu->g.lseg_p);
    if (rs->eg_p) NMG_CK_EDGE_G_LSEG(rs->eg_p);

    if (nmg_debug&NMG_DEBUG_FCUT) {
	bu_log("nmg_edge_geom_isect_line(eu=%p, %s)\n eu->g=%p, rs->eg=%p at START\n",
	       (void *)eu, reason,
	       (void *)eu->g.magic_p, (void *)rs->eg_p);
    }
    if (!eu->g.magic_p) {
	/* This edgeuse has No edge geometry so far.
	 * It may be a new edge formed by a CUTJOIN operation.
	 */
	if (!rs->eg_p) {
	    nmg_edge_g(eu);
	    eg = eu->g.lseg_p;
	    NMG_CK_EDGE_G_LSEG(eg);
	    VMOVE(eg->e_pt, rs->pt);
	    VMOVE(eg->e_dir, rs->dir);
	    rs->eg_p = eg;
	} else {
	    NMG_CK_EDGE_G_LSEG(rs->eg_p);
	    nmg_use_edge_g(eu, (uint32_t *)rs->eg_p);
	}
	goto out;
    }
    /* Edge has edge geometry */
    if (eu->g.lseg_p == rs->eg_p) return;	/* nothing changes */
    if (!rs->eg_p) {
	/* This is first edge_g found on isect line, remember it */
	eg = eu->g.lseg_p;
	NMG_CK_EDGE_G_LSEG(eg);
	rs->eg_p = eg;
	goto out;
    }

    /*
     * Edge has an edge geometry struct, different from that of isect line.
     * Force all uses of this edge geom to take on isect line's geometry.
     * Everywhere eu->g.lseg_p is seen, replace with rs->eg_p.
     *
     * XXX This is DUBIOUS, as the angle might be very different.
     */
    nmg_jeg(rs->eg_p, eu->g.lseg_p);
out:
    NMG_CK_EDGE_G_LSEG(rs->eg_p);
    if (nmg_debug&NMG_DEBUG_FCUT) {
	bu_log("nmg_edge_geom_isect_line(eu=%p) g=%p, rs->eg=%p at END\n",
	       (void *)eu, (void *)eu->g.magic_p, (void *)rs->eg_p);
    }
}
#endif

HIDDEN struct bu_ptbl *
find_loop_to_cut(int *index1, int *index2, size_t prior_start, size_t prior_end, size_t next_start, size_t next_end, fastf_t *mid_pt, struct nmg_ray_state *rs, struct bu_list *vlfree)
{
    struct loopuse *lu1, *lu2;
    struct vertexuse *vu1 = (struct vertexuse *)NULL;
    struct vertexuse *vu2 = (struct vertexuse *)NULL;
    struct loopuse *match_lu=(struct loopuse *)NULL;
    struct loopuse *prior_lu, *next_lu;
    struct bu_ptbl *cuts=(struct bu_ptbl *)NULL;
    struct loop_cuts *lcut;
    int count = 0;
    size_t i, j, k;
    int done = 0;

<<<<<<< HEAD
    if (nmg_debug&DEBUG_FCUT)
=======
    if (nmg_debug&NMG_DEBUG_FCUT)
>>>>>>> 2965d039
	bu_log("find_loop_to_cut: prior_start=%zu, prior_end=%zu, next_start=%zu, next_end=%zu, rs=%p\n",
	       prior_start, prior_end, next_start, next_end, (void *)rs);

    NMG_CK_RAYSTATE(rs);

    /* check if any coincident VU's can give us a loop to cut */
    while (!done) {
	done = 1;
	count++;
	if (count > 100) {
	    bu_log("find_loop_to_cut: infinite loop\n");
	    bu_log("prior_start = %zu, prior_end = %zu, next_start = %zu next_end = %zu\n",
		   prior_start, prior_end, next_start, next_end);
	    bu_log("mid_point = (%f %f %f)\n", V3ARGS(mid_pt));
	    for (i = 0; i < (size_t)rs->nvu; i++)
		bu_log("\t%zu %p\n", i, (void *)rs->vu[i]);
	    bu_bomb("find_loop_to_cut: infinite loop");
	}
	for (i=prior_start; i < prior_end; i++) {
	    int class_pt;

	    prior_lu = nmg_find_lu_of_vu(rs->vu[i]);
	    class_pt = NMG_CLASS_Unknown;
	    for (j=next_start; j < next_end; j++) {
		next_lu = nmg_find_lu_of_vu(rs->vu[j]);
		if (prior_lu == next_lu) {
		    int class_lu;

		    if (!match_lu) {
			match_lu = next_lu;
			NMG_ALLOC(cuts, struct bu_ptbl);
			bu_ptbl_init(cuts, 64, " cuts");
			NMG_ALLOC(lcut, struct loop_cuts);
			lcut->lu = match_lu;
			bu_ptbl_ins(cuts, (long *)lcut);
			continue;
		    }

		    if (match_lu == next_lu)
			continue;

		    if (class_pt == NMG_CLASS_Unknown) {
			class_pt = nmg_class_pnt_lu_except(mid_pt,
							  match_lu, (struct edge *)NULL, vlfree, rs->tol);
			if (match_lu->orientation == OT_OPPOSITE) {
			    if (class_pt == NMG_CLASS_AinB)
				class_pt = NMG_CLASS_AoutB;
			    else if (class_pt == NMG_CLASS_AoutB)
				class_pt = NMG_CLASS_AinB;
			}
		    }
		    class_lu = nmg_classify_lu_lu(next_lu, match_lu, vlfree, rs->tol);

		    if (class_lu == class_pt ||
			class_lu == NMG_CLASS_AonBshared) {
			int found = 0;

			match_lu = next_lu;
			for (k = 0; k < BU_PTBL_LEN(cuts); k++) {
			    lcut = (struct loop_cuts *)BU_PTBL_GET(cuts, k);
			    if (lcut->lu == match_lu) {
				found = 1;
				break;
			    }
			}
			if (!found) {
			    done = 0;
			    NMG_ALLOC(lcut, struct loop_cuts);
			    lcut->lu = match_lu;
			    bu_ptbl_ins(cuts, (long *)lcut);
			}
		    }
		}
	    }
	}
    }

    if (cuts) {
	for (k = 0; k < BU_PTBL_LEN(cuts); k++) {
	    lcut = (struct loop_cuts *)BU_PTBL_GET(cuts, k);
	    match_lu = lcut->lu;

	    if (nmg_debug&NMG_DEBUG_FCUT)
		bu_log("\tfind_loop_to_cut: matching lu's = %p\n", (void *)match_lu);
	    lu1 = match_lu;
	    for (i=prior_start; i < prior_end; i++) {
		if (nmg_find_lu_of_vu(rs->vu[i]) == lu1) {
		    *index1 = i;
		    vu1 = rs->vu[i];
		    lcut->vu1 = vu1;
		    break;
		}
	    }
	    lu2 = match_lu;
	    for (i=next_start; i < next_end; i++) {
		if (nmg_find_lu_of_vu(rs->vu[i]) == lu2) {
		    *index2 = i;
		    vu2 = rs->vu[i];
		    lcut->vu2 = vu2;
		    break;
		}
	    }
	}
    } else {
	if (nmg_debug&NMG_DEBUG_FCUT)
	    bu_log("\tfind_loop_to_cut returning 0\n");
	return (struct bu_ptbl *)NULL;
    }

    for (k = 0; k < BU_PTBL_LEN(cuts); k++) {
	lcut = (struct loop_cuts *)BU_PTBL_GET(cuts, k);
	lu1 = lcut->lu;
	lu2 = lu1;

	/* Check if there is more than one VU from lu2 */
	count = 0;
	for (i=next_start; i<next_end; i++) {
	    if (nmg_find_lu_of_vu(rs->vu[i]) == lu2)
		count++;
	}

	if (count > 1) {
	    struct vertexuse *vu_best;
	    fastf_t vu_angle;
	    vect_t x_dir, y_dir;
	    vect_t norm;

	    if (nmg_debug&NMG_DEBUG_FCUT)
		bu_log("\tfind_loop_to_cut: %d VU's from lu %p\n", count, (void *)lu2);

	    /* need to select correct VU */
	    vu_angle = (-M_PI);
	    vu_best = (struct vertexuse *)NULL;

	    VSUB2(x_dir, vu2->v_p->vg_p->coord, vu1->v_p->vg_p->coord);
	    VUNITIZE(x_dir);
	    NMG_GET_FU_NORMAL(norm, rs->fu1);

	    VCROSS(y_dir, norm, x_dir);
	    VUNITIZE(y_dir);

	    if (nmg_debug&NMG_DEBUG_FCUT)
		bu_log("\tx_dir=(%g %g %g), y_dir=(%g %g %g)\n",
		       V3ARGS(x_dir), V3ARGS(y_dir));

	    for (i=next_start; i<next_end; i++) {
		struct edgeuse *eu;
		fastf_t angle;
		vect_t eu_dir;


		if (nmg_find_lu_of_vu(rs->vu[i]) != lu2)
		    continue;

		if (*(rs->vu[i]->up.magic_p) != NMG_EDGEUSE_MAGIC) {
		    bu_log("nmg_fcut_face: VU (%p) is not from an EU\n", (void *)rs->vu[i]);
		    bu_bomb("nmg_fcut_face: VU is not from an EU");
		}

		/* calculate angle this EU will make with edgeuse
		 * that will be created by the cut/join
		 */
		eu = rs->vu[i]->up.eu_p;
		VSUB2(eu_dir, eu->eumate_p->vu_p->v_p->vg_p->coord, eu->vu_p->v_p->vg_p->coord);
		angle = atan2(VDOT(y_dir, eu_dir), VDOT(x_dir, eu_dir));

<<<<<<< HEAD
		if (nmg_debug&DEBUG_FCUT)
=======
		if (nmg_debug&NMG_DEBUG_FCUT)
>>>>>>> 2965d039
		    bu_log("\tangle for eu %p (vu=%p, #%zu) is %g\n",
			   (void *)eu, (void *)rs->vu[i], i, angle);

		/* select max angle */
		if (angle > vu_angle) {
		    if (nmg_debug&NMG_DEBUG_FCUT)
			bu_log("\t\tabove is the new best VU\n");
		    vu_angle = angle;
		    vu_best = rs->vu[i];
		    *index2 = i;
		}
	    }

	    if (vu_best) {
		vu2 = vu_best;
		lcut->vu2 = vu2;
	    }

	    if (nmg_debug&NMG_DEBUG_FCUT)
		bu_log("\tfind_loop_to_cut: selecting VU2 %p\n", (void *)vu2);
	}

	/* Check for duplicate cuts (cutting two different loops across same two vertices) */
	if (BU_PTBL_LEN(cuts) > 1) {
	    for (i = 0; i < BU_PTBL_LEN(cuts); i++) {
		struct loop_cuts *lcut1, *lcut2;
		int class1, class2;

		lcut1 = (struct loop_cuts *)BU_PTBL_GET(cuts, i);
		for (j=i+1; j<BU_PTBL_LEN(cuts); j++) {
		    lcut2 = (struct loop_cuts *)BU_PTBL_GET(cuts, j);

		    if (lcut1->vu1->v_p != lcut2->vu1->v_p ||
			lcut1->vu2->v_p != lcut2->vu2->v_p)
			continue;

		    /* lcut1 and lcut2 are the same cut, choose one loop to cut */
		    if (lcut1->lu->orientation == OT_OPPOSITE &&
			lcut2->lu->orientation == OT_OPPOSITE)
		    {
			bu_log("find_loop_to_cut: Two OT_OPPOSITE loops to be cut?? %p and %p\n",
			       (void *)lcut1->lu, (void *)lcut2->lu);
			bu_bomb("find_loop_to_cut: Two OT_OPPOSITE loops to be cut??\n");
		    }
		    if (lcut1->lu->orientation == OT_OPPOSITE) {
			/* don't cut an OT_OPPOSITE loop */
			bu_ptbl_rm(cuts, (long *)lcut1);
			break;
		    }
		    if (lcut2->lu->orientation == OT_OPPOSITE) {
			/* don't cut an OT_OPPOSITE loop */
			bu_ptbl_rm(cuts, (long *)lcut2);
			break;
		    }
		    class1 = nmg_class_pnt_lu_except(mid_pt, lcut1->lu,
						    (struct edge *)NULL, vlfree, rs->tol);
		    class2 = nmg_class_pnt_lu_except(mid_pt, lcut2->lu,
						    (struct edge *)NULL, vlfree, rs->tol);

		    if (class1 == NMG_CLASS_AoutB && class2 == NMG_CLASS_AoutB) {
			bu_log("find_loop_to_cut: mid point is outside both loops??? %p and %p pt=(%g %g %g)\n",
			       (void *)lcut1->lu, (void *)lcut2->lu, V3ARGS(mid_pt));
			bu_bomb("find_loop_to_cut: mid point is outside both loops???\n");
		    }

		    if (class1 == NMG_CLASS_AoutB) {
			/* Don't cut this loop (cut is outside loop) */
			bu_ptbl_rm(cuts, (long *)lcut1);
			break;
		    }
		    if (class2 == NMG_CLASS_AoutB) {
			/* Don't cut this loop (cut is outside loop) */
			bu_ptbl_rm(cuts, (long *)lcut2);
			break;
		    }
		}
	    }
	}

	/* Check if there is more than one VU from lu1 */
	count = 0;
	for (i = prior_start; i < prior_end; i++) {
	    if (nmg_find_lu_of_vu(rs->vu[i]) == lu1)
		count++;
	}

	if (count > 1) {
	    struct vertexuse *vu_best;

	    fastf_t vu_angle;
	    vect_t x_dir, y_dir;
	    vect_t norm;

	    if (nmg_debug&NMG_DEBUG_FCUT)
		bu_log("\tfind_loop_to_cut: %d VU's from lu %p\n", count, (void *)lu1);

	    /* need to select correct VU */
	    vu_angle = (-M_PI);
	    vu_best = (struct vertexuse *)NULL;

	    VSUB2(x_dir, vu1->v_p->vg_p->coord, vu2->v_p->vg_p->coord);
	    VUNITIZE(x_dir);
	    NMG_GET_FU_NORMAL(norm, rs->fu1);

	    VCROSS(y_dir, norm, x_dir);
	    VUNITIZE(y_dir);

	    if (nmg_debug&NMG_DEBUG_FCUT)
		bu_log("\tx_dir=(%g %g %g), y_dir=(%g %g %g)\n",
		       V3ARGS(x_dir), V3ARGS(y_dir));

	    for (i = prior_start; i < prior_end; i++) {
		struct edgeuse *eu;
		fastf_t angle;
		vect_t eu_dir;

		if (nmg_find_lu_of_vu(rs->vu[i]) != lu1)
		    continue;

		if (*(rs->vu[i]->up.magic_p) != NMG_EDGEUSE_MAGIC) {
		    bu_log("nmg_fcut_face: VU (%p) is not from an EU\n", (void *)rs->vu[i]);
		    bu_bomb("nmg_fcut_face: VU is not from an EU");
		}

		/* calculate angle this EU will make with edgeuse
		 * that will be created by the cut/join
		 */
		eu = rs->vu[i]->up.eu_p;
		VSUB2(eu_dir, eu->eumate_p->vu_p->v_p->vg_p->coord, eu->vu_p->v_p->vg_p->coord);
		angle = atan2(VDOT(y_dir, eu_dir), VDOT(x_dir, eu_dir));

<<<<<<< HEAD
		if (nmg_debug&DEBUG_FCUT)
=======
		if (nmg_debug&NMG_DEBUG_FCUT)
>>>>>>> 2965d039
		    bu_log("\tangle for eu %p (vu=%p, #%zu) is %g\n",
			   (void *)eu, (void *)rs->vu[i], i, angle);

		/* select max angle */
		if (angle > vu_angle) {
		    if (nmg_debug&NMG_DEBUG_FCUT)
			bu_log("\t\tabove is the new best VU\n");
		    vu_angle = angle;

		    vu_best = rs->vu[i];
		    *index1 = i;
		}
	    }

	    if (vu_best) {
		vu1 = vu_best;
		lcut->vu1 = vu1;
	    }

	    if (nmg_debug&NMG_DEBUG_FCUT)
		bu_log("\tfind_loop_to_cut: selecting VU1 %p\n", (void *)vu1);
	}
    }

    if (nmg_debug&NMG_DEBUG_FCUT)
	bu_log("\tfind_loop_to_cut: returning %ld cuts (index1=%d, index2=%d)\n",
	       BU_PTBL_LEN(cuts), *index1, *index2);

    return cuts;
}


HIDDEN fastf_t
nmg_eu_angle(struct edgeuse *eu, struct vertex *vp)
{
    struct faceuse *fu;
    struct vertex_g *vg1, *vg2;
    vect_t norm;
    vect_t x_dir;
    vect_t y_dir;
    vect_t eu_dir;
    fastf_t angle;

    NMG_CK_EDGEUSE(eu);
    NMG_CK_VERTEX(vp);

    fu = nmg_find_fu_of_eu(eu);
    NMG_CK_FACEUSE(fu);
    NMG_GET_FU_NORMAL(norm, fu);

    vg1 = eu->vu_p->v_p->vg_p;
    vg2 = eu->eumate_p->vu_p->v_p->vg_p;

    VSUB2(x_dir, vg1->coord, vp->vg_p->coord);
    VUNITIZE(x_dir);
    VCROSS(y_dir, norm, x_dir);
    VUNITIZE(y_dir);

    VSUB2(eu_dir, vg2->coord, vg1->coord);
    angle = atan2(VDOT(eu_dir, y_dir), VDOT(eu_dir, x_dir));

    return angle;
}


HIDDEN int
find_best_vu(int start, int end, struct vertex *other_vp, struct nmg_ray_state *rs, struct bu_list *vlfree)
{
    struct edgeuse *eu;
    struct vertexuse *best_vu;
    struct loopuse *best_lu;
    fastf_t best_angle;
    int best_index;
    int other_is_in_best = -42;
    int nmg_class;
    int i;

    if (nmg_debug&NMG_DEBUG_FCUT)
	bu_log("find_best_vu: start=%d, end=%d, other_vp=%p, rs=%p\n",
	       start, end, (void *)other_vp, (void *)rs);

    NMG_CK_VERTEX(other_vp);
    NMG_CK_RAYSTATE(rs);

    if (start == end-1) {
	if (nmg_debug&NMG_DEBUG_FCUT)
	    bu_log("\tfind_best_vu returning %d\n", start);

	return start;
    }

    best_vu = rs->vu[start];
    best_lu = nmg_find_lu_of_vu(best_vu);
    best_index = start;
    eu = best_vu->up.eu_p;
    best_angle = nmg_eu_angle(eu, other_vp);

    if (BU_LIST_FIRST_MAGIC(&best_lu->down_hd) == NMG_VERTEXUSE_MAGIC) {
	other_is_in_best = 0;
    } else if (nmg_loop_is_a_crack(best_lu)) {
	other_is_in_best = 0;
    } else {
	nmg_class = nmg_class_pnt_lu_except(other_vp->vg_p->coord, best_lu, (struct edge *)NULL, vlfree, rs->tol);

	if ((nmg_class == NMG_CLASS_AinB && best_lu->orientation == OT_SAME) ||
	    (nmg_class == NMG_CLASS_AoutB && best_lu->orientation == OT_OPPOSITE))
	    other_is_in_best = 1;
	else if (nmg_class == NMG_CLASS_AonBshared) {
	    bu_log("find_best_vu: There is a loop to cut, lu=%p\n", (void *)best_lu);
	    bu_bomb("find_best_vu: There is a loop to cut");
	} else
	    other_is_in_best = 0;
    }

    if (nmg_debug&NMG_DEBUG_FCUT)
	bu_log("\tfind_best_vu: first choice is index=%d, vu=%p, lu=%p, other_is_in_best=%d\n",
	       best_index, (void *)best_vu, (void *)best_lu, other_is_in_best);

    for (i=start+1; i<end; i++) {
	struct loopuse *lu;

	lu = nmg_find_lu_of_vu(rs->vu[i]);
	if (lu != best_lu) {
	    nmg_class = nmg_classify_lu_lu(lu, best_lu, vlfree, rs->tol);
	    if (nmg_debug&NMG_DEBUG_FCUT) {
		bu_log("lu %p is %s\n", (void *)lu, nmg_orientation(lu->orientation));
		bu_log("best_lu %p is %s\n", (void *)best_lu, nmg_orientation(best_lu->orientation));
		bu_log("lu %p is %s w.r.t lu %p\n",
		       (void *)lu, nmg_class_name(nmg_class), (void *)best_lu);
	    }

	    if (other_is_in_best) {
		if (nmg_class == NMG_CLASS_AinB || (nmg_class == NMG_CLASS_AonBshared && lu->orientation == OT_SAME)) {

		    best_vu = rs->vu[i];
		    best_lu = lu;
		    best_index = i;

		    if (nmg_debug&NMG_DEBUG_FCUT)
			bu_log("\tfind_best_vu: better choice (inside) - index=%d, vu=%p, lu=%p, other_is_in_best=%d\n",
			       best_index, (void *)best_vu, (void *)best_lu, other_is_in_best);
		    /* other_is_in_best can't change */
		}
	    } else {
		if (nmg_class == NMG_CLASS_AoutB || (nmg_class == NMG_CLASS_AonBshared && lu->orientation == OT_OPPOSITE)) {
		    best_vu = rs->vu[i];
		    best_lu = lu;
		    best_index = i;

		    /* other_is_in_best may change */
		    if (BU_LIST_FIRST_MAGIC(&best_lu->down_hd) == NMG_VERTEXUSE_MAGIC) {
			other_is_in_best = 0;
		    } else if (nmg_loop_is_a_crack(best_lu)) {
			other_is_in_best = 0;
		    } else {
			nmg_class = nmg_class_pnt_lu_except(other_vp->vg_p->coord,
							   best_lu, (struct edge *)NULL, vlfree, rs->tol);

			if ((nmg_class == NMG_CLASS_AinB && best_lu->orientation == OT_SAME) ||
			    (nmg_class == NMG_CLASS_AoutB && best_lu->orientation == OT_OPPOSITE))
			    other_is_in_best = 1;
			else if (nmg_class == NMG_CLASS_AonBshared) {
			    bu_log("find_best_vu: There is a loop to cut, lu=%p\n",
				   (void *)best_lu);
			    bu_bomb("find_best_vu: There is a loop to cut");
			} else
			    other_is_in_best = 0;
		    }
		    if (nmg_debug&NMG_DEBUG_FCUT)
			bu_log("\tfind_best_vu: better choice (outside) - index=%d, vu=%p, lu=%p, other_is_in_best=%d\n",
			       best_index, (void *)best_vu, (void *)best_lu, other_is_in_best);
		}
	    }
	} else {
	    fastf_t angle;
	    /* need to choose based on eu directions */

	    eu = rs->vu[i]->up.eu_p;
	    NMG_CK_EDGEUSE(eu);
	    angle = nmg_eu_angle(eu, other_vp);

	    if (nmg_debug&NMG_DEBUG_FCUT)
		bu_log("best_angle = %f, eu=%p, eu_angle=%f\n",
		       best_angle, (void *)eu, angle);
	    if (angle > best_angle) {
		best_angle = angle;
		best_vu = rs->vu[i];
		best_lu = nmg_find_lu_of_vu(best_vu);
		best_index = i;
	    }
	}
    }

    return best_index;
}

HIDDEN void
#if PLOT_BOTH_FACES
nmg_fcut_face(struct nmg_ray_state *rs, struct bu_list *vlfree)
#else
nmg_fcut_face(struct nmg_ray_state *rs, struct bu_list *UNUSED(vlfree))
#endif
{
    register int cur;
    struct vertexuse *vu1, *vu2;
    struct loopuse *new_lu;
    struct edgeuse *new_eu1;
    struct edgeuse *old_eu;
    struct vertex *prev_v;
    struct bu_ptbl *cuts;
    size_t prior_start;
    size_t cut_no;

    NMG_CK_RAYSTATE(rs);
    BN_CK_TOL(rs->tol);

    if (nmg_debug&NMG_DEBUG_FCUT)
	bu_log("nmg_face_combine()\n");

    if (rs->eg_p) NMG_CK_EDGE_G_LSEG(rs->eg_p);

#if PLOT_BOTH_FACES
    nmg_2face_plot(rs->fu1, rs->fu2, vlfree);
#else
    nmg_face_plot(rs->fu1);
    nmg_face_plot(rs->fu2);
#endif

    if (nmg_debug&NMG_DEBUG_FCUT) {
	bu_log("rs->fu1 = %p\n", (void *)rs->fu1);
	bu_log("rs->fu2 = %p\n", (void *)rs->fu2);
	nmg_pr_fu_briefly(rs->fu1, "");
	bu_log("%d vertices on intersect line\n", rs->nvu);
	for (cur = 0; cur < rs->nvu; cur++)
	    bu_log("\tvu=%p, v=%p, lu=%p\n",
		   (void *)rs->vu[cur], (void *)rs->vu[cur]->v_p, (void *)nmg_find_lu_of_vu(rs->vu[cur]));
    }


    if (rs->nvu < 2)
	return;

    prev_v = (struct vertex *)NULL;
    prior_start = 0;
    while (1) {
	struct edgeuse *eu_tmp;
	struct loopuse *lu1 = (struct loopuse *)NULL;
	struct loopuse *lu2 = (struct loopuse *)NULL;
	point_t mid_pt;
	int nmg_class;
	int orient1 = 0;
	int orient2 = 0;
	size_t prior_end;
	size_t next_start, next_end;
	size_t i;
	int index1 = 0, index2 = 0;

	while (rs->vu[prior_start]->v_p == prev_v)
	    prior_start++;

	vu1 = rs->vu[prior_start];
	prior_end = prior_start;

	prev_v = vu1->v_p;

	while (++prior_end < (size_t)rs->nvu && rs->vu[prior_end]->v_p == vu1->v_p)
	    ;

	next_start = prior_end;

	if (next_start >= (size_t) rs->nvu)
	    break;		/* all done */

	vu2 = rs->vu[next_start];
	next_end = next_start;
	while (++next_end < (size_t)rs->nvu && rs->vu[next_end]->v_p == vu2->v_p);

	if (nmg_debug&NMG_DEBUG_FCUT) {
	    bu_log("rs->fu1 = %p\n", (void *)rs->fu1);
	    bu_log("rs->fu2 = %p\n", (void *)rs->fu2);
	    bu_log("prior_start=%zu. prior_end=%zu, next_start=%zu, next_end=%zu\n",
		   prior_start, prior_end, next_start, next_end);
	    bu_log("%d vertices on intersect line\n", rs->nvu);
	    for (cur = 0; cur < rs->nvu; cur++)
		bu_log("\tvu=%p, v=%p, lu=%p\n",
		       (void *)rs->vu[cur], (void *)rs->vu[cur]->v_p, (void *)nmg_find_lu_of_vu(rs->vu[cur]));
	}

	/* look for an EU in this face that connects vu1 and vu2 */
	if (nmg_find_eu_in_face(vu1->v_p, vu2->v_p, rs->fu1,
				(struct edgeuse *)NULL, 0))
	{
	    if (nmg_debug&NMG_DEBUG_FCUT)
		bu_log("Already an edge here\n");
	    continue;
	}

	if (nmg_find_eu_in_face(vu1->v_p, vu2->v_p, rs->fu1->fumate_p,
				(struct edgeuse *)NULL, 0))
	{
	    if (nmg_debug&NMG_DEBUG_FCUT)
		bu_log("Already an edge here\n");
	    continue;
	}

	/* we know that fu1 does not contain an edge connecting vu1 and vu2,
	 * Now check if the midpoint is inside or outside fu1.
	 * Note that ON fu1 is not an option at this point
	 */
	VAVERAGE(mid_pt, vu1->v_p->vg_p->coord, vu2->v_p->vg_p->coord)
<<<<<<< HEAD
	    nmg_class = nmg_class_pt_fu_except(mid_pt, rs->fu1, NULL,
=======
	    nmg_class = nmg_class_pnt_fu_except(mid_pt, rs->fu1, NULL,
>>>>>>> 2965d039
					       NULL,
					       NULL,
					       NULL, 0, 1, vlfree, rs->tol);

	if (nmg_debug&NMG_DEBUG_FCUT) {
	    bu_log("vu1=%p (%g %g %g), vu2=%p (%g %g %g)\n",
		   (void *)vu1, V3ARGS(vu1->v_p->vg_p->coord),
		   (void *)vu2, V3ARGS(vu2->v_p->vg_p->coord));
	    bu_log("\tmid_pt = (%g %g %g)\n", V3ARGS(mid_pt));
	    bu_log("class for mid point is %s\n", nmg_class_name(nmg_class));
	}

	if (nmg_class == NMG_CLASS_AoutB)
	    continue;

	/* Check if mid-point is in fu2. If fu2 is disjoint loops, this point
	 * may be outside fu2, and we don't want to cut fu1 here.
	 */
<<<<<<< HEAD
	nmg_class = nmg_class_pt_fu_except(mid_pt, rs->fu2, NULL,
=======
	nmg_class = nmg_class_pnt_fu_except(mid_pt, rs->fu2, NULL,
>>>>>>> 2965d039
					   NULL,
					   NULL,
					   NULL, 0, 0, vlfree, rs->tol);

	if (nmg_class == NMG_CLASS_AoutB)
	    continue;

	/* See if there is an edge joining the 2 vertices already, this
	 * will be used for radial join later */
	old_eu = nmg_findeu(vu1->v_p, vu2->v_p, (struct shell *)NULL,
			    (struct edgeuse *)NULL, 0);


	cuts = find_loop_to_cut(&index1, &index2, prior_start, prior_end,
				next_start, next_end, mid_pt, rs, vlfree);
	if (cuts == (struct bu_ptbl *)NULL) {
	    index1 = find_best_vu(prior_start, prior_end, vu2->v_p, rs, vlfree);
	    index2 = find_best_vu(next_start, next_end, vu1->v_p, rs, vlfree);
	    vu1 = rs->vu[index1];
	    vu2 = rs->vu[index2];
	    lu1 = nmg_find_lu_of_vu(vu1);
	    lu2 = nmg_find_lu_of_vu(vu2);
	    orient1 = lu1->orientation;
	    orient2 = lu2->orientation;
	}

	if (cuts) {
	    for (cut_no = 0; cut_no < BU_PTBL_LEN(cuts); cut_no++) {
		struct loop_cuts *lcut;

<<<<<<< HEAD
		if (nmg_debug&DEBUG_FCUT)
=======
		if (nmg_debug&NMG_DEBUG_FCUT)
>>>>>>> 2965d039
		    bu_log("\tcut loop (#%zu of %zu)\n", cut_no, BU_PTBL_LEN(cuts));

		lcut = (struct loop_cuts *)BU_PTBL_GET(cuts, cut_no);

		vu1 = lcut->vu1;
		vu2 = lcut->vu2;
		lu1 = lcut->lu;

		new_lu = nmg_cut_loop(vu1, vu2, vlfree);
		new_eu1 = BU_LIST_LAST(edgeuse, &new_lu->down_hd);

		NMG_CK_EDGEUSE(new_eu1);

		/* make intersection edges real */
		new_eu1->e_p->is_real = 1;

		nmg_loop_g(lu1->l_p, rs->tol);
		nmg_loop_g(new_lu->l_p, rs->tol);

		nmg_lu_reorient(lu1);
		nmg_lu_reorient(new_lu);

		if (nmg_debug&NMG_DEBUG_FCUT) {
		    bu_log("\t\t new_eu = %p\n", (void *)new_eu1);
		    nmg_pr_fu_briefly(rs->fu1, "");
		}
		if (old_eu) nmg_radial_join_eu(old_eu, new_eu1, rs->tol);

		/* A new VU has been added to vu2->v_p, add it to the rs->vu[]
		 * array by overwriting the last use of vu1->v_p
		 */

		eu_tmp = vu1->up.eu_p;
		eu_tmp = BU_LIST_PPREV_CIRC(edgeuse, &eu_tmp->l);
		if (eu_tmp->vu_p->v_p != vu2->v_p) {
		    bu_log("nmg_fcut_face: eu (%p) has wrong vertex (%p) should be (%p)\n",
			   (void *)eu_tmp, (void *)eu_tmp->vu_p->v_p, (void *)vu2->v_p);
		    bu_bomb("nmg_fcut_face: eu has wrong vertex");
		}

		rs->vu[prior_end-1-cut_no] = eu_tmp->vu_p;
	    }
	    bu_ptbl_free(cuts);
	    nmg_free((char *)cuts, "cuts");

	    continue;
	}

	if (BU_LIST_FIRST_MAGIC(&lu1->down_hd) == NMG_VERTEXUSE_MAGIC &&
	    BU_LIST_FIRST_MAGIC(&lu2->down_hd) == NMG_VERTEXUSE_MAGIC)

	{
	    struct vertexuse *new_vu2;

	    new_vu2 = nmg_join_2singvu_loops(vu1, vu2);
	    new_eu1 = new_vu2->up.eu_p;
	    NMG_CK_EDGEUSE(new_eu1);

	    /* make intersection edges real */
	    new_eu1->e_p->is_real = 1;

	    nmg_loop_g(lu1->l_p, rs->tol);
	    lu1->orientation = OT_SAME;
	    lu1->lumate_p->orientation = OT_SAME;

	    if (nmg_debug&NMG_DEBUG_FCUT) {
		bu_log("\tjoin 2 singvu loops\n");
		nmg_pr_fu_briefly(rs->fu1, "");
	    }
	    if (old_eu) nmg_radial_join_eu(old_eu, new_eu1, rs->tol);

	    /* vu2 has been killed, replace it in rs->vu[] */

	    for (i=next_start; i<next_end; i++) {
		if (rs->vu[i] == vu2) {
		    rs->vu[i] = new_vu2;
		    break;
		}
	    }

	    continue;
	}

	if (BU_LIST_FIRST_MAGIC(&lu1->down_hd) == NMG_VERTEXUSE_MAGIC &&
	    BU_LIST_FIRST_MAGIC(&lu2->down_hd) == NMG_EDGEUSE_MAGIC)
	{
	    struct vertexuse *new_vu1;

	    new_vu1 = nmg_join_singvu_loop(vu2, vu1);
	    new_eu1 = new_vu1->up.eu_p;
	    NMG_CK_EDGEUSE(new_eu1);

	    /* make intersection edges real */
	    new_eu1->e_p->is_real = 1;

	    nmg_loop_g(lu2->l_p, rs->tol);
	    lu2->orientation = orient2;
	    lu2->lumate_p->orientation = orient2;

	    if (nmg_debug&NMG_DEBUG_FCUT) {
		bu_log("\tjoin loops vu1 (%p) is sing vu loop\n", (void *)vu1);
		nmg_pr_fu_briefly(rs->fu1, "");
	    }
	    if (old_eu) nmg_radial_join_eu(old_eu, new_eu1, rs->tol);

	    /* A new VU has been added to vu2->v_p, add it to the rs->vu[]
	     * array by overwriting the last use of vu1->v_p
	     */

	    eu_tmp = new_vu1->up.eu_p;
	    eu_tmp = BU_LIST_PPREV_CIRC(edgeuse, &eu_tmp->l);
	    if (eu_tmp->vu_p->v_p != vu2->v_p) {
		bu_log("nmg_fcut_face: eu (%p) has wrong vertex (%p) should be (%p)\n",
		       (void *)eu_tmp, (void *)eu_tmp->vu_p->v_p, (void *)vu2->v_p);
		bu_bomb("nmg_fcut_face: eu has wrong vertex");
	    }

	    rs->vu[prior_end-1] = eu_tmp->vu_p;
	    continue;
	}

	if (BU_LIST_FIRST_MAGIC(&lu1->down_hd) == NMG_EDGEUSE_MAGIC &&
	    BU_LIST_FIRST_MAGIC(&lu2->down_hd) == NMG_VERTEXUSE_MAGIC)
	{
	    struct vertexuse *new_vu2;

	    new_vu2 = nmg_join_singvu_loop(vu1, vu2);
	    new_eu1 = new_vu2->up.eu_p;
	    NMG_CK_EDGEUSE(new_eu1);

	    /* make intersection edges real */
	    new_eu1->e_p->is_real = 1;

	    nmg_loop_g(lu1->l_p, rs->tol);
	    lu1->orientation = orient1;
	    lu1->lumate_p->orientation = orient1;

	    if (nmg_debug&NMG_DEBUG_FCUT) {
		bu_log("\tjoin loops vu2 (%p) is sing vu loop\n", (void *)vu2);
		nmg_pr_fu_briefly(rs->fu1, "");
	    }

	    if (old_eu) nmg_radial_join_eu(old_eu, new_eu1, rs->tol);

	    /* vu2 has been killed, replace it in rs->vu[] */

	    for (i=next_start; i<next_end; i++) {
		if (rs->vu[i] == vu2) {
		    rs->vu[i] = new_vu2;
		    break;
		}
	    }

	    continue;
	}

	if (lu1 != lu2) {
	    struct vertexuse *new_vu2;

	    new_vu2 = nmg_join_2loops(vu1, vu2);
	    new_eu1 = new_vu2->up.eu_p;
	    NMG_CK_EDGEUSE(new_eu1);

	    /* make intersection edges real */
	    new_eu1->e_p->is_real = 1;

	    nmg_loop_g(lu1->l_p, rs->tol);

	    if (nmg_debug&NMG_DEBUG_FCUT) {
		bu_log("\t join 2 loops\n");
		bu_log("\t\tvu2 (%p) replaced with new_vu2 %p\n", (void *)vu2, (void *)new_vu2);
		nmg_pr_fu_briefly(rs->fu1, "");
	    }

	    if (old_eu) nmg_radial_join_eu(old_eu, new_eu1, rs->tol);

	    /* a new use of vu2->v_p has been created add it to the list by
	     * overwriting a use of the previous vertex
	     */
	    rs->vu[prior_end - 1] = new_vu2;

	    continue;
	}

	bu_log("ERROR in face cutter: something should have been cut!!\n");
	bu_log("vu1=%p, vu2=%p\n", (void *)vu1, (void *)vu2);
	nmg_pr_fu_briefly(rs->fu1, "");
	bu_bomb("ERROR: face cutter didn't cut anything");
    }

    if (nmg_debug&NMG_DEBUG_FCUT)
	nmg_pr_fu_briefly(rs->fu1, "");
}

#if 0

void
nmg_unlist_v(struct bu_ptbl *b, fastf_t *mag, struct vertex *v)
{
    register size_t i;
    struct vertexuse *vu;

    BU_CK_PTBL(b);
    NMG_CK_VERTEX(v);
    for (i = 0; i < BU_PTBL_LEN(b); i++) {
	vu = (struct vertexuse *)BU_PTBL_GET(b, i);
	if (!vu) continue;
	if (vu->v_p == v) {
	    BU_PTBL_GET(b, i) = (long *)0;
	    mag[i] = MAX_FASTF;
	}
    }
}


/**
 * An attempt to fix the condition:
 * nmg_assess_eu():  ON vertexuse in middle of edge?
 *
 * Note that the vertexuse being zapped may have a lower subscript.
 *
 * Must be called after vu list has been sorted.
 */
HIDDEN int
nmg_onon_fix(struct nmg_ray_state *rs, struct bu_ptbl *b, struct bu_ptbl *ob, fastf_t *mag, fastf_t *omag)


/* other rs's vu list */
/* list of distances from intersect ray start point */
/* list of distances from intersect ray start point */
{
    size_t i;
    int zapped;
    struct vertexuse *vu;
    struct vertex *v;
    int zot;

    NMG_CK_RAYSTATE(rs);
    BU_CK_PTBL(b);
    BU_CK_PTBL(ob);

    zapped = 0;
    for (i = 0; i < BU_PTBL_LEN(b); i++) {
    again:
	vu = (struct vertexuse *)BU_PTBL_GET(b, i);
	if (!vu) continue;
	NMG_CK_VERTEXUSE(vu);
	if (*vu->up.magic_p == NMG_LOOPUSE_MAGIC) continue;
	v = vu->v_p;
	NMG_CK_VERTEX(v);
	if ((zot = nmg_assess_eu(vu->up.eu_p, 0, rs, i)) < 0) {
	    if (nmg_debug&NMG_DEBUG_FCUT) {
		bu_log("nmg_onon_fix(): vu[%d] zapped (rev)\n", -zot);
	    }
	doit:
	    vu = (struct vertexuse *)BU_PTBL_GET(b, -zot);
	    NMG_CK_VERTEXUSE(vu);
	    v = vu->v_p;
	    /* Need to null out all uses of this vertex from both lists */
	    nmg_unlist_v(b, mag, v);
	    nmg_unlist_v(ob, omag, v);
	    zapped++;
	    goto again;
	}

	if ((zot = nmg_assess_eu(vu->up.eu_p, 1, rs, i)) < 0) {
	    if (nmg_debug&NMG_DEBUG_FCUT) {
		bu_log("nmg_onon_fix(): vu[%d] zapped (forw)\n", -zot);
	    }
	    goto doit;
	}
    }
    if (zapped) {
	int removed;

	/* If any vertexuses got zapped, their pointer was set to NULL.
	 * They can all be removed from the list in one easy operation.
	 */
	bu_log("nmg_onon_fix(): removing %d dead vertexuses\n", zapped);
	/* remove entries from distance list first */
	removed = 0;
	for (i= BU_PTBL_LEN(b)+1; i > 0; i--) {
	    int count=0;
	    int j;
	    size_t k;

	    j = i-1;
	    while (j >= 0 && !BU_PTBL_GET(b, j))
		--j;
	    count = i-1-j;
	    removed += count;
	    for (k = j + 1; k < BU_PTBL_LEN(b)-removed; k++)
		mag[k] = mag[k+count];
	}
	bu_ptbl_rm(b, 0);
	removed = 0;
	for (i = BU_PTBL_LEN(ob)+1; i > 0; i--) {
	    int count=0;
	    int j;
	    size_t k;

	    j = i-1;
	    while (j>=0 && !BU_PTBL_GET(ob, j)) --j;
	    count = i-1-j;
	    removed += count;
	    for (k = j + 1; k < BU_PTBL_LEN(ob)-removed; k++)
		omag[k] = omag[k+count];
	}
	bu_ptbl_rm(ob, 0);
	return 1;
    }

    return 0;
}
#endif

/**
 * The main face cut handler.
 * Called from nmg_inter.c by nmg_isect_2faces().
 *
 * A wrapper for nmg_face_combine, for now.
 *
 * The two vertexuse lists may be of different lengths, because
 * one may have multiple uses of a vertex, while the other has only
 * a single use of that same vertex.
 */
struct edge_g_lseg *
nmg_face_cutjoin(struct bu_ptbl *b1, struct bu_ptbl *b2, fastf_t *mag1, fastf_t *mag2, struct faceuse *fu1, struct faceuse *fu2, fastf_t *pt, fastf_t *dir, struct edge_g_lseg *eg, struct bu_list *vlfree, const struct bn_tol *tol)
/* table of vertexuses in fu1 on intercept line */
/* table of vertexuses in fu2 on intercept line */
/* table of distances to vertexuses from is->pt */
/* table of distances to vertexuses from is->pt */
/* face being worked */
/* for plane equation */


/* may be null.  geometry of isect line */

{
    struct vertexuse **vu1, **vu2;
    size_t i;
    struct nmg_ray_state rs1;
    struct nmg_ray_state rs2;

    if (nmg_debug&NMG_DEBUG_FCUT) {
	bu_log("\nnmg_face_cutjoin(fu1=%p, fu2=%p) eg=%p START\n", (void *)fu1, (void *)fu2, (void *)eg);
    }

    BN_CK_TOL(tol);
    NMG_CK_FACEUSE(fu1);
    NMG_CK_FACEUSE(fu2);

    /* Perhaps this should only happen when debugging is on? */
    if (nmg_debug&NMG_DEBUG_FCUT && (b1->end <= 0 || b2->end <= 0)) {
	bu_log("nmg_face_cutjoin(fu1=%p, fu2=%p): WARNING empty list %zu %zu\n",
	       (void *)fu1, (void *)fu2, b1->end, b2->end);
    }

top:
    /*
     * Sort hit points by increasing distance, vertex ptr, vu ptr,
     * and eliminate any duplicate vu's.
     */
    ptbl_vsort(b1, pt, dir, mag1, tol->dist);
    ptbl_vsort(b2, pt, dir, mag2, tol->dist);

    vu1 = (struct vertexuse **)b1->buffer;
    vu2 = (struct vertexuse **)b2->buffer;

    /* Print list of intersections */
    if (nmg_debug&NMG_DEBUG_FCUT) {
	bu_log("Ray vu intersection list:\n");
<<<<<<< HEAD
	for (i = 0; (off_t)i < b1->end; i++) {
	    bu_log(" %zu %e ", i, mag1[i]);
	    nmg_pr_vu_briefly(vu1[i], (char *)0);
	}
	for (i = 0; (off_t)i < b2->end; i++) {
=======
	for (i = 0; i < b1->end; i++) {
	    bu_log(" %zu %e ", i, mag1[i]);
	    nmg_pr_vu_briefly(vu1[i], (char *)0);
	}
	for (i = 0; i < b2->end; i++) {
>>>>>>> 2965d039
	    bu_log(" %zu %e ", i, mag2[i]);
	    nmg_pr_vu_briefly(vu2[i], (char *)0);
	}
    }

    /* Check to make sure that intersector didn't miss anything */
    if (nmg_ck_vu_ptbl(b1, fu1) || nmg_ck_vu_ptbl(b2, fu2)) goto top;


    /* this block of code checks if the two lists of intersection vertexuses
     * contain vertexuses from the appropriate faceuse */
    if (nmg_debug&NMG_DEBUG_FCUT) {
	int found1=(-1), found2=(-1); /* -1 => not set, 0 => no vertexuses from faceuse found */
	int tmp_found;
	struct faceuse *fu;
	struct vertexuse *vu;

	/* list b1 should contain vertexuses from faceuse fu1 */
	for (i = 0; i < BU_PTBL_LEN(b1); i++) {
	    tmp_found = 0;
	    vu = (struct vertexuse *)BU_PTBL_GET(b1, i);
	    fu = nmg_find_fu_of_vu(vu);
	    if (fu == fu1)
		tmp_found = 1;
	    if (found1 == (-1))
		found1 = tmp_found;
	    else if (tmp_found != found1) {
		/* some found, some not found!!!!! */
		bu_log ("nmg_face_cutjoin: Intersection list is screwy for face 1\n");
		break;
	    }
	}

	/* and list b2 should contain vertexuses from faceuse fu2 */
	for (i = 0; i < BU_PTBL_LEN(b2); i++) {
	    tmp_found = 0;
	    vu = (struct vertexuse *)BU_PTBL_GET(b2, i);
	    fu = nmg_find_fu_of_vu(vu);
	    if (fu == fu2)
		tmp_found = 1;
	    if (found2 == (-1))
		found2 = tmp_found;
	    else if (tmp_found != found2) {
		/* some found, some not found!!!!! */
		bu_log ("nmg_face_cutjoin: Intersection list is screwy for face 2\n");
		break;
	    }
	}
	if (!found1)
	    bu_log("nmg_face_cutjoin: intersection list for face 1 doesn't contain vertexuses from face 1!!!\n");
	if (!found2)
	    bu_log("nmg_face_cutjoin: intersection list for face 2 doesn't contain vertexuses from face 2!!!\n");
    }

    nmg_face_rs_init(&rs1, b1, fu1, fu2, pt, dir, eg, tol);
    nmg_face_rs_init(&rs2, b2, fu2, fu1, pt, dir, eg, tol);
    nmg_fcut_face(&rs1, vlfree);
    nmg_fcut_face(&rs2, vlfree);

    /* Can't do simplifications here,
     * because the caller's linked lists & pointers might get disrupted.
     */

    /* Merging uses of common edges is OK, though, and quite necessary. */
    i = nmg_mesh_two_faces(fu1, fu2, tol);
    if (i) {
<<<<<<< HEAD
	if (nmg_debug&DEBUG_FCUT)
=======
	if (nmg_debug&NMG_DEBUG_FCUT)
>>>>>>> 2965d039
	    bu_log("nmg_face_cutjoin() meshed %zu edges\n", i);
    }
    if (nmg_debug&NMG_DEBUG_FCUT) {
	bu_log("nmg_face_cutjoin(fu1=%p, fu2=%p) eg=%p END\n", (void *)fu1, (void *)fu2, (void *)rs1.eg_p);
    }
    if (eg && !rs1.eg_p)
	bu_bomb("nmg_face_cutjoin() lost edge_g_lseg?\n");
    if (eg && eg != rs1.eg_p)
	bu_log("nmg_face_cutjoin() changed from eg=%p to rs1.eg_p=%p\n", (void *)eg, (void *)rs1.eg_p);
    return rs1.eg_p;
}

void
nmg_fcut_face_2d(struct bu_ptbl *vu_list, fastf_t *UNUSED(mag), struct faceuse *fu1, struct faceuse *fu2, struct bu_list *vlfree, struct bn_tol *tol)
{
    struct nmg_ray_state rs;
    point_t pt = VINIT_ZERO;
    vect_t dir;
    struct edge_g_lseg *eg;

    NMG_CK_FACEUSE(fu1);
    NMG_CK_FACEUSE(fu2);
    BN_CK_TOL(tol);
    BU_CK_PTBL(vu_list);

    VSET(dir, 1.0, 0.0 , 0.0);
    eg = (struct edge_g_lseg *)NULL;

    nmg_face_rs_init(&rs, vu_list, fu1, fu2, pt,  dir, eg, tol);

    nmg_fcut_face(&rs, vlfree);
}

#if 0

/*
 * State machine transition tables
 * Indexed by MNG_V_ASSESSMENT values.
 */

struct state_transitions {
    int assessment;
    int new_state;
    int action;
};


static const struct state_transitions nmg_state_is_out[17] = {
    { NMG_LEFT_LEFT,	NMG_STATE_OUT,		NMG_ACTION_NONE },
    { NMG_LEFT_RIGHT,	NMG_STATE_IN,		NMG_ACTION_VFY_EXT },
    { NMG_LEFT_ON_FORW,	NMG_STATE_ON_L,		NMG_ACTION_VFY_EXT },
    { NMG_LEFT_ON_REV,	NMG_STATE_ERROR,	NMG_ACTION_ERROR },
    { NMG_RIGHT_LEFT,	NMG_STATE_ERROR,	NMG_ACTION_ERROR },
    { NMG_RIGHT_RIGHT,	NMG_STATE_OUT,		NMG_ACTION_NONE },
    { NMG_RIGHT_ON_FORW,	NMG_STATE_ERROR,	NMG_ACTION_ERROR },
    { NMG_RIGHT_ON_REV,	NMG_STATE_ERROR,	NMG_ACTION_ERROR },
    { NMG_ON_FORW_LEFT,	NMG_STATE_ERROR,	NMG_ACTION_ERROR },
    { NMG_ON_FORW_RIGHT,	NMG_STATE_ERROR,	NMG_ACTION_ERROR },
    { NMG_ON_FORW_ON_FORW,	NMG_STATE_ERROR,	NMG_ACTION_ERROR },
    { NMG_ON_FORW_ON_REV,	NMG_STATE_ERROR,	NMG_ACTION_ERROR },
    { NMG_ON_REV_LEFT,	NMG_STATE_ERROR,	NMG_ACTION_ERROR },
    { NMG_ON_REV_RIGHT,	NMG_STATE_ON_R,		NMG_ACTION_VFY_EXT },
    { NMG_ON_REV_ON_FORW,	NMG_STATE_ON_N,		NMG_ACTION_NONE },
    { NMG_ON_REV_ON_REV,	NMG_STATE_ERROR,	NMG_ACTION_ERROR },
    { NMG_LONE,		NMG_STATE_OUT,		NMG_ACTION_NONE }
};


static const struct state_transitions nmg_state_is_on_L[17] = {
    { NMG_LEFT_LEFT,	NMG_STATE_ERROR,	NMG_ACTION_ERROR },
    { NMG_LEFT_RIGHT,	NMG_STATE_ERROR,	NMG_ACTION_ERROR },
    { NMG_LEFT_ON_FORW,	NMG_STATE_ERROR,	NMG_ACTION_ERROR },
    { NMG_LEFT_ON_REV,	NMG_STATE_ERROR,	NMG_ACTION_ERROR },
    { NMG_RIGHT_LEFT,	NMG_STATE_ERROR,	NMG_ACTION_ERROR },
    { NMG_RIGHT_RIGHT,	NMG_STATE_ON_L,		NMG_ACTION_NONE },
    { NMG_RIGHT_ON_FORW,	NMG_STATE_ERROR,	NMG_ACTION_ERROR },
    { NMG_RIGHT_ON_REV,	NMG_STATE_ERROR,	NMG_ACTION_ERROR },
    { NMG_ON_FORW_LEFT,	NMG_STATE_OUT,		NMG_ACTION_NONE },
    { NMG_ON_FORW_RIGHT,	NMG_STATE_IN,		NMG_ACTION_NONE },
    { NMG_ON_FORW_ON_FORW,	NMG_STATE_ON_L,		NMG_ACTION_NONE },
    { NMG_ON_FORW_ON_REV,	NMG_STATE_IN,		NMG_ACTION_NONE },
    { NMG_ON_REV_LEFT,	NMG_STATE_ON_N,		NMG_ACTION_VFY_MULTI },
    { NMG_ON_REV_RIGHT,	NMG_STATE_ON_B,		NMG_ACTION_VFY_EXT },
    { NMG_ON_REV_ON_FORW,	NMG_STATE_ON_L,		NMG_ACTION_VFY_MULTI },
    { NMG_ON_REV_ON_REV,	NMG_STATE_ERROR,	NMG_ACTION_ERROR },
    { NMG_LONE,		NMG_STATE_ON_L,		NMG_ACTION_LONE_V_ESPLIT }
};


static const struct state_transitions nmg_state_is_on_R[17] = {
    { NMG_LEFT_LEFT,	NMG_STATE_ON_R,		NMG_ACTION_NONE },
    { NMG_LEFT_RIGHT,	NMG_STATE_ERROR,	NMG_ACTION_ERROR },
    { NMG_LEFT_ON_FORW,	NMG_STATE_ON_B,		NMG_ACTION_NONE },
    { NMG_LEFT_ON_REV,	NMG_STATE_IN,		NMG_ACTION_NONE },
    { NMG_RIGHT_LEFT,	NMG_STATE_ON_N,		NMG_ACTION_VFY_MULTI },
    { NMG_RIGHT_RIGHT,	NMG_STATE_ERROR,	NMG_ACTION_ERROR },
    { NMG_RIGHT_ON_FORW,	NMG_STATE_ON_N,		NMG_ACTION_VFY_MULTI },
    { NMG_RIGHT_ON_REV,	NMG_STATE_OUT,		NMG_ACTION_NONE },
    { NMG_ON_FORW_LEFT,	NMG_STATE_ERROR,	NMG_ACTION_ERROR },
    { NMG_ON_FORW_RIGHT,	NMG_STATE_ERROR,	NMG_ACTION_ERROR },
    { NMG_ON_FORW_ON_FORW,	NMG_STATE_ERROR,	NMG_ACTION_ERROR },
    { NMG_ON_FORW_ON_REV,	NMG_STATE_IN,		NMG_ACTION_NONE },
    { NMG_ON_REV_LEFT,	NMG_STATE_ERROR,	NMG_ACTION_ERROR },
    { NMG_ON_REV_RIGHT,	NMG_STATE_ERROR,	NMG_ACTION_ERROR },
    { NMG_ON_REV_ON_FORW,	NMG_STATE_ERROR,	NMG_ACTION_ERROR },
    { NMG_ON_REV_ON_REV,	NMG_STATE_ON_R,		NMG_ACTION_NONE },
    { NMG_LONE,		NMG_STATE_ON_R,		NMG_ACTION_LONE_V_ESPLIT }
};


static const struct state_transitions nmg_state_is_on_B[17] = {
    { NMG_LEFT_LEFT,	NMG_STATE_ERROR,	NMG_ACTION_ERROR },
    { NMG_LEFT_RIGHT,	NMG_STATE_ERROR,	NMG_ACTION_ERROR },
    { NMG_LEFT_ON_FORW,	NMG_STATE_ERROR,	NMG_ACTION_ERROR },
    { NMG_LEFT_ON_REV,	NMG_STATE_IN,		NMG_ACTION_VFY_MULTI },
    { NMG_RIGHT_LEFT,	NMG_STATE_ERROR,	NMG_ACTION_ERROR },
    { NMG_RIGHT_RIGHT,	NMG_STATE_ERROR,	NMG_ACTION_ERROR },
    { NMG_RIGHT_ON_FORW,	NMG_STATE_ERROR,	NMG_ACTION_ERROR },
    { NMG_RIGHT_ON_REV,	NMG_STATE_ON_L,		NMG_ACTION_NONE },
    { NMG_ON_FORW_LEFT,	NMG_STATE_ON_R,		NMG_ACTION_NONE },
    { NMG_ON_FORW_RIGHT,	NMG_STATE_IN,		NMG_ACTION_VFY_MULTI },
    { NMG_ON_FORW_ON_FORW,	NMG_STATE_ON_B,		NMG_ACTION_VFY_MULTI },
    { NMG_ON_FORW_ON_REV,	NMG_STATE_IN,		NMG_ACTION_NONE },
    { NMG_ON_REV_LEFT,	NMG_STATE_ERROR,	NMG_ACTION_ERROR },
    { NMG_ON_REV_RIGHT,	NMG_STATE_ERROR,	NMG_ACTION_ERROR },
    { NMG_ON_REV_ON_FORW,	NMG_STATE_ERROR,	NMG_ACTION_ERROR },
    { NMG_ON_REV_ON_REV,	NMG_STATE_ON_B,		NMG_ACTION_VFY_MULTI },
    { NMG_LONE,		NMG_STATE_ON_B,		NMG_ACTION_LONE_V_ESPLIT }
};


static const struct state_transitions nmg_state_is_on_N[17] = {
    { NMG_LEFT_LEFT,	NMG_STATE_ERROR,	NMG_ACTION_ERROR },
    { NMG_LEFT_RIGHT,	NMG_STATE_OUT,		NMG_ACTION_VFY_MULTI },
    { NMG_LEFT_ON_FORW,	NMG_STATE_ERROR,	NMG_ACTION_ERROR },
    { NMG_LEFT_ON_REV,	NMG_STATE_ON_L,		NMG_ACTION_VFY_MULTI },
    { NMG_RIGHT_LEFT,	NMG_STATE_ERROR,	NMG_ACTION_ERROR },
    { NMG_RIGHT_RIGHT,	NMG_STATE_ERROR,	NMG_ACTION_ERROR },
    { NMG_RIGHT_ON_FORW,	NMG_STATE_ERROR,	NMG_ACTION_ERROR },
    { NMG_RIGHT_ON_REV,	NMG_STATE_ERROR,	NMG_ACTION_ERROR },
    { NMG_ON_FORW_LEFT,	NMG_STATE_ERROR,	NMG_ACTION_ERROR },
    { NMG_ON_FORW_RIGHT,	NMG_STATE_ON_R,		NMG_ACTION_VFY_MULTI },
    { NMG_ON_FORW_ON_FORW,	NMG_STATE_ON_N,		NMG_ACTION_VFY_MULTI },
    { NMG_ON_FORW_ON_REV,	NMG_STATE_OUT,		NMG_ACTION_NONE },
    { NMG_ON_REV_LEFT,	NMG_STATE_ERROR,	NMG_ACTION_ERROR },
    { NMG_ON_REV_RIGHT,	NMG_STATE_ERROR,	NMG_ACTION_ERROR },
    { NMG_ON_REV_ON_FORW,	NMG_STATE_ERROR,	NMG_ACTION_ERROR },
    { NMG_ON_REV_ON_REV,	NMG_STATE_ON_N,		NMG_ACTION_VFY_MULTI },
    { NMG_LONE,		NMG_STATE_ON_N,		NMG_ACTION_LONE_V_ESPLIT }
};


static const struct state_transitions nmg_state_is_in[17] = {
    { NMG_LEFT_LEFT,	NMG_STATE_IN,		NMG_ACTION_CUTJOIN },
    { NMG_LEFT_RIGHT,	NMG_STATE_ERROR,	NMG_ACTION_ERROR },
    { NMG_LEFT_ON_FORW,	NMG_STATE_ON_R,		NMG_ACTION_CUTJOIN },
    { NMG_LEFT_ON_REV,	NMG_STATE_ERROR,	NMG_ACTION_ERROR },
    { NMG_RIGHT_LEFT,	NMG_STATE_OUT,		NMG_ACTION_CUTJOIN },
    { NMG_RIGHT_RIGHT,	NMG_STATE_IN,		NMG_ACTION_CUTJOIN },
    { NMG_RIGHT_ON_FORW,	NMG_STATE_ON_L,		NMG_ACTION_CUTJOIN },
    { NMG_RIGHT_ON_REV,	NMG_STATE_ERROR,	NMG_ACTION_ERROR },
    { NMG_ON_FORW_LEFT,	NMG_STATE_ERROR,	NMG_ACTION_ERROR },
    { NMG_ON_FORW_RIGHT,	NMG_STATE_ERROR,	NMG_ACTION_ERROR },
    { NMG_ON_FORW_ON_FORW,	NMG_STATE_IN,		NMG_ACTION_NONE },
    { NMG_ON_FORW_ON_REV,	NMG_STATE_OUT,		NMG_ACTION_NONE },
    { NMG_ON_REV_LEFT,	NMG_STATE_ON_R,		NMG_ACTION_CUTJOIN },
    { NMG_ON_REV_RIGHT,	NMG_STATE_ERROR,	NMG_ACTION_ERROR },
    { NMG_ON_REV_ON_FORW,	NMG_STATE_ON_B,		NMG_ACTION_CUTJOIN },
    { NMG_ON_REV_ON_REV,	NMG_STATE_IN,		NMG_ACTION_NONE },
    { NMG_LONE,		NMG_STATE_IN,		NMG_ACTION_LONE_V_JAUNT }
};


/**
 * Given current (old) state, assess the current vertexuse, and
 * pull the appropriate action and new state from the tables.
 * Then perform the indicated action.
 *
 * The real work happens in the nmg_assess_vu() and in the tables.
 *
 * Explicit Returns -
 * Nothing useful yet.
 *
 * Implicit Returns -
 * Modifications to the NMG shell being operated on.
 * Updated state etc. in nmg_ray_state structure.
 */
HIDDEN int
nmg_face_state_transition(struct nmg_ray_state *rs, int pos, int multi, int other_rs_state, struct bu_list *vlfree)
{
    int assessment;
    int old_state;
    int new_state;
    const struct state_transitions *stp;
    struct vertexuse *vu;
    struct vertexuse *prev_vu = (struct vertexuse *)NULL;
    struct loopuse *lu;
    struct loopuse *prev_lu;
    struct faceuse *fu;
    struct edgeuse *eu;
    struct edgeuse *first_new_eu;
    struct edgeuse *second_new_eu;
    struct edgeuse *old_eu;
    int e_assessment;
    int action;
    int e_pos;

    NMG_CK_RAYSTATE(rs);
    vu = rs->vu[pos];
    NMG_CK_VERTEXUSE(vu);
    BN_CK_TOL(rs->tol);
    if (rs->eg_p) NMG_CK_EDGE_G_LSEG(rs->eg_p);

    if (nmg_debug&NMG_DEBUG_FCUT) {
	bu_log("nmg_face_state_transition(vu %p, pos=%d) START\n",
	       (void *)vu, pos);
	bu_log("Plotting this loopuse, before action:\n");
	nmg_pr_lu_briefly(nmg_find_lu_of_vu(vu), (char *)0);
	nmg_plot_lu_ray(nmg_find_lu_of_vu(vu),
			rs->vu[0], rs->vu[rs->nvu-1], rs->left, vlfree);
    }

    if (nmg_debug & NMG_DEBUG_VERIFY) {
	nmg_vfu(&rs->fu1->s_p->fu_hd, rs->fu1->s_p);
	nmg_vfu(&rs->fu2->s_p->fu_hd, rs->fu2->s_p);
	nmg_fu_touchingloops(rs->fu1);
	nmg_fu_touchingloops(rs->fu2);
    }

    assessment = nmg_assess_vu(rs, pos);
    old_state = rs->state;
    switch (old_state) {
	default:
	case NMG_STATE_ERROR:
	    bu_bomb("nmg_face_state_transition: was in ERROR state\n");
	case NMG_STATE_OUT:
	    stp = &nmg_state_is_out[assessment];
	    break;
	case NMG_STATE_ON_L:
	    stp = &nmg_state_is_on_L[assessment];
	    break;
	case NMG_STATE_ON_R:
	    stp = &nmg_state_is_on_R[assessment];
	    break;
	case NMG_STATE_ON_B:
	    stp = &nmg_state_is_on_B[assessment];
	    break;
	case NMG_STATE_ON_N:
	    stp = &nmg_state_is_on_N[assessment];
	    break;
	case NMG_STATE_IN:
	    stp = &nmg_state_is_in[assessment];
	    break;
    }

    if (assessment != stp->assessment) {
	bu_log("assessment=%d, stp->assessment=%d, error\n", assessment, stp->assessment);
	bu_bomb("nmg_face_state_transition() bad table\n");
    }
    action = stp->action;
    new_state = stp->new_state;
    rs->last_action = action;

    /*
     * Major optimization here.
     * If the state machine for the other face is still in OUT state,
     * then take no actions in this face,
     * because any cutting or joining done here will have no effect
     * on the final result of the boolean, it's just extra work.
     * This can reduce the amount of unnecessary topology by 75% or more.
     */
    if (other_rs_state == NMG_STATE_OUT && action != NMG_ACTION_ERROR &&
	action != NMG_ACTION_NONE) {
	action = NMG_ACTION_NONE_OPTIM;
    }

    if (nmg_debug&NMG_DEBUG_FCUT) {
	bu_log("nmg_face_state_transition(vu %p, pos=%d)\n\told=%s, assessed=%s, new=%s, action=%s\n",
	       (void *)vu, pos,
	       nmg_state_names[old_state], nmg_v_assessment_names[assessment],
	       nmg_state_names[new_state], action_names[action]);
    }

    /*
     * Force edge geometry that lies on the intersection line
     * to use the edge_g_lseg structure of the intersection line (ray).
     */
    if (NMG_V_ASSESSMENT_PREV(assessment) == NMG_E_ASSESSMENT_ON_REV) {
	eu = nmg_find_eu_of_vu(vu);
	eu = BU_LIST_PPREV_CIRC(edgeuse, eu);
	NMG_CK_EDGEUSE(eu);
	if (!rs->eg_p || eu->g.lseg_p != rs->eg_p) {
	    if (rs->eg_p) {
		NMG_CK_EDGE_G_LSEG(rs->eg_p);
	    }
	    nmg_edge_geom_isect_line(eu, rs, "force ON_REV to line");
	}
    }
    if (NMG_V_ASSESSMENT_NEXT(assessment) == NMG_E_ASSESSMENT_ON_FORW) {
	eu = nmg_find_eu_of_vu(vu);
	NMG_CK_EDGEUSE(eu);
	if (!rs->eg_p || eu->g.lseg_p != rs->eg_p) {
	    if (rs->eg_p) {
		NMG_CK_EDGE_G_LSEG(rs->eg_p);
	    }
	    nmg_edge_geom_isect_line(eu, rs, "force ON_FORW to line");
	}
    }

    switch (action) {
	default:
	case NMG_ACTION_ERROR:
	bomb:
	    {
		struct bu_vls str = BU_VLS_INIT_ZERO;

		bu_log("nmg_face_state_transition: got action=ERROR\n");

		bu_vls_printf(&str, "nmg_face_state_transition(vu %p, pos=%d)\n\told=%s, assessed=%s, new=%s, action=%s\n",
			      (void *)vu, pos,
			      nmg_state_names[old_state], nmg_v_assessment_names[assessment],
			      nmg_state_names[new_state], action_names[action]);
		if (nmg_debug) {
		    /* First, print this faceuse */
		    lu = nmg_find_lu_of_vu(vu);
		    NMG_CK_LOOPUSE(lu);
		    /* Print the faceuse for later analysis */
		    bu_log("Loop with the offending vertex\n");
		    nmg_pr_lu_briefly(lu, (char *)0);
		}
		/* Explode */
		bu_bomb(bu_vls_addr(&str));
	    }
	case NMG_ACTION_NONE:
	case NMG_ACTION_NONE_OPTIM:
	    if (*(vu->up.magic_p) != NMG_LOOPUSE_MAGIC) break;
	    lu = vu->up.lu_p;
	    if (old_state != NMG_STATE_OUT && lu->orientation == OT_BOOLPLACE) {
		/* If something connects to the surface of our face,
		 * hang on to this vertexuse.
		 */
		lu->orientation = lu->lumate_p->orientation = OT_UNSPEC;
	    }
	    break;
	case NMG_ACTION_VFY_EXT:
	    /* Verify loop containing this vertex has external orientation */
	    lu = nmg_find_lu_of_vu(vu);
	    NMG_CK_LOOPUSE(lu);
	    switch (lu->orientation) {
		case OT_SAME:
		    break;
		default:
		    bu_log("nmg_face_state_transition: VFY_EXT got orientation=%s\n",
			   nmg_orientation(lu->orientation));
		    break;
	    }
	    break;
	case NMG_ACTION_VFY_MULTI:
	    /* Ensure that there are multiple vertexuse's at this
	     * vertex along the ray.
	     * If not, the table entry is illegal.
	     */
	    if (multi) break;
	    bu_log("nmg_face_state_transition: VFY_MULTI had only 1 vertex\n");
	    goto bomb;
	case NMG_ACTION_LONE_V_ESPLIT:
	    /*
	     * Split edge to include vertex from this lone vert loop.
	     * This only happens in an "ON" state, so split the edge that
	     * starts (or ends) with the previously seen vertex.
	     * Note that the forward going edge may point the wrong way,
	     * i.e., not lie on the ray at all.
	     * Also note that the previous member(s) of vu[] may be
	     * lone vert loops that were not processed due to optimization,
	     * so it may be necessary to look back a ways to find
	     * the vertexuse which started this ON edge.
	     */
	    lu = nmg_find_lu_of_vu(vu);
	    NMG_CK_LOOPUSE(lu);
	    for (e_pos = pos-1; e_pos >= 0; e_pos--) {
		prev_vu = rs->vu[e_pos];
		NMG_CK_VERTEXUSE(prev_vu);
		/* lu is lone vert loop; l_p is distinct from prev_lu->l_p */
		if (*prev_vu->up.magic_p == NMG_EDGEUSE_MAGIC)
		    break;
		/* Not an edgeuse, prob. a loopuse, continue backwards */
	    }
	    if (e_pos < 0) bu_bomb("nmg_face_state_transition: LONE_V_ESPLIT can't find start of edge!\n");
	    eu = prev_vu->up.eu_p;
	    NMG_CK_EDGEUSE(eu);
	    e_assessment = nmg_assess_eu(eu, 1, rs, e_pos);	/* forw */
	    if (e_assessment == NMG_E_ASSESSMENT_ON_FORW) {
		/* "eu" (forw) is the right edge to split */
	    } else {
		e_assessment = nmg_assess_eu(eu, 0, rs, e_pos); /*rev*/
		if (e_assessment == NMG_E_ASSESSMENT_ON_REV) {
		    /* (reverse) "eu" is the right one */
		    eu = BU_LIST_PPREV_CIRC(edgeuse, eu);
		} else {
		    /* What went wrong? */
		    bu_log("LONE_V_ESPLIT:  rev e_assessment = %s\n", nmg_e_assessment_names[e_assessment]);
		    bu_bomb("nmg_face_state_transition: LONE_V_ESPLIT could not find ON edge to split\n");
		}
	    }
	    /* Break edge, update vu table with new value */
	    if (vu->v_p == eu->vu_p->v_p) {
		/* Edge already starts at same vertex */
		rs->vu[pos] = eu->vu_p;
	    } else if (vu->v_p == eu->eumate_p->vu_p->v_p) {
		/* Edge already ends at same vertex */
		rs->vu[pos] = BU_LIST_PNEXT_CIRC(edgeuse, eu)->vu_p;
	    } else {
		/* Break edge, force onto isect line */
		nmg_edge_geom_isect_line(eu, rs, "LONE_V_ESPLIT, before edge split");
		rs->vu[pos] = nmg_ebreaker(vu->v_p, eu, rs->tol)->vu_p;
	    }
	    /* Kill lone vertex loop (and vertexuse) */
	    nmg_klu(lu);
	    if (nmg_debug&NMG_DEBUG_FCUT) {
		bu_log("After LONE_V_ESPLIT, the final loop:\n");
		lu = nmg_find_lu_of_vu(rs->vu[pos]);
		NMG_CK_LOOPUSE(lu);
		nmg_pr_lu(lu, "   ");
		nmg_plot_lu_ray(lu, rs->vu[0], rs->vu[rs->nvu-1], rs->left, vlfree);
	    }
	    break;
	case NMG_ACTION_LONE_V_JAUNT:
	    /*
	     * Take current loop on a jaunt from current (prev_vu) edge
	     * up to the vertex (vu) of this lone vertex loop,
	     * and back again.
	     * This only happens in "IN" state.
	     */
	    prev_vu = rs->vu[pos-1];
	    NMG_CK_VERTEXUSE(prev_vu);

	    if (*prev_vu->up.magic_p == NMG_LOOPUSE_MAGIC) {
		/* Both prev and current are lone vertex loops */
		rs->vu[pos] = nmg_join_2singvu_loops(prev_vu, vu);
		/* Set orientation */
		lu = nmg_find_lu_of_vu(rs->vu[pos]);
		NMG_CK_LOOPUSE(lu);
		/* If state is IN, this is a "crack" loop */
		nmg_set_lu_orientation(lu, old_state==NMG_STATE_IN);
	    } else {
		rs->vu[pos] = nmg_join_singvu_loop(prev_vu, vu);
	    }

	    /* We know edge geom is null, make it be the isect line */
	    first_new_eu = BU_LIST_PPREV_CIRC(edgeuse, rs->vu[pos]->up.eu_p);
	    nmg_edge_geom_isect_line(first_new_eu, rs, "LONE_V_JAUNT, new edge");

	    /* Fusing to this new edge will happen in nmg_face_cutjoin() */

	    /* Recompute loop geometry.  Bounding box may have expanded */
	    nmg_loop_g(nmg_find_lu_of_vu(rs->vu[pos])->l_p, rs->tol);

	    if (nmg_debug&NMG_DEBUG_FCUT) {
		bu_log("After LONE_V_JAUNT, the final loop:\n");
		nmg_pr_lu_briefly(nmg_find_lu_of_vu(rs->vu[pos]), (char *)0);
		nmg_plot_lu_ray(nmg_find_lu_of_vu(rs->vu[pos]),
				rs->vu[0], rs->vu[rs->nvu-1], rs->left, vlfree);
	    }
	    break;
	case NMG_ACTION_CUTJOIN:
	    /*
	     * Cut loop into two, or join two into one.
	     * The operation happens between the previous vu
	     * and the current one.
	     * If the two vu's are part of the same loop,
	     * then cut the loop into two, otherwise
	     * join the two loops into one.
	     */
	    lu = nmg_find_lu_of_vu(vu);
	    NMG_CK_LOOPUSE(lu);
	    fu = lu->up.fu_p;
	    NMG_CK_FACEUSE(fu);
	    prev_vu = rs->vu[pos-1];
	    NMG_CK_VERTEXUSE(prev_vu);
	    prev_lu = nmg_find_lu_of_vu(prev_vu);
	    NMG_CK_LOOPUSE(prev_lu);

	    /* See if there is an edge joining the 2 vertices already */
	    old_eu = nmg_findeu(prev_vu->v_p, vu->v_p, (struct shell *)NULL,
				(struct edgeuse *)NULL, 0);

	    if (lu->l_p == prev_lu->l_p) {
		int is_crack;

		/* Same loop, cut into two */
		is_crack = nmg_loop_is_a_crack(lu);
		if (nmg_debug&NMG_DEBUG_FCUT)
		    bu_log("Calling nmg_cut_loop(prev_vu=%p, vu=%p) is_crack=%d, old_eu=%p\n",
			   (void *)prev_vu, (void *)vu, is_crack, (void *)old_eu);
		if (prev_vu->v_p == vu->v_p) {
		    /* The loop touches itself already */
		    lu = nmg_split_lu_at_vu(prev_lu, prev_vu);
		} else {
		    lu = nmg_cut_loop(prev_vu, vu, vlfree);

		    /* New edge has been created between 2 verts, fuse */
		    /* first_new_eu starts at vu, ends at prev_vu */
		    /* second_new_eu starts at prev_vu, ends at vu */
		    first_new_eu = BU_LIST_PPREV_CIRC(edgeuse, &prev_vu->up.eu_p->l);
		    second_new_eu = BU_LIST_PPREV_CIRC(edgeuse, &vu->up.eu_p->l);
		    NMG_CK_EDGEUSE(first_new_eu);
		    NMG_CK_EDGEUSE(second_new_eu);
		    if (first_new_eu->vu_p->v_p != vu->v_p || first_new_eu->eumate_p->vu_p->v_p != prev_vu->v_p) {
			nmg_pr_vu_briefly(prev_vu, 0);
			nmg_pr_vu_briefly(vu, 0);
			nmg_pr_eu_endpoints(first_new_eu, 0);
			nmg_pr_eu_endpoints(second_new_eu, 0);
			if (old_eu) nmg_pr_eu_endpoints(old_eu, 0);
			bu_bomb("nmg_face_state_transition() cut loop bafflement\n");
		    }
		    /* Fuse new edge to intersect line, old edge */
		    nmg_edge_geom_isect_line(first_new_eu, rs, "CUTJOIN, new edge after loop cut");
		    if (old_eu) nmg_radial_join_eu(old_eu, first_new_eu, rs->tol);
		}

		nmg_loop_g(lu->l_p, rs->tol);
		nmg_loop_g(prev_lu->l_p, rs->tol);

		nmg_lu_reorient(lu);
		nmg_lu_reorient(prev_lu);

		if (nmg_debug&NMG_DEBUG_FCUT) {
		    bu_log("After CUT, the final loop:\n");
		    nmg_pr_lu_briefly(nmg_find_lu_of_vu(rs->vu[pos]), (char *)0);
		    nmg_plot_lu_ray(nmg_find_lu_of_vu(rs->vu[pos]),
				    rs->vu[0], rs->vu[rs->nvu-1], rs->left, vlfree);
		}
		break;
	    }
	    /*
	     * prev_vu and vu are in different loops,
	     * join the two loops into one loop.
	     * No edgeuses are deleted at this stage,
	     * so some "snakes" may appear in the process.
	     */
	    if (nmg_debug&NMG_DEBUG_FCUT) {
		bu_log("nmg_face_state_transition() joining 2 loops, prev_vu=%p, vu=%p, old_eu=%p\n",
		       (void *)prev_vu, (void *)vu, (void *)old_eu);
	    }

	    if (*prev_vu->up.magic_p == NMG_LOOPUSE_MAGIC ||
		*vu->up.magic_p == NMG_LOOPUSE_MAGIC) {
		/* One (or both) is a loop of a single vertex */
		/* This is the special boolean vertex marker */

		/* See if there is an existing edge between
		 * the two vertices.
		 */

		if (*prev_vu->up.magic_p == NMG_LOOPUSE_MAGIC &&
		    *vu->up.magic_p != NMG_LOOPUSE_MAGIC) {
		    if (nmg_debug&NMG_DEBUG_FCUT)
			bu_log("\tprev_vu is a vertex loop\n");
		    /* if prev_vu is geometrically on an edge that goes through vu,
		     * then split that edge at prev_vu */
		    rs->vu[pos-1] = nmg_join_singvu_loop(vu, prev_vu);
		} else if (*vu->up.magic_p == NMG_LOOPUSE_MAGIC &&
			   *prev_vu->up.magic_p != NMG_LOOPUSE_MAGIC) {
		    if (nmg_debug&NMG_DEBUG_FCUT)
			bu_log("\tvu is a vertex loop\n");
		    /* if vu is geometrically on an edge that goes through prev_vu,
		     * then split that edge at vu */
		    rs->vu[pos] = nmg_join_singvu_loop(prev_vu, vu);
		} else {
		    /* Both are loops of single vertex */
		    if (nmg_debug&NMG_DEBUG_FCUT)
			bu_log("\tprev_vu and vu are vertex loops\n");
		    vu = rs->vu[pos] = nmg_join_2singvu_loops(prev_vu, vu);
		    /* Set orientation */
		    lu = nmg_find_lu_of_vu(vu);
		    NMG_CK_LOOPUSE(lu);
		    nmg_set_lu_orientation(lu, old_state==NMG_STATE_IN);
		}
	    } else {
		rs->vu[pos] = nmg_join_2loops(prev_vu, vu);
	    }

	    /* XXX If an edge has been built between prev_vu and vu,
	     * force its geometry to lie on the ray.
	     */
	    vu = rs->vu[pos];
	    lu = nmg_find_lu_of_vu(vu);
	    NMG_CK_LOOPUSE(lu);
	    prev_vu = rs->vu[pos-1];
	    eu = prev_vu->up.eu_p;
	    NMG_CK_EDGEUSE(eu);
	    first_new_eu = BU_LIST_PPREV_CIRC(edgeuse, rs->vu[pos]->up.eu_p);
	    NMG_CK_EDGEUSE(first_new_eu);
	    if (eu == first_new_eu) {
		nmg_edge_geom_isect_line(first_new_eu, rs, "CUTJOIN new edge");
		if (old_eu) nmg_radial_join_eu(old_eu, eu, rs->tol);
	    }

	    /* Recompute loop geometry.  Bounding box may have expanded */
	    nmg_loop_g(lu->l_p, rs->tol);

	    if (nmg_debug&NMG_DEBUG_FCUT) {
		bu_log("After JOIN, the final loop:\n");
		nmg_pr_lu_briefly(lu, (char *)0);
		nmg_plot_lu_ray(lu, rs->vu[0], rs->vu[rs->nvu-1], rs->left, vlfree);
	    }
	    break;
    }

    rs->state = new_state;

    if (nmg_debug & NMG_DEBUG_VERIFY) {
	/* Verify both faces are still OK */
	nmg_vfu(&rs->fu1->s_p->fu_hd, rs->fu1->s_p);
	nmg_vfu(&rs->fu2->s_p->fu_hd, rs->fu2->s_p);
	nmg_fu_touchingloops(rs->fu1);
	nmg_fu_touchingloops(rs->fu2);
    }

    if (nmg_debug&NMG_DEBUG_FCUT) {
	bu_log("nmg_face_state_transition(vu %p, pos=%d) END\n",
	       (void *)rs->vu[pos], pos);
    }
    if (rs->eg_p) NMG_CK_EDGE_G_LSEG(rs->eg_p);
    return 0;
}
#endif

/*
 * Local Variables:
 * mode: C
 * tab-width: 8
 * indent-tabs-mode: t
 * c-file-style: "stroustrup"
 * End:
 * ex: shiftwidth=4 tabstop=8
 */<|MERGE_RESOLUTION|>--- conflicted
+++ resolved
@@ -1,11 +1,7 @@
 /*                      N M G _ F C U T . C
  * BRL-CAD
  *
-<<<<<<< HEAD
- * Copyright (c) 2007-2018 United States Government as represented by
-=======
  * Copyright (c) 2007-2020 United States Government as represented by
->>>>>>> 2965d039
  * the U.S. Army Research Laboratory.
  *
  * This library is free software; you can redistribute it and/or
@@ -2087,11 +2083,7 @@
     size_t i, j, k;
     int done = 0;
 
-<<<<<<< HEAD
-    if (nmg_debug&DEBUG_FCUT)
-=======
     if (nmg_debug&NMG_DEBUG_FCUT)
->>>>>>> 2965d039
 	bu_log("find_loop_to_cut: prior_start=%zu, prior_end=%zu, next_start=%zu, next_end=%zu, rs=%p\n",
 	       prior_start, prior_end, next_start, next_end, (void *)rs);
 
@@ -2258,11 +2250,7 @@
 		VSUB2(eu_dir, eu->eumate_p->vu_p->v_p->vg_p->coord, eu->vu_p->v_p->vg_p->coord);
 		angle = atan2(VDOT(y_dir, eu_dir), VDOT(x_dir, eu_dir));
 
-<<<<<<< HEAD
-		if (nmg_debug&DEBUG_FCUT)
-=======
 		if (nmg_debug&NMG_DEBUG_FCUT)
->>>>>>> 2965d039
 		    bu_log("\tangle for eu %p (vu=%p, #%zu) is %g\n",
 			   (void *)eu, (void *)rs->vu[i], i, angle);
 
@@ -2394,11 +2382,7 @@
 		VSUB2(eu_dir, eu->eumate_p->vu_p->v_p->vg_p->coord, eu->vu_p->v_p->vg_p->coord);
 		angle = atan2(VDOT(y_dir, eu_dir), VDOT(x_dir, eu_dir));
 
-<<<<<<< HEAD
-		if (nmg_debug&DEBUG_FCUT)
-=======
 		if (nmg_debug&NMG_DEBUG_FCUT)
->>>>>>> 2965d039
 		    bu_log("\tangle for eu %p (vu=%p, #%zu) is %g\n",
 			   (void *)eu, (void *)rs->vu[i], i, angle);
 
@@ -2709,11 +2693,7 @@
 	 * Note that ON fu1 is not an option at this point
 	 */
 	VAVERAGE(mid_pt, vu1->v_p->vg_p->coord, vu2->v_p->vg_p->coord)
-<<<<<<< HEAD
-	    nmg_class = nmg_class_pt_fu_except(mid_pt, rs->fu1, NULL,
-=======
 	    nmg_class = nmg_class_pnt_fu_except(mid_pt, rs->fu1, NULL,
->>>>>>> 2965d039
 					       NULL,
 					       NULL,
 					       NULL, 0, 1, vlfree, rs->tol);
@@ -2732,11 +2712,7 @@
 	/* Check if mid-point is in fu2. If fu2 is disjoint loops, this point
 	 * may be outside fu2, and we don't want to cut fu1 here.
 	 */
-<<<<<<< HEAD
-	nmg_class = nmg_class_pt_fu_except(mid_pt, rs->fu2, NULL,
-=======
 	nmg_class = nmg_class_pnt_fu_except(mid_pt, rs->fu2, NULL,
->>>>>>> 2965d039
 					   NULL,
 					   NULL,
 					   NULL, 0, 0, vlfree, rs->tol);
@@ -2767,11 +2743,7 @@
 	    for (cut_no = 0; cut_no < BU_PTBL_LEN(cuts); cut_no++) {
 		struct loop_cuts *lcut;
 
-<<<<<<< HEAD
-		if (nmg_debug&DEBUG_FCUT)
-=======
 		if (nmg_debug&NMG_DEBUG_FCUT)
->>>>>>> 2965d039
 		    bu_log("\tcut loop (#%zu of %zu)\n", cut_no, BU_PTBL_LEN(cuts));
 
 		lcut = (struct loop_cuts *)BU_PTBL_GET(cuts, cut_no);
@@ -3144,19 +3116,11 @@
     /* Print list of intersections */
     if (nmg_debug&NMG_DEBUG_FCUT) {
 	bu_log("Ray vu intersection list:\n");
-<<<<<<< HEAD
-	for (i = 0; (off_t)i < b1->end; i++) {
-	    bu_log(" %zu %e ", i, mag1[i]);
-	    nmg_pr_vu_briefly(vu1[i], (char *)0);
-	}
-	for (i = 0; (off_t)i < b2->end; i++) {
-=======
 	for (i = 0; i < b1->end; i++) {
 	    bu_log(" %zu %e ", i, mag1[i]);
 	    nmg_pr_vu_briefly(vu1[i], (char *)0);
 	}
 	for (i = 0; i < b2->end; i++) {
->>>>>>> 2965d039
 	    bu_log(" %zu %e ", i, mag2[i]);
 	    nmg_pr_vu_briefly(vu2[i], (char *)0);
 	}
@@ -3223,11 +3187,7 @@
     /* Merging uses of common edges is OK, though, and quite necessary. */
     i = nmg_mesh_two_faces(fu1, fu2, tol);
     if (i) {
-<<<<<<< HEAD
-	if (nmg_debug&DEBUG_FCUT)
-=======
 	if (nmg_debug&NMG_DEBUG_FCUT)
->>>>>>> 2965d039
 	    bu_log("nmg_face_cutjoin() meshed %zu edges\n", i);
     }
     if (nmg_debug&NMG_DEBUG_FCUT) {
