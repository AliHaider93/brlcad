--- conflicted
+++ resolved
@@ -21,12 +21,7 @@
     ${BRLCAD_BINARY_DIR}/include
     ${BRLCAD_SOURCE_DIR}/include
     ${BU_INCLUDE_DIRS}
-<<<<<<< HEAD
-=======
-    )
 
-  include_directories(
->>>>>>> 622e3981
     SYSTEM
     ${X11_INCLUDE_DIR}
     ${XOPENGL_INCLUDE_DIR_GL}
