--- conflicted
+++ resolved
@@ -105,119 +105,6 @@
 #define IRBOUND 4095.9	/* Max magnification in Rot matrix */
 #define PLOTBOUND 1000.0	/* Max magnification in Rot matrix */
 
-<<<<<<< HEAD
-struct dm *ogl_open(void *vinterp, int argc, const char **argv);
-static int ogl_close(struct dm *dmp);
-static int ogl_drawBegin(struct dm *dmp);
-static int ogl_drawEnd(struct dm *dmp);
-static int ogl_normal(struct dm *dmp);
-static int ogl_loadMatrix(struct dm *dmp, fastf_t *mat, int which_eye);
-static int ogl_loadPMatrix(struct dm *dmp, fastf_t *mat);
-static int ogl_drawString2D(struct dm *dmp, const char *str, fastf_t x, fastf_t y, int size, int use_aspect);
-static int ogl_drawLine2D(struct dm *dmp, fastf_t X1, fastf_t Y1, fastf_t X2, fastf_t Y2);
-static int ogl_drawLine3D(struct dm *dmp, point_t pt1, point_t pt2);
-static int ogl_drawLines3D(struct dm *dmp, int npoints, point_t *points, int sflag);
-static int ogl_drawPoint2D(struct dm *dmp, fastf_t x, fastf_t y);
-static int ogl_drawPoint3D(struct dm *dmp, point_t point);
-static int ogl_drawPoints3D(struct dm *dmp, int npoints, point_t *points);
-static int ogl_drawVList(struct dm *dmp, register struct bn_vlist *vp);
-static int ogl_drawVListHiddenLine(struct dm *dmp, register struct bn_vlist *vp);
-static int ogl_draw(struct dm *dmp, struct bn_vlist *(*callback_function)(void *), void **data);
-static int ogl_setFGColor(struct dm *dmp, unsigned char r, unsigned char g, unsigned char b, int strict, fastf_t transparency);
-static int ogl_setBGColor(struct dm *dmp, unsigned char r, unsigned char g, unsigned char b);
-static int ogl_setLineAttr(struct dm *dmp, int width, int style);
-static int ogl_configureWin_guts(struct dm *dmp, int force);
-static int ogl_configureWin(struct dm *dmp, int force);
-static int ogl_setLight(struct dm *dmp, int lighting_on);
-static int ogl_setTransparency(struct dm *dmp, int transparency_on);
-static int ogl_setDepthMask(struct dm *dmp, int depthMask_on);
-static int ogl_setZBuffer(struct dm *dmp, int zbuffer_on);
-static int ogl_setWinBounds(struct dm *dmp, fastf_t *w);
-static int ogl_debug(struct dm *dmp, int vl);
-static int ogl_logfile(struct dm *dmp, const char *filename);
-static int ogl_beginDList(struct dm *dmp, unsigned int list);
-static int ogl_endDList(struct dm *dmp);
-static int ogl_drawDList(unsigned int list);
-static int ogl_freeDLists(struct dm *dmp, unsigned int list, int range);
-static int ogl_genDLists(struct dm *dmp, size_t range);
-static int ogl_getDisplayImage(struct dm *dmp, unsigned char **image);
-static int ogl_reshape(struct dm *dmp, int width, int height);
-static int ogl_makeCurrent(struct dm *dmp);
-
-
-static fastf_t default_viewscale = 1000.0;
-static double xlim_view = 1.0;	/* args for glOrtho*/
-static double ylim_view = 1.0;
-
-/* lighting parameters */
-static float amb_three[] = {0.3, 0.3, 0.3, 1.0};
-
-static float light0_position[] = {0.0, 0.0, 1.0, 0.0};
-static float light0_diffuse[] = {1.0, 1.0, 1.0, 1.0}; /* white */
-static float wireColor[4];
-static float ambientColor[4];
-static float specularColor[4];
-static float diffuseColor[4];
-static float backDiffuseColorDark[4];
-static float backDiffuseColorLight[4];
-
-static void
-ogl_printmat(struct bu_vls *tmp_vls, fastf_t *mat) {
-    bu_vls_printf(tmp_vls, "%g %g %g %g\n", mat[0], mat[4], mat[8], mat[12]);
-    bu_vls_printf(tmp_vls, "%g %g %g %g\n", mat[1], mat[5], mat[9], mat[13]);
-    bu_vls_printf(tmp_vls, "%g %g %g %g\n", mat[2], mat[6], mat[10], mat[14]);
-    bu_vls_printf(tmp_vls, "%g %g %g %g\n", mat[3], mat[7], mat[11], mat[15]);
-}
-
-static void
-ogl_printglmat(struct bu_vls *tmp_vls, GLfloat *m) {
-    bu_vls_printf(tmp_vls, "%g %g %g %g\n", m[0], m[4], m[8], m[12]);
-    bu_vls_printf(tmp_vls, "%g %g %g %g\n", m[1], m[5], m[9], m[13]);
-    bu_vls_printf(tmp_vls, "%g %g %g %g\n", m[2], m[6], m[10], m[14]);
-    bu_vls_printf(tmp_vls, "%g %g %g %g\n", m[3], m[7], m[11], m[15]);
-}
-
-
-void
-ogl_fogHint(struct dm *dmp, int fastfog)
-{
-    struct modifiable_ogl_vars *mvars = (struct modifiable_ogl_vars *)dmp->i->m_vars;
-    mvars->fastfog = fastfog;
-    glHint(GL_FOG_HINT, fastfog ? GL_FASTEST : GL_NICEST);
-}
-
-
-static int
-ogl_setBGColor(struct dm *dmp, unsigned char r, unsigned char g, unsigned char b)
-{
-    struct modifiable_ogl_vars *mvars = (struct modifiable_ogl_vars *)dmp->i->m_vars;
-    struct dm_glxvars *pubvars = (struct dm_glxvars *)dmp->i->dm_vars.pub_vars;
-    struct ogl_vars *privars = (struct ogl_vars *)dmp->i->dm_vars.priv_vars;
-    if (dmp->i->dm_debugLevel == 1)
-	bu_log("ogl_setBGColor()\n");
-
-    dmp->i->dm_bg[0] = r;
-    dmp->i->dm_bg[1] = g;
-    dmp->i->dm_bg[2] = b;
-
-    privars->r = r / 255.0;
-    privars->g = g / 255.0;
-    privars->b = b / 255.0;
-
-    if (mvars->doublebuffer) {
-	glXSwapBuffers(pubvars->dpy,
-		       pubvars->win);
-	glClearColor(privars->r,
-		     privars->g,
-		     privars->b,
-		     0.0);
-	glClear(GL_COLOR_BUFFER_BIT | GL_DEPTH_BUFFER_BIT);
-    }
-
-    return BRLCAD_OK;
-}
-
-=======
 struct dm *ogl_open(void *ctx, void *vinterp, int argc, const char **argv);
 static int ogl_close(struct dm *dmp);
 static int ogl_drawString2D(struct dm *dmp, const char *str, fastf_t x, fastf_t y, int size, int use_aspect);
@@ -225,7 +112,6 @@
 static int ogl_configureWin(struct dm *dmp, int force);
 static int ogl_makeCurrent(struct dm *dmp);
 static int ogl_SwapBuffers(struct dm *dmp);
->>>>>>> 031a9ea6
 
 /*
  * Either initially, or on resize/reshape of the window,
@@ -371,14 +257,8 @@
     return BRLCAD_OK;
 }
 
-<<<<<<< HEAD
-
-static int
-ogl_reshape(struct dm *dmp, int width, int height)
-=======
 static int
 ogl_makeCurrent(struct dm *dmp)
->>>>>>> 031a9ea6
 {
     struct dm_glxvars *pubvars = (struct dm_glxvars *)dmp->i->dm_vars.pub_vars;
     struct pogl_vars *privars = (struct pogl_vars *)dmp->i->dm_vars.priv_vars;
@@ -397,11 +277,7 @@
 
 
 static int
-<<<<<<< HEAD
-ogl_makeCurrent(struct dm *dmp)
-=======
 ogl_SwapBuffers(struct dm *dmp)
->>>>>>> 031a9ea6
 {
     struct dm_glxvars *pubvars = (struct dm_glxvars *)dmp->i->dm_vars.pub_vars;
 
@@ -438,45 +314,6 @@
     return ogl_configureWin_guts(dmp, force);
 }
 
-<<<<<<< HEAD
-
-static int
-ogl_setLight(struct dm *dmp, int lighting_on)
-{
-    struct modifiable_ogl_vars *mvars = (struct modifiable_ogl_vars *)dmp->i->m_vars;
-    if (dmp->i->dm_debugLevel)
-	bu_log("ogl_setLight()\n");
-
-    dmp->i->dm_light = lighting_on;
-    mvars->lighting_on = dmp->i->dm_light;
-
-    if (!dmp->i->dm_light) {
-	/* Turn it off */
-	glDisable(GL_LIGHTING);
-    } else {
-	/* Turn it on */
-
-	if (1 < dmp->i->dm_light)
-	    glLightModeli(GL_LIGHT_MODEL_TWO_SIDE, GL_TRUE);
-	else
-	    glLightModeli(GL_LIGHT_MODEL_TWO_SIDE, GL_FALSE);
-
-	glLightModelfv(GL_LIGHT_MODEL_AMBIENT, amb_three);
-	glLightModeli(GL_LIGHT_MODEL_LOCAL_VIEWER, GL_FALSE);
-
-	glLightfv(GL_LIGHT0, GL_DIFFUSE, light0_diffuse);
-	glLightfv(GL_LIGHT0, GL_SPECULAR, light0_diffuse);
-
-	glEnable(GL_LIGHTING);
-	glEnable(GL_LIGHT0);
-    }
-
-    return BRLCAD_OK;
-}
-
-
-=======
->>>>>>> 031a9ea6
 /**
  * currently, get a double buffered rgba visual that works with Tk and
  * OpenGL
@@ -1224,11 +1061,7 @@
  * The starting position of the beam is as specified.
  */
 static int
-<<<<<<< HEAD
-ogl_drawBegin(struct dm *dmp)
-=======
 ogl_drawString2D(struct dm *dmp, const char *str, fastf_t x, fastf_t y, int UNUSED(size), int use_aspect)
->>>>>>> 031a9ea6
 {
     struct pogl_vars *privars = (struct pogl_vars *)dmp->i->dm_vars.priv_vars;
     gl_debug_print(dmp, "ogl_drawString2D", dmp->i->dm_debugLevel);
@@ -1244,14 +1077,8 @@
     return BRLCAD_OK;
 }
 
-<<<<<<< HEAD
-
-static int
-ogl_drawEnd(struct dm *dmp)
-=======
 int
 ogl_openFb(struct dm *dmp)
->>>>>>> 031a9ea6
 {
     struct fb_platform_specific *fb_ps;
     struct ogl_fb_info *ofb_ps;
@@ -1260,535 +1087,6 @@
     struct pogl_vars *privars = (struct pogl_vars *)dmp->i->dm_vars.priv_vars;
     gl_debug_print(dmp, "ogl_openFb", dmp->i->dm_debugLevel);
 
-<<<<<<< HEAD
-	bu_log("%s", bu_vls_addr(&tmp_vls));
-	bu_vls_free(&tmp_vls);
-    }
-
-    if (dmp->i->dm_debugLevel == 3) {
-	GLfloat m[16];
-	struct bu_vls tmp_vls = BU_VLS_INIT_ZERO;
-	bu_vls_printf(&tmp_vls, "end of drawend view matrix = \n");
-	glGetFloatv (GL_MODELVIEW_MATRIX, m);
-	ogl_printglmat(&tmp_vls, m);
-	bu_vls_printf(&tmp_vls, "end of drawend projection matrix = \n");
-	glGetFloatv (GL_PROJECTION_MATRIX, m);
-	ogl_printglmat(&tmp_vls, m);
-	bu_log("%s", bu_vls_addr(&tmp_vls));
-	bu_vls_free(&tmp_vls);
-    }
-
-
-    return BRLCAD_OK;
-}
-
-
-/*
- * Load a new transformation matrix.  This will be followed by
- * many calls to ogl_draw().
- */
-static int
-ogl_loadMatrix(struct dm *dmp, fastf_t *mat, int which_eye)
-{
-    fastf_t *mptr;
-    GLfloat gtmat[16];
-
-    if (dmp->i->dm_debugLevel == 1)
-	bu_log("ogl_loadMatrix()\n");
-
-    if (dmp->i->dm_debugLevel == 3) {
-	GLfloat m[16];
-	struct bu_vls tmp_vls = BU_VLS_INIT_ZERO;
-	bu_vls_printf(&tmp_vls, "beginning of loadMatrix view matrix = \n");
-	glGetFloatv (GL_MODELVIEW_MATRIX, m);
-	ogl_printglmat(&tmp_vls, m);
-	bu_vls_printf(&tmp_vls, "beginning of loadMatrix projection matrix = \n");
-	glGetFloatv (GL_PROJECTION_MATRIX, m);
-	ogl_printglmat(&tmp_vls, m);
-	bu_log("%s", bu_vls_addr(&tmp_vls));
-	bu_vls_free(&tmp_vls);
-    }
-
-
-    if (dmp->i->dm_debugLevel == 3) {
-	struct bu_vls tmp_vls = BU_VLS_INIT_ZERO;
-
-	bu_vls_printf(&tmp_vls, "transformation matrix = \n");
-	ogl_printmat(&tmp_vls, mat);
-
-	bu_log("%s", bu_vls_addr(&tmp_vls));
-	bu_vls_free(&tmp_vls);
-    }
-
-    switch (which_eye) {
-	case 0:
-	    /* Non-stereo */
-	    break;
-	case 1:
-	    /* R eye */
-	    glViewport(0,  0, (XMAXSCREEN)+1, (YSTEREO)+1);
-	    glScissor(0,  0, (XMAXSCREEN)+1, (YSTEREO)+1);
-	    ogl_drawString2D(dmp, "R", 0.986, 0.0, 0, 1);
-	    break;
-	case 2:
-	    /* L eye */
-	    glViewport(0,  0+YOFFSET_LEFT, (XMAXSCREEN)+1,
-		       (YSTEREO+YOFFSET_LEFT)-(YOFFSET_LEFT)+1);
-	    glScissor(0,  0+YOFFSET_LEFT, (XMAXSCREEN)+1,
-		      (YSTEREO+YOFFSET_LEFT)-(YOFFSET_LEFT)+1);
-	    break;
-    }
-
-    mptr = mat;
-
-    gtmat[0] = *(mptr++);
-    gtmat[4] = *(mptr++);
-    gtmat[8] = *(mptr++);
-    gtmat[12] = *(mptr++);
-
-    gtmat[1] = *(mptr++) * dmp->i->dm_aspect;
-    gtmat[5] = *(mptr++) * dmp->i->dm_aspect;
-    gtmat[9] = *(mptr++) * dmp->i->dm_aspect;
-    gtmat[13] = *(mptr++) * dmp->i->dm_aspect;
-
-    gtmat[2] = *(mptr++);
-    gtmat[6] = *(mptr++);
-    gtmat[10] = *(mptr++);
-    gtmat[14] = *(mptr++);
-
-    gtmat[3] = *(mptr++);
-    gtmat[7] = *(mptr++);
-    gtmat[11] = *(mptr++);
-    gtmat[15] = *(mptr++);
-
-    glMatrixMode(GL_MODELVIEW);
-    glLoadIdentity();
-    glLoadMatrixf(gtmat);
-
-    if (dmp->i->dm_debugLevel == 3) {
-	GLfloat m[16];
-	struct bu_vls tmp_vls = BU_VLS_INIT_ZERO;
-	bu_vls_printf(&tmp_vls, "end of loadMatrix view matrix = \n");
-	glGetFloatv (GL_MODELVIEW_MATRIX, m);
-	ogl_printglmat(&tmp_vls, m);
-	bu_vls_printf(&tmp_vls, "end of loadMatrix projection matrix = \n");
-	glGetFloatv (GL_PROJECTION_MATRIX, m);
-	ogl_printglmat(&tmp_vls, m);
-	bu_log("%s", bu_vls_addr(&tmp_vls));
-	bu_vls_free(&tmp_vls);
-    }
-
-    return BRLCAD_OK;
-}
-
-
-/*
- * Load a new projection matrix.
- *
- */
-static int
-ogl_loadPMatrix(struct dm *dmp, fastf_t *mat)
-{
-    fastf_t *mptr;
-    GLfloat gtmat[16];
-
-    struct ogl_vars *privars = (struct ogl_vars *)dmp->i->dm_vars.priv_vars;
-
-    glMatrixMode(GL_PROJECTION);
-
-    if (mat == (fastf_t *)NULL) {
-	if (privars->face_flag) {
-	    glPopMatrix();
-	    glLoadIdentity();
-	    glOrtho(-xlim_view, xlim_view, -ylim_view, ylim_view, dmp->i->dm_clipmin[2], dmp->i->dm_clipmax[2]);
-	    glPushMatrix();
-	    glLoadMatrixd(privars->faceplate_mat);
-	} else {
-	    glLoadIdentity();
-	    glOrtho(-xlim_view, xlim_view, -ylim_view, ylim_view, dmp->i->dm_clipmin[2], dmp->i->dm_clipmax[2]);
-	}
-
-	return BRLCAD_OK;
-    }
-
-    mptr = mat;
-
-    gtmat[0] = *(mptr++);
-    gtmat[4] = *(mptr++);
-    gtmat[8] = *(mptr++);
-    gtmat[12] = *(mptr++);
-
-    gtmat[1] = *(mptr++);
-    gtmat[5] = *(mptr++);
-    gtmat[9] = *(mptr++);
-    gtmat[13] = *(mptr++);
-
-    gtmat[2] = *(mptr++);
-    gtmat[6] = *(mptr++);
-    gtmat[10] = -*(mptr++);
-    gtmat[14] = -*(mptr++);
-
-    gtmat[3] = *(mptr++);
-    gtmat[7] = *(mptr++);
-    gtmat[11] = *(mptr++);
-    gtmat[15] = *(mptr++);
-
-    glLoadIdentity();
-    glLoadMatrixf(gtmat);
-
-    return BRLCAD_OK;
-}
-
-
-static int
-ogl_drawVListHiddenLine(struct dm *dmp, register struct bn_vlist *vp)
-{
-    struct modifiable_ogl_vars *mvars = (struct modifiable_ogl_vars *)dmp->i->m_vars;
-    struct ogl_vars *privars = (struct ogl_vars *)dmp->i->dm_vars.priv_vars;
-
-    register struct bn_vlist *tvp;
-    register int first;
-
-    if (dmp->i->dm_debugLevel == 1)
-	bu_log("ogl_drawVList()\n");
-
-
-    /* First, draw polygons using background color. */
-
-    if (dmp->i->dm_light) {
-	glDisable(GL_LIGHTING);
-    }
-
-    glDisable(GL_BLEND);
-    glDepthMask(GL_TRUE);
-    glEnable(GL_DEPTH_TEST);
-    glDepthFunc(GL_LEQUAL);
-    glEnable(GL_POLYGON_OFFSET_FILL);
-    glPolygonMode(GL_FRONT_AND_BACK, GL_FILL);
-    glPolygonOffset(1.0, 1.0);
-
-    /* Set color to background color for drawing polygons. */
-    glColor3f(privars->r,
-	      privars->g,
-	      privars->b);
-
-    /* Viewing region is from -1.0 to +1.0 */
-    first = 1;
-    for (BU_LIST_FOR(tvp, bn_vlist, &vp->l)) {
-	register int i;
-	register int nused = tvp->nused;
-	register int *cmd = tvp->cmd;
-	point_t *pt = tvp->pt;
-	for (i = 0; i < nused; i++, cmd++, pt++) {
-	    GLdouble dpt[3];
-	    VMOVE(dpt, *pt); /* fastf_t-to-double */
-/*
-	    if (dmp->i->dm_debugLevel > 2)
-		bu_log(" %d (%g %g %g)\n", *cmd, V3ARGS(dpt));*/
-
-	    switch (*cmd) {
-		case BN_VLIST_LINE_MOVE:
-		case BN_VLIST_LINE_DRAW:
-		    break;
-		case BN_VLIST_POLY_START:
-		    /* Start poly marker & normal */
-		    if (first == 0)
-			glEnd();
-		    first = 0;
-
-		    glBegin(GL_POLYGON);
-		    /* Set surface normal (vl_pnt points outward) */
-		    glNormal3dv(dpt);
-		    break;
-		case BN_VLIST_POLY_MOVE:
-		case BN_VLIST_POLY_DRAW:
-		case BN_VLIST_TRI_MOVE:
-		case BN_VLIST_TRI_DRAW:
-		    glVertex3dv(dpt);
-		    break;
-		case BN_VLIST_POLY_END:
-		    /* Draw, End Polygon */
-		    glEnd();
-		    first = 1;
-		    break;
-		case BN_VLIST_POLY_VERTNORM:
-		case BN_VLIST_TRI_VERTNORM:
-		    /* Set per-vertex normal.  Given before vert. */
-		    glNormal3dv(dpt);
-		    break;
-		case BN_VLIST_TRI_START:
-		    if (first)
-			glBegin(GL_TRIANGLES);
-
-		    first = 0;
-
-		    /* Set surface normal (vl_pnt points outward) */
-		    glNormal3dv(dpt);
-
-		    break;
-		case BN_VLIST_TRI_END:
-		    break;
-	    }
-	}
-    }
-
-    if (first == 0)
-	glEnd();
-
-    /* Last, draw wireframe/edges. */
-
-    /* Set color to wireColor for drawing wireframe/edges */
-    glColor3f(wireColor[0], wireColor[1], wireColor[2]);
-
-    /* Viewing region is from -1.0 to +1.0 */
-    first = 1;
-    for (BU_LIST_FOR(tvp, bn_vlist, &vp->l)) {
-	register int i;
-	register int nused = tvp->nused;
-	register int *cmd = tvp->cmd;
-	point_t *pt = tvp->pt;
-
-	for (i = 0; i < nused; i++, cmd++, pt++) {
-	    GLdouble dpt[3];
-	    VMOVE(dpt, *pt); /* fastf_t-to-double */
-/*
-	    if (dmp->i->dm_debugLevel > 2)
-		bu_log(" %d (%g %g %g)\n", *cmd, V3ARGS(dpt));*/
-
-	    switch (*cmd) {
-		case BN_VLIST_LINE_MOVE:
-		    /* Move, start line */
-		    if (first == 0)
-			glEnd();
-		    first = 0;
-
-		    glBegin(GL_LINE_STRIP);
-		    glVertex3dv(dpt);
-		    break;
-		case BN_VLIST_POLY_START:
-		case BN_VLIST_TRI_START:
-		    /* Start poly marker & normal */
-		    if (first == 0)
-			glEnd();
-		    first = 0;
-
-		    glBegin(GL_LINE_STRIP);
-		    break;
-		case BN_VLIST_LINE_DRAW:
-		case BN_VLIST_POLY_MOVE:
-		case BN_VLIST_POLY_DRAW:
-		case BN_VLIST_TRI_MOVE:
-		case BN_VLIST_TRI_DRAW:
-		    glVertex3dv(dpt);
-		    break;
-		case BN_VLIST_POLY_END:
-		case BN_VLIST_TRI_END:
-		    /* Draw, End Polygon */
-		    glVertex3dv(dpt);
-		    glEnd();
-		    first = 1;
-		    break;
-		case BN_VLIST_POLY_VERTNORM:
-		case BN_VLIST_TRI_VERTNORM:
-		    /* Set per-vertex normal.  Given before vert. */
-		    glNormal3dv(dpt);
-		    break;
-	    }
-	}
-    }
-
-    if (first == 0)
-	glEnd();
-
-    if (dmp->i->dm_light) {
-	glEnable(GL_LIGHTING);
-    }
-
-    if (!mvars->zbuffer_on)
-	glDisable(GL_DEPTH_TEST);
-
-    if (!dmp->i->dm_depthMask)
-	glDepthMask(GL_FALSE);
-
-    glDisable(GL_POLYGON_OFFSET_FILL);
-
-    return BRLCAD_OK;
-}
-
-
-static int
-ogl_drawVList(struct dm *dmp, struct bn_vlist *vp)
-{
-    struct bn_vlist *tvp;
-    register int first;
-    register int mflag = 1;
-    static float black[4] = {0.0, 0.0, 0.0, 0.0};
-    GLfloat originalPointSize, originalLineWidth;
-    GLdouble m[16];
-    GLdouble mt[16];
-    GLdouble tlate[3];
-
-    glGetFloatv(GL_POINT_SIZE, &originalPointSize);
-    glGetFloatv(GL_LINE_WIDTH, &originalLineWidth);
-
-    if (dmp->i->dm_debugLevel == 1)
-	bu_log("ogl_drawVList()\n");
-
-    /* Viewing region is from -1.0 to +1.0 */
-    first = 1;
-    for (BU_LIST_FOR(tvp, bn_vlist, &vp->l)) {
-	int i;
-	int nused = tvp->nused;
-	int *cmd = tvp->cmd;
-	point_t *pt = tvp->pt;
-	for (i = 0; i < nused; i++, cmd++, pt++) {
-	    GLdouble dpt[3];
-	    VMOVE(dpt, *pt);
-/*
-	    if (dmp->i->dm_debugLevel > 2)
-		bu_log(" %d (%g %g %g)\n", *cmd, V3ARGS(dpt));*/
-
-	    switch (*cmd) {
-		case BN_VLIST_LINE_MOVE:
-		    /* Move, start line */
-		    if (first == 0)
-			glEnd();
-		    first = 0;
-
-		    if (dmp->i->dm_light && mflag) {
-			mflag = 0;
-			glMaterialfv(GL_FRONT_AND_BACK, GL_EMISSION, wireColor);
-			glMaterialfv(GL_FRONT_AND_BACK, GL_AMBIENT, black);
-			glMaterialfv(GL_FRONT_AND_BACK, GL_SPECULAR, black);
-			glMaterialfv(GL_FRONT_AND_BACK, GL_DIFFUSE, black);
-
-			if (dmp->i->dm_transparency)
-			    glDisable(GL_BLEND);
-		    }
-
-		    glBegin(GL_LINE_STRIP);
-		    glVertex3dv(dpt);
-		    break;
-		case BN_VLIST_MODEL_MAT:
-		    if (first == 0) {
-			glEnd();
-			first = 1;
-		    }
-
-		    glMatrixMode(GL_MODELVIEW);
-		    glPopMatrix();
-		    break;
-		case BN_VLIST_DISPLAY_MAT:
-		    glMatrixMode(GL_MODELVIEW);
-		    glGetDoublev(GL_MODELVIEW_MATRIX, m);
-
-		    MAT_TRANSPOSE(mt, m);
-		    MAT4X3PNT(tlate, mt, dpt);
-
-		    glPushMatrix();
-		    glLoadIdentity();
-		    glTranslated(tlate[0], tlate[1], tlate[2]);
-		    /* 96 dpi = 3.78 pixel/mm hardcoded */
-		    glScaled(2. * 3.78 / dmp->i->dm_width,
-		             2. * 3.78 / dmp->i->dm_height,
-		             1.);
-		    break;
-		case BN_VLIST_POLY_START:
-		case BN_VLIST_TRI_START:
-		    /* Start poly marker & normal */
-
-		    if (dmp->i->dm_light && mflag) {
-			mflag = 0;
-			glMaterialfv(GL_FRONT_AND_BACK, GL_EMISSION, black);
-			glMaterialfv(GL_FRONT_AND_BACK, GL_AMBIENT, ambientColor);
-			glMaterialfv(GL_FRONT_AND_BACK, GL_SPECULAR, specularColor);
-			glMaterialfv(GL_FRONT, GL_DIFFUSE, diffuseColor);
-
-			switch (dmp->i->dm_light) {
-			    case 1:
-				break;
-			    case 2:
-				glMaterialfv(GL_BACK, GL_DIFFUSE, diffuseColor);
-				break;
-			    case 3:
-				glMaterialfv(GL_BACK, GL_DIFFUSE, backDiffuseColorDark);
-				break;
-			    default:
-				glMaterialfv(GL_BACK, GL_DIFFUSE, backDiffuseColorLight);
-				break;
-			}
-
-			if (dmp->i->dm_transparency)
-			    glEnable(GL_BLEND);
-		    }
-
-		    if (*cmd == BN_VLIST_POLY_START) {
-			if (first == 0)
-			    glEnd();
-
-			glBegin(GL_POLYGON);
-		    } else if (first)
-			glBegin(GL_TRIANGLES);
-
-		    /* Set surface normal (vl_pnt points outward) */
-		    glNormal3dv(dpt);
-
-		    first = 0;
-
-		    break;
-		case BN_VLIST_LINE_DRAW:
-		case BN_VLIST_POLY_MOVE:
-		case BN_VLIST_POLY_DRAW:
-		case BN_VLIST_TRI_MOVE:
-		case BN_VLIST_TRI_DRAW:
-		    glVertex3dv(dpt);
-		    break;
-		case BN_VLIST_POLY_END:
-		    /* Draw, End Polygon */
-		    glEnd();
-		    first = 1;
-		    break;
-		case BN_VLIST_TRI_END:
-		    break;
-		case BN_VLIST_POLY_VERTNORM:
-		case BN_VLIST_TRI_VERTNORM:
-		    /* Set per-vertex normal.  Given before vert. */
-		    glNormal3dv(dpt);
-		    break;
-		case BN_VLIST_POINT_DRAW:
-		    if (first == 0)
-			glEnd();
-		    first = 0;
-#if ENABLE_POINT_SMOOTH
-		    glEnable(GL_POINT_SMOOTH);
-#endif
-		    glBegin(GL_POINTS);
-		    glVertex3dv(dpt);
-		    break;
-		case BN_VLIST_LINE_WIDTH: {
-		    GLfloat lineWidth = (GLfloat)(*pt)[0];
-		    if (lineWidth > 0.0) {
-			glLineWidth(lineWidth);
-		    }
-		    break;
-		}
-		case BN_VLIST_POINT_SIZE: {
-		    GLfloat pointSize = (GLfloat)(*pt)[0];
-		    if (pointSize > 0.0) {
-			glPointSize(pointSize);
-		    }
-		    break;
-		}
-	    }
-	}
-    }
-
-    if (first == 0)
-	glEnd();
-
-    if (dmp->i->dm_light && dmp->i->dm_transparency)
-	glDisable(GL_BLEND);
-=======
     fb_ps = fb_get_platform_specific(FB_OGL_MAGIC);
     ofb_ps = (struct ogl_fb_info *)fb_ps->data;
     ofb_ps->dpy = pubvars->dpy;
@@ -1800,7 +1098,6 @@
     ofb_ps->soft_cmap = 0;
     dmp->i->fbp = fb_open_existing("ogl", dm_get_width(dmp), dm_get_height(dmp), fb_ps);
     fb_put_platform_specific(fb_ps);
->>>>>>> 031a9ea6
 
     if (dmp->i->dm_debugLevel > 1)
 	gl_debug_print(dmp, "ogl_openFb after:", dmp->i->dm_debugLevel);
@@ -1809,796 +1106,6 @@
 }
 
 int
-<<<<<<< HEAD
-ogl_draw_data_axes(struct dm *dmp,
-                  fastf_t sf,
-                  struct bview_data_axes_state *bndasp)
-{
-    int npoints = bndasp->num_points * 6;
-    if (npoints < 1)
-        return 0;
-
-    /* set color */
-    dm_set_fg(dmp, bndasp->color[0], bndasp->color[1], bndasp->color[2], 1, 1.0);
-
-    if (bndasp->draw > 1) {
-        if (dmp->i->dm_light)
-            glDisable(GL_LIGHTING);
-
-        glPointSize(bndasp->size);
-        dm_draw_points_3d(dmp, bndasp->num_points, bndasp->points);
-        glPointSize(1);
-
-        if (dmp->i->dm_light)
-            glEnable(GL_LIGHTING);
-
-	return 0;
-    }
-
-    int i, j;
-    fastf_t halfAxesSize;               /* half the length of an axis */
-    point_t ptA, ptB;
-    point_t *points;
-    /* Save the line attributes */
-    int saveLineWidth = dmp->i->dm_lineWidth;
-    int saveLineStyle = dmp->i->dm_lineStyle;
-
-    points = (point_t *)bu_calloc(npoints, sizeof(point_t), "data axes points");
-    halfAxesSize = bndasp->size * 0.5 * sf;
-
-    /* set linewidth */
-    dm_set_line_attr(dmp, bndasp->line_width, 0);  /* solid lines */
-
-    for (i = 0, j = -1; i < bndasp->num_points; ++i) {
-	/* draw X axis with x/y offsets */
-	VSET(ptA, bndasp->points[i][X] - halfAxesSize, bndasp->points[i][Y], bndasp->points[i][Z]);
-	VSET(ptB, bndasp->points[i][X] + halfAxesSize, bndasp->points[i][Y], bndasp->points[i][Z]);
-	++j;
-	VMOVE(points[j], ptA);
-	++j;
-	VMOVE(points[j], ptB);
-
-	/* draw Y axis with x/y offsets */
-	VSET(ptA, bndasp->points[i][X], bndasp->points[i][Y] - halfAxesSize, bndasp->points[i][Z]);
-	VSET(ptB, bndasp->points[i][X], bndasp->points[i][Y] + halfAxesSize, bndasp->points[i][Z]);
-	++j;
-	VMOVE(points[j], ptA);
-	++j;
-	VMOVE(points[j], ptB);
-
-	/* draw Z axis with x/y offsets */
-	VSET(ptA, bndasp->points[i][X], bndasp->points[i][Y], bndasp->points[i][Z] - halfAxesSize);
-	VSET(ptB, bndasp->points[i][X], bndasp->points[i][Y], bndasp->points[i][Z] + halfAxesSize);
-	++j;
-	VMOVE(points[j], ptA);
-	++j;
-	VMOVE(points[j], ptB);
-    }
-
-    dm_draw_lines_3d(dmp, npoints, points, 0);
-    bu_free((void *)points, "data axes points");
-
-    /* Restore the line attributes */
-    dm_set_line_attr(dmp, saveLineWidth, saveLineStyle);
-
-
-    return 0;
-}
-
-static int
-ogl_draw(struct dm *dmp, struct bn_vlist *(*callback_function)(void *), void **data)
-{
-    struct bn_vlist *vp;
-    if (!callback_function) {
-	if (data) {
-	    vp = (struct bn_vlist *)data;
-	    ogl_drawVList(dmp, vp);
-	}
-    } else {
-	if (!data) {
-	    return BRLCAD_ERROR;
-	} else {
-	    (void)callback_function(data);
-	}
-    }
-    return BRLCAD_OK;
-}
-
-
-/*
- * Restore the display processor to a normal mode of operation
- * (i.e., not scaled, rotated, displaced, etc.).
- */
-static int
-ogl_normal(struct dm *dmp)
-{
-    struct modifiable_ogl_vars *mvars = (struct modifiable_ogl_vars *)dmp->i->m_vars;
-    struct ogl_vars *privars = (struct ogl_vars *)dmp->i->dm_vars.priv_vars;
-
-    if (dmp->i->dm_debugLevel)
-	bu_log("ogl_normal\n");
-
-    if (dmp->i->dm_debugLevel == 3) {
-	GLfloat m[16];
-	struct bu_vls tmp_vls = BU_VLS_INIT_ZERO;
-	bu_vls_printf(&tmp_vls, "beginning of ogl_normal view matrix = \n");
-	glGetFloatv (GL_MODELVIEW_MATRIX, m);
-	ogl_printglmat(&tmp_vls, m);
-	bu_vls_printf(&tmp_vls, "beginning of ogl_normal projection matrix = \n");
-	glGetFloatv (GL_PROJECTION_MATRIX, m);
-	ogl_printglmat(&tmp_vls, m);
-	bu_log("%s", bu_vls_addr(&tmp_vls));
-	bu_vls_free(&tmp_vls);
-    }
-
-    if (!privars->face_flag) {
-	glMatrixMode(GL_PROJECTION);
-	glPushMatrix();
-	glLoadMatrixd(privars->faceplate_mat);
-	glMatrixMode(GL_MODELVIEW);
-	glPushMatrix();
-	glLoadIdentity();
-	privars->face_flag = 1;
-	if (mvars->cueing_on)
-	    glDisable(GL_FOG);
-	if (dmp->i->dm_light)
-	    glDisable(GL_LIGHTING);
-    }
-
-    if (dmp->i->dm_debugLevel == 3) {
-	GLfloat m[16];
-	struct bu_vls tmp_vls = BU_VLS_INIT_ZERO;
-	bu_vls_printf(&tmp_vls, "end of ogl_normal view matrix = \n");
-	glGetFloatv (GL_MODELVIEW_MATRIX, m);
-	ogl_printglmat(&tmp_vls, m);
-	bu_vls_printf(&tmp_vls, "end of ogl_normal projection matrix = \n");
-	glGetFloatv (GL_PROJECTION_MATRIX, m);
-	ogl_printglmat(&tmp_vls, m);
-	bu_log("%s", bu_vls_addr(&tmp_vls));
-	bu_vls_free(&tmp_vls);
-    }
-
-    return BRLCAD_OK;
-}
-
-
-/*
- * Output a string.
- * The starting position of the beam is as specified.
- */
-static int
-ogl_drawString2D(struct dm *dmp, const char *str, fastf_t x, fastf_t y, int UNUSED(size), int use_aspect)
-{
-    struct ogl_vars *privars = (struct ogl_vars *)dmp->i->dm_vars.priv_vars;
-    if (dmp->i->dm_debugLevel)
-	bu_log("ogl_drawString2D()\n");
-
-    if (use_aspect)
-	glRasterPos2f(x, y * dmp->i->dm_aspect);
-    else
-	glRasterPos2f(x, y);
-
-    glListBase(privars->fontOffset);
-    glCallLists(strlen(str), GL_UNSIGNED_BYTE,  str);
-
-    return BRLCAD_OK;
-}
-
-
-static int
-ogl_drawLine2D(struct dm *dmp, fastf_t X1, fastf_t Y1, fastf_t X2, fastf_t Y2)
-{
-    return drawLine2D(dmp, X1, Y1, X2, Y2, "ogl_drawLine2D()\n");
-}
-
-
-static int
-ogl_drawLine3D(struct dm *dmp, point_t pt1, point_t pt2)
-{
-    return drawLine3D(dmp, pt1, pt2, "ogl_drawLine3D()\n", wireColor);
-}
-
-
-static int
-ogl_drawLines3D(struct dm *dmp, int npoints, point_t *points, int sflag)
-{
-    return drawLines3D(dmp, npoints, points, sflag, "ogl_drawLine3D()\n", wireColor);
-}
-
-
-static int
-ogl_drawPoint2D(struct dm *dmp, fastf_t x, fastf_t y)
-{
-    if (dmp->i->dm_debugLevel) {
-	bu_log("ogl_drawPoint2D():\n");
-	bu_log("\tdmp: %p\tx - %lf\ty - %lf\n", (void *)dmp, x, y);
-    }
-
-#if ENABLE_POINT_SMOOTH
-    glEnable(GL_POINT_SMOOTH);
-#endif
-    glBegin(GL_POINTS);
-    glVertex2f(x, y);
-    glEnd();
-
-    return BRLCAD_OK;
-}
-
-
-static int
-ogl_drawPoint3D(struct dm *dmp, point_t point)
-{
-    GLdouble dpt[3];
-
-    if (!dmp || !point)
-	return BRLCAD_ERROR;
-
-    if (dmp->i->dm_debugLevel) {
-	bu_log("ogl_drawPoint3D():\n");
-	bu_log("\tdmp: %p\tpt - %lf %lf %lf\n", (void*)dmp, V3ARGS(point));
-    }
-
-    /* fastf_t to double */
-    VMOVE(dpt, point);
-
-#if ENABLE_POINT_SMOOTH
-    glEnable(GL_POINT_SMOOTH);
-#endif
-    glBegin(GL_POINTS);
-    glVertex3dv(dpt);
-    glEnd();
-
-    return BRLCAD_OK;
-}
-
-
-static int
-ogl_drawPoints3D(struct dm *dmp, int npoints, point_t *points)
-{
-    GLdouble dpt[3];
-    register int i;
-
-    if (!dmp || npoints < 0 || !points)
-	return BRLCAD_ERROR;
-
-    if (dmp->i->dm_debugLevel) {
-	bu_log("ogl_drawPoint3D():\n");
-    }
-
-#if ENABLE_POINT_SMOOTH
-    glEnable(GL_POINT_SMOOTH);
-#endif
-    glBegin(GL_POINTS);
-    for (i = 0; i < npoints; ++i) {
-	/* fastf_t to double */
-	VMOVE(dpt, points[i]);
-	glVertex3dv(dpt);
-    }
-    glEnd();
-
-    return BRLCAD_OK;
-}
-
-
-static int
-ogl_setFGColor(struct dm *dmp, unsigned char r, unsigned char g, unsigned char b, int strict, fastf_t transparency)
-{
-    /*if (dmp->i->dm_debugLevel)
-	bu_log("ogl_setFGColor()\n");*/
-
-    dmp->i->dm_fg[0] = r;
-    dmp->i->dm_fg[1] = g;
-    dmp->i->dm_fg[2] = b;
-
-    /* wireColor gets the full rgb */
-    wireColor[0] = r / 255.0;
-    wireColor[1] = g / 255.0;
-    wireColor[2] = b / 255.0;
-    wireColor[3] = transparency;
-
-    if (strict) {
-	glColor3ub((GLubyte)r, (GLubyte)g, (GLubyte)b);
-    } else {
-
-	if (dmp->i->dm_light) {
-	    /* Ambient = .2, Diffuse = .6, Specular = .2 */
-
-	    ambientColor[0] = wireColor[0] * 0.2;
-	    ambientColor[1] = wireColor[1] * 0.2;
-	    ambientColor[2] = wireColor[2] * 0.2;
-	    ambientColor[3] = wireColor[3];
-
-	    specularColor[0] = ambientColor[0];
-	    specularColor[1] = ambientColor[1];
-	    specularColor[2] = ambientColor[2];
-	    specularColor[3] = ambientColor[3];
-
-	    diffuseColor[0] = wireColor[0] * 0.6;
-	    diffuseColor[1] = wireColor[1] * 0.6;
-	    diffuseColor[2] = wireColor[2] * 0.6;
-	    diffuseColor[3] = wireColor[3];
-
-	    backDiffuseColorDark[0] = wireColor[0] * 0.3;
-	    backDiffuseColorDark[1] = wireColor[1] * 0.3;
-	    backDiffuseColorDark[2] = wireColor[2] * 0.3;
-	    backDiffuseColorDark[3] = wireColor[3];
-
-	    backDiffuseColorLight[0] = wireColor[0] * 0.9;
-	    backDiffuseColorLight[1] = wireColor[1] * 0.9;
-	    backDiffuseColorLight[2] = wireColor[2] * 0.9;
-	    backDiffuseColorLight[3] = wireColor[3];
-
-	    glMaterialfv(GL_FRONT_AND_BACK, GL_AMBIENT, ambientColor);
-	    glMaterialfv(GL_FRONT_AND_BACK, GL_SPECULAR, specularColor);
-	    glMaterialfv(GL_FRONT_AND_BACK, GL_DIFFUSE, diffuseColor);
-	} else {
-	    glColor3ub((GLubyte)r,  (GLubyte)g,  (GLubyte)b);
-	}
-    }
-
-    return BRLCAD_OK;
-}
-
-
-static int
-ogl_setLineAttr(struct dm *dmp, int width, int style)
-{
-    /*if (dmp->i->dm_debugLevel)
-	bu_log("ogl_setLineAttr()\n");*/
-
-    dmp->i->dm_lineWidth = width;
-    dmp->i->dm_lineStyle = style;
-
-    glLineWidth((GLfloat) width);
-
-    if (style == DM_DASHED_LINE)
-	glEnable(GL_LINE_STIPPLE);
-    else
-	glDisable(GL_LINE_STIPPLE);
-
-    return BRLCAD_OK;
-}
-
-
-static int
-ogl_debug(struct dm *dmp, int lvl)
-{
-    dmp->i->dm_debugLevel = lvl;
-
-    return BRLCAD_OK;
-}
-
-static int
-ogl_logfile(struct dm *dmp, const char *filename)
-{
-    bu_vls_sprintf(&dmp->i->dm_log, "%s", filename);
-
-    return BRLCAD_OK;
-}
-
-static int
-ogl_setWinBounds(struct dm *dmp, fastf_t *w)
-{
-    GLint mm;
-
-    if (dmp->i->dm_debugLevel)
-	bu_log("ogl_setWinBounds()\n");
-
-    dmp->i->dm_clipmin[0] = w[0];
-    dmp->i->dm_clipmin[1] = w[2];
-    dmp->i->dm_clipmin[2] = w[4];
-    dmp->i->dm_clipmax[0] = w[1];
-    dmp->i->dm_clipmax[1] = w[3];
-    dmp->i->dm_clipmax[2] = w[5];
-
-    glGetIntegerv(GL_MATRIX_MODE, &mm);
-    glMatrixMode(GL_PROJECTION);
-    glPopMatrix();
-    glLoadIdentity();
-    glOrtho(-xlim_view, xlim_view, -ylim_view, ylim_view, dmp->i->dm_clipmin[2], dmp->i->dm_clipmax[2]);
-    glPushMatrix();
-    glMatrixMode(mm);
-
-    return BRLCAD_OK;
-}
-
-
-static int
-ogl_setTransparency(struct dm *dmp,
-		    int transparency_on)
-{
-    struct modifiable_ogl_vars *mvars = (struct modifiable_ogl_vars *)dmp->i->m_vars;
-    if (dmp->i->dm_debugLevel)
-	bu_log("ogl_setTransparency()\n");
-
-    dmp->i->dm_transparency = transparency_on;
-    mvars->transparency_on = dmp->i->dm_transparency;
-
-    if (transparency_on) {
-	/* Turn it on */
-	glEnable(GL_BLEND);
-	glBlendFunc(GL_SRC_ALPHA, GL_ONE_MINUS_SRC_ALPHA);
-    } else {
-	/* Turn it off */
-	glDisable(GL_BLEND);
-    }
-
-    return BRLCAD_OK;
-}
-
-
-static int
-ogl_setDepthMask(struct dm *dmp,
-		 int enable) {
-    if (dmp->i->dm_debugLevel)
-	bu_log("ogl_setDepthMask()\n");
-
-    dmp->i->dm_depthMask = enable;
-
-    if (enable)
-	glDepthMask(GL_TRUE);
-    else
-	glDepthMask(GL_FALSE);
-
-    return BRLCAD_OK;
-}
-
-
-static int
-ogl_setZBuffer(struct dm *dmp, int zbuffer_on)
-{
-    struct modifiable_ogl_vars *mvars = (struct modifiable_ogl_vars *)dmp->i->m_vars;
-    if (dmp->i->dm_debugLevel)
-	bu_log("ogl_setZBuffer:\n");
-
-    dmp->i->dm_zbuffer = zbuffer_on;
-    mvars->zbuffer_on = dmp->i->dm_zbuffer;
-
-    if (mvars->zbuf == 0) {
-	dmp->i->dm_zbuffer = 0;
-	mvars->zbuffer_on = dmp->i->dm_zbuffer;
-    }
-
-    if (mvars->zbuffer_on) {
-	glDepthFunc(GL_LEQUAL);
-	glEnable(GL_DEPTH_TEST);
-    } else {
-	glDisable(GL_DEPTH_TEST);
-    }
-
-    return BRLCAD_OK;
-}
-
-
-static int
-ogl_beginDList(struct dm *dmp, unsigned int list)
-{
-    if (dmp->i->dm_debugLevel)
-	bu_log("ogl_beginDList()\n");
-
-    glNewList((GLuint)list, GL_COMPILE);
-    return BRLCAD_OK;
-}
-
-
-static int
-ogl_endDList(struct dm *dmp)
-{
-    if (dmp->i->dm_debugLevel)
-	bu_log("ogl_endDList()\n");
-
-    glEndList();
-    return BRLCAD_OK;
-}
-
-
-static int
-ogl_drawDList(unsigned int list)
-{
-    glCallList((GLuint)list);
-    return BRLCAD_OK;
-}
-
-
-static int
-ogl_freeDLists(struct dm *dmp, unsigned int list, int range)
-{
-    if (dmp->i->dm_debugLevel)
-	bu_log("ogl_freeDLists()\n");
-
-    glDeleteLists((GLuint)list, (GLsizei)range);
-    return BRLCAD_OK;
-}
-
-
-static int
-ogl_genDLists(struct dm *dmp, size_t range)
-{
-    if (dmp->i->dm_debugLevel)
-	bu_log("ogl_freeDLists()\n");
-
-    return glGenLists((GLsizei)range);
-}
-
-static int
-ogl_draw_obj(struct dm *dmp, struct display_list *obj)
-{
-    struct solid *sp;
-    FOR_ALL_SOLIDS(sp, &obj->dl_headSolid) {
-	if (sp->s_dlist == 0)
-	    sp->s_dlist = dm_gen_dlists(dmp, 1);
-
-	(void)dm_make_current(dmp);
-	(void)dm_begin_dlist(dmp, sp->s_dlist);
-	if (sp->s_iflag == UP)
-	    (void)dm_set_fg(dmp, 255, 255, 255, 0, sp->s_transparency);
-	else
-	    (void)dm_set_fg(dmp,
-		    (unsigned char)sp->s_color[0],
-		    (unsigned char)sp->s_color[1],
-		    (unsigned char)sp->s_color[2], 0, sp->s_transparency);
-	(void)dm_draw_vlist(dmp, (struct bn_vlist *)&sp->s_vlist);
-	(void)dm_end_dlist(dmp);
-    }
-    return 0;
-}
-
-static int
-ogl_getDisplayImage(struct dm *dmp, unsigned char **image)
-{
-    unsigned char *idata;
-    int width;
-    int height;
-
-    width = dmp->i->dm_width;
-    height = dmp->i->dm_height;
-
-    idata = (unsigned char*)bu_calloc(height * width * 3, sizeof(unsigned char), "rgb data");
-
-    glReadBuffer(GL_FRONT);
-    glPixelStorei(GL_PACK_ALIGNMENT, 1);
-    glReadPixels(0, 0, width, height, GL_RGB, GL_UNSIGNED_BYTE, idata);
-    *image = idata;
-    flip_display_image_vertically(*image, width, height);
-
-    return BRLCAD_OK; /* caller will need to bu_free(idata, "image data"); */
-}
-
-int
-ogl_openFb(struct dm *dmp)
-{
-    struct fb_platform_specific *fb_ps;
-    struct ogl_fb_info *ofb_ps;
-    struct modifiable_ogl_vars *mvars = (struct modifiable_ogl_vars *)dmp->i->m_vars;
-    struct dm_glxvars *pubvars = (struct dm_glxvars *)dmp->i->dm_vars.pub_vars;
-    struct ogl_vars *privars = (struct ogl_vars *)dmp->i->dm_vars.priv_vars;
-
-    fb_ps = fb_get_platform_specific(FB_OGL_MAGIC);
-    ofb_ps = (struct ogl_fb_info *)fb_ps->data;
-    ofb_ps->dpy = pubvars->dpy;
-    ofb_ps->win = pubvars->win;
-    ofb_ps->cmap = pubvars->cmap;
-    ofb_ps->vip = pubvars->vip;
-    ofb_ps->glxc = privars->glxc;
-    ofb_ps->double_buffer = mvars->doublebuffer;
-    ofb_ps->soft_cmap = 0;
-    dmp->i->fbp = fb_open_existing("ogl", dm_get_width(dmp), dm_get_height(dmp), fb_ps);
-    fb_put_platform_specific(fb_ps);
-    return 0;
-}
-
-int
-ogl_get_internal(struct dm *dmp)
-{
-    struct modifiable_ogl_vars *mvars = NULL;
-    if (!dmp->i->m_vars) {
-	BU_GET(dmp->i->m_vars, struct modifiable_ogl_vars);
-	mvars = (struct modifiable_ogl_vars *)dmp->i->m_vars;
-	mvars->this_dm = dmp;
-	bu_vls_init(&(mvars->log));
-    }
-    return 0;
-}
-
-int
-ogl_put_internal(struct dm *dmp)
-{
-    struct modifiable_ogl_vars *mvars = NULL;
-    if (dmp->i->m_vars) {
-	mvars = (struct modifiable_ogl_vars *)dmp->i->m_vars;
-	bu_vls_free(&(mvars->log));
-	BU_PUT(dmp->i->m_vars, struct modifiable_ogl_vars);
-    }
-    return 0;
-}
-
-void
-Ogl_colorchange(const struct bu_structparse *sdp,
-	const char *name,
-	void *base,
-	const char *value,
-	void *data)
-{
-    struct modifiable_ogl_vars *mvars = (struct modifiable_ogl_vars *)base;
-    if (mvars->cueing_on) {
-	glEnable(GL_FOG);
-    } else {
-	glDisable(GL_FOG);
-    }
-
-    dm_generic_hook(sdp, name, base, value, data);
-}
-
-static void
-ogl_zclip_hook(const struct bu_structparse *sdp,
-	const char *name,
-	void *base,
-	const char *value,
-	void *data)
-{
-    struct modifiable_ogl_vars *mvars = (struct modifiable_ogl_vars *)base;
-    struct dm *dmp = mvars->this_dm;
-    fastf_t bounds[6] = { GED_MIN, GED_MAX, GED_MIN, GED_MAX, GED_MIN, GED_MAX };
-
-    dmp->i->dm_zclip = mvars->zclipping_on;
-
-    if (dmp->i->dm_zclip) {
-	bounds[4] = -1.0;
-	bounds[5] = 1.0;
-    }
-
-    (void)dm_make_current(dmp);
-    (void)dm_set_win_bounds(dmp, bounds);
-
-    dm_generic_hook(sdp, name, base, value, data);
-}
-
-static void
-ogl_debug_hook(const struct bu_structparse *sdp,
-	const char *name,
-	void *base,
-	const char *value,
-	void *data)
-{
-    struct modifiable_ogl_vars *mvars = (struct modifiable_ogl_vars *)base;
-    struct dm *dmp = mvars->this_dm;
-
-    dm_debug(dmp, mvars->debug);
-
-    dm_generic_hook(sdp, name, base, value, data);
-}
-
-
-static void
-ogl_logfile_hook(const struct bu_structparse *sdp,
-	const char *name,
-	void *base,
-	const char *value,
-	void *data)
-{
-    struct modifiable_ogl_vars *mvars = (struct modifiable_ogl_vars *)base;
-    struct dm *dmp = mvars->this_dm;
-
-    dm_logfile(dmp, bu_vls_addr(&mvars->log));
-
-    dm_generic_hook(sdp, name, base, value, data);
-}
-
-static void
-ogl_bound_hook(const struct bu_structparse *sdp,
-	const char *name,
-	void *base,
-	const char *value,
-	void *data)
-{
-    struct modifiable_ogl_vars *mvars = (struct modifiable_ogl_vars *)base;
-    struct dm *dmp = mvars->this_dm;
-
-    dmp->i->dm_bound = mvars->bound;
-
-    dm_generic_hook(sdp, name, base, value, data);
-}
-
-static void
-ogl_bound_flag_hook(const struct bu_structparse *sdp,
-	const char *name,
-	void *base,
-	const char *value,
-	void *data)
-{
-    struct modifiable_ogl_vars *mvars = (struct modifiable_ogl_vars *)base;
-    struct dm *dmp = mvars->this_dm;
-
-    dmp->i->dm_boundFlag = mvars->boundFlag;
-
-    dm_generic_hook(sdp, name, base, value, data);
-}
-
-static void
-ogl_zbuffer_hook(const struct bu_structparse *sdp,
-	const char *name,
-	void *base,
-	const char *value,
-	void *data)
-{
-    struct modifiable_ogl_vars *mvars = (struct modifiable_ogl_vars *)base;
-    struct dm *dmp = mvars->this_dm;
-
-    (void)dm_make_current(dmp);
-    (void)dm_set_zbuffer(dmp, mvars->zbuffer_on);
-
-    dm_generic_hook(sdp, name, base, value, data);
-}
-
-static void
-ogl_lighting_hook(const struct bu_structparse *sdp,
-	const char *name,
-	void *base,
-	const char *value,
-	void *data)
-{
-    struct modifiable_ogl_vars *mvars = (struct modifiable_ogl_vars *)base;
-    struct dm *dmp = mvars->this_dm;
-
-    (void)dm_make_current(dmp);
-    (void)dm_set_light(dmp, mvars->lighting_on);
-
-    dm_generic_hook(sdp, name, base, value, data);
-}
-
-static void
-ogl_transparency_hook(const struct bu_structparse *sdp,
-	const char *name,
-	void *base,
-	const char *value,
-	void *data)
-{
-    struct modifiable_ogl_vars *mvars = (struct modifiable_ogl_vars *)base;
-    struct dm *dmp = mvars->this_dm;
-
-    (void)dm_make_current(dmp);
-    (void)dm_set_transparency(dmp, mvars->transparency_on);
-
-    dm_generic_hook(sdp, name, base, value, data);
-}
-
-static void
-ogl_fog_hook(const struct bu_structparse *sdp,
-	const char *name,
-	void *base,
-	const char *value,
-	void *data)
-{
-    struct modifiable_ogl_vars *mvars = (struct modifiable_ogl_vars *)base;
-    struct dm *dmp = mvars->this_dm;
-
-    dm_fogHint(dmp, mvars->fastfog);
-
-    dm_generic_hook(sdp, name, base, value, data);
-}
-
-struct bu_structparse Ogl_vparse[] = {
-    {"%d",  1, "depthcue",              Ogl_MV_O(cueing_on),    Ogl_colorchange, NULL, NULL },
-    {"%d",  1, "zclip",         	Ogl_MV_O(zclipping_on), ogl_zclip_hook, NULL, NULL },
-    {"%d",  1, "zbuffer",               Ogl_MV_O(zbuffer_on),   ogl_zbuffer_hook, NULL, NULL },
-    {"%d",  1, "lighting",              Ogl_MV_O(lighting_on),  ogl_lighting_hook, NULL, NULL },
-    {"%d",  1, "transparency",  	Ogl_MV_O(transparency_on), ogl_transparency_hook, NULL, NULL },
-    {"%d",  1, "fastfog",               Ogl_MV_O(fastfog),      ogl_fog_hook, NULL, NULL },
-    {"%g",  1, "density",               Ogl_MV_O(fogdensity),   dm_generic_hook, NULL, NULL },
-    {"%d",  1, "has_zbuf",              Ogl_MV_O(zbuf),         dm_generic_hook, NULL, NULL },
-    {"%d",  1, "has_rgb",               Ogl_MV_O(rgb),          dm_generic_hook, NULL, NULL },
-    {"%d",  1, "has_doublebuffer",      Ogl_MV_O(doublebuffer), dm_generic_hook, NULL, NULL },
-    {"%d",  1, "depth",         	Ogl_MV_O(depth),        dm_generic_hook, NULL, NULL },
-    {"%d",  1, "debug",         	Ogl_MV_O(debug),        ogl_debug_hook, NULL, NULL },
-    {"%V",  1, "log",   		Ogl_MV_O(log),  	 ogl_logfile_hook, NULL, NULL },
-    {"%g",  1, "bound",         	Ogl_MV_O(bound),        ogl_bound_hook, NULL, NULL },
-    {"%d",  1, "useBound",              Ogl_MV_O(boundFlag),    ogl_bound_flag_hook, NULL, NULL },
-    {"",        0,  (char *)0,          0,                      BU_STRUCTPARSE_FUNC_NULL, NULL, NULL }
-};
-
-int
-=======
->>>>>>> 031a9ea6
 ogl_geometry_request(struct dm *dmp, int width, int height)
 {
     if (!dmp) return -1;
