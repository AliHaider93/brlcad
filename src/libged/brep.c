/*                         B R E P . C
 * BRL-CAD
 *
 * Copyright (c) 2008-2019 United States Government as represented by
 * the U.S. Army Research Laboratory.
 *
 * This library is free software; you can redistribute it and/or
 * modify it under the terms of the GNU Lesser General Public License
 * version 2.1 as published by the Free Software Foundation.
 *
 * This library is distributed in the hope that it will be useful, but
 * WITHOUT ANY WARRANTY; without even the implied warranty of
 * MERCHANTABILITY or FITNESS FOR A PARTICULAR PURPOSE.  See the GNU
 * Lesser General Public License for more details.
 *
 * You should have received a copy of the GNU Lesser General Public
 * License along with this file; see the file named COPYING for more
 * information.
 */
/** @file libged/brep.c
 *
 * The brep command.
 *
 */

#include "common.h"

#include <stdlib.h>
#include <string.h>


#include "bu/color.h"
#include "bu/opt.h"
#include "raytrace.h"
#include "rt/geom.h"
#include "wdb.h"

#include "./ged_private.h"

/* TODO - get rid of the need for brep_specific at this level */
#include "../librt/primitives/brep/brep_local.h"

/* FIXME: how should we set up brep functionality without introducing
 * lots of new public librt functions?  right now, we reach into librt
 * directly and export what we need from brep_debug.cpp which sucks.
 */
<<<<<<< HEAD
RT_EXPORT extern int brep_command(struct bu_vls *vls, const char *solid_name, struct bu_color *color, const struct rt_tess_tol *ttol, const struct bn_tol *tol, struct brep_specific* bs, struct rt_brep_internal* bi, struct bn_vlblock *vbp, int argc, const char *argv[], char *commtag);
=======
RT_EXPORT extern int brep_command(struct bu_vls *vls, const char *solid_name, struct rt_wdb *wdbp, struct bu_color *color, const struct bg_tess_tol *ttol, const struct bn_tol *tol, struct brep_specific* bs, struct rt_brep_internal* bi, struct bn_vlblock *vbp, int argc, const char *argv[], char *commtag);
>>>>>>> 4c8d29e6
RT_EXPORT extern int brep_conversion(struct rt_db_internal* in, struct rt_db_internal* out, const struct db_i *dbip);
RT_EXPORT extern int brep_conversion_comb(struct rt_db_internal *old_internal, const char *name, const char *suffix, struct rt_wdb *wdbp, fastf_t local2mm);
RT_EXPORT extern int brep_intersect_point_point(struct rt_db_internal *intern1, struct rt_db_internal *intern2, int i, int j);
RT_EXPORT extern int brep_intersect_point_curve(struct rt_db_internal *intern1, struct rt_db_internal *intern2, int i, int j);
RT_EXPORT extern int brep_intersect_point_surface(struct rt_db_internal *intern1, struct rt_db_internal *intern2, int i, int j);
RT_EXPORT extern int brep_intersect_curve_curve(struct rt_db_internal *intern1, struct rt_db_internal *intern2, int i, int j);
RT_EXPORT extern int brep_intersect_curve_surface(struct rt_db_internal *intern1, struct rt_db_internal *intern2, int i, int j);
RT_EXPORT extern int brep_intersect_surface_surface(struct rt_db_internal *intern1, struct rt_db_internal *intern2, int i, int j, struct bn_vlblock *vbp);
RT_EXPORT extern int rt_brep_boolean(struct rt_db_internal *out, const struct rt_db_internal *ip1, const struct rt_db_internal *ip2, db_op_t operation);

static int
selection_command(
	struct ged *gedp,
	struct rt_db_internal *ip,
	int argc,
	const char *argv[])
{
    int i;
    struct rt_selection_set *selection_set;
    struct bu_ptbl *selections;
    struct rt_selection *new_selection;
    struct rt_selection_query query;
    const char *cmd, *solid_name, *selection_name;

    /*  0         1          2         3
     * brep <solid_name> selection subcommand
     */
    if (argc < 4) {
	return -1;
    }

    solid_name = argv[1];
    cmd = argv[3];

    if (BU_STR_EQUAL(cmd, "append")) {
	/* append to named selection - selection is created if it doesn't exist */
	void (*free_selection)(struct rt_selection *);

	/*        4         5      6      7     8    9    10
	 * selection_name startx starty startz dirx diry dirz
	 */
	if (argc != 11) {
	    bu_log("wrong args for selection append");
	    return -1;
	}
	selection_name = argv[4];

	/* find matching selections */
	query.start[X] = atof(argv[5]);
	query.start[Y] = atof(argv[6]);
	query.start[Z] = atof(argv[7]);
	query.dir[X] = atof(argv[8]);
	query.dir[Y] = atof(argv[9]);
	query.dir[Z] = atof(argv[10]);
	query.sorting = RT_SORT_CLOSEST_TO_START;

	selection_set = ip->idb_meth->ft_find_selections(ip, &query);
	if (!selection_set) {
	    bu_log("no matching selections");
	    return -1;
	}

	/* could be multiple options, just grabbing the first and
	 * freeing the rest
	 */
	selections = &selection_set->selections;
	new_selection = (struct rt_selection *)BU_PTBL_GET(selections, 0);

	free_selection = selection_set->free_selection;
	for (i = BU_PTBL_LEN(selections) - 1; i > 0; --i) {
	    long *s = BU_PTBL_GET(selections, i);
	    free_selection((struct rt_selection *)s);
	    bu_ptbl_rm(selections, s);
	}
	bu_ptbl_free(selections);
	BU_FREE(selection_set, struct rt_selection_set);

	/* get existing/new selections set in gedp */
	selection_set = ged_get_selection_set(gedp, solid_name, selection_name);
	selection_set->free_selection = free_selection;
	selections = &selection_set->selections;

	/* TODO: Need to implement append by passing new and
	 * existing selection to an rt_brep_evaluate_selection.
	 * For now, new selection simply replaces old one.
	 */
	for (i = BU_PTBL_LEN(selections) - 1; i >= 0; --i) {
	    long *s = BU_PTBL_GET(selections, i);
	    free_selection((struct rt_selection *)s);
	    bu_ptbl_rm(selections, s);
	}
	bu_ptbl_ins(selections, (long *)new_selection);
    } else if (BU_STR_EQUAL(cmd, "translate")) {
	struct rt_selection_operation operation;

	/*        4       5  6  7
	 * selection_name dx dy dz
	 */
	if (argc != 8) {
	    return -1;
	}
	selection_name = argv[4];

	selection_set = ged_get_selection_set(gedp, solid_name, selection_name);
	selections = &selection_set->selections;

	if (BU_PTBL_LEN(selections) < 1) {
	    return -1;
	}

	for (i = 0; i < (int)BU_PTBL_LEN(selections); ++i) {
	    int ret;
	    operation.type = RT_SELECTION_TRANSLATION;
	    operation.parameters.tran.dx = atof(argv[5]);
	    operation.parameters.tran.dy = atof(argv[6]);
	    operation.parameters.tran.dz = atof(argv[7]);

	    ret = ip->idb_meth->ft_process_selection(ip, gedp->ged_wdbp->dbip,
		    (struct rt_selection *)BU_PTBL_GET(selections, i), &operation);

	    if (ret != 0) {
		return ret;
	    }
	}
    }

    return 0;
}

int
ged_brep(struct ged *gedp, int argc, const char *argv[])
{
    struct bn_vlblock*vbp;
    const char *solid_name;
    static const char *usage = "brep <obj> [command|brepname|suffix] ";
    struct directory *ndp;
    struct rt_db_internal intern;
    struct rt_brep_internal* bi;
    struct brep_specific* bs;
    struct soltab *stp;
    struct bu_color color = BU_COLOR_INIT_ZERO;
    char commtag[64];
    char namebuf[65];
    int i, j, real_flag, valid_command, ret;
    const char *commands[] = {"info", "plot", "translate", "intersect", "csg", "u", "i", "-"};
    int num_commands = (int)(sizeof(commands) / sizeof(const char *));
    db_op_t op = DB_OP_NULL;
    int opt_ret = 0;
    struct bu_opt_desc d[2];
    BU_OPT(d[0], "C", "color", "r/g/b", &bu_opt_color, &color, "Set color");
    BU_OPT_NULL(d[1]);

    opt_ret = bu_opt_parse(NULL, argc, argv, d);

    GED_CHECK_DATABASE_OPEN(gedp, GED_ERROR);
    GED_CHECK_DRAWABLE(gedp, GED_ERROR);
    GED_CHECK_ARGC_GT_0(gedp, argc, GED_ERROR);

    /* initialize result */
    bu_vls_trunc(gedp->ged_result_str, 0);

    /* must be wanting help */
    if (argc < 2 || opt_ret < 0) {
	bu_vls_printf(gedp->ged_result_str, "Usage: %s\n\t%s\n", argv[0], usage);
	bu_vls_printf(gedp->ged_result_str, "commands:\n");
	bu_vls_printf(gedp->ged_result_str, "\tvalid          - report on validity of specific BREP\n");
	bu_vls_printf(gedp->ged_result_str, "\tinfo           - return count information for specific BREP\n");
	bu_vls_printf(gedp->ged_result_str, "\tinfo S [index] - return information for specific BREP 'surface'\n");
	bu_vls_printf(gedp->ged_result_str, "\tinfo F [index] - return information for specific BREP 'face'\n");
	bu_vls_printf(gedp->ged_result_str, "\tplot           - plot entire BREP\n");
	bu_vls_printf(gedp->ged_result_str, "\tplot S [index] - plot specific BREP 'surface'\n");
	bu_vls_printf(gedp->ged_result_str, "\tplot F [index] - plot specific BREP 'face'\n");
	bu_vls_printf(gedp->ged_result_str, "\tcsg            - convert BREP to implicit primitive CSG tree\n");
	bu_vls_printf(gedp->ged_result_str, "\tflip           - flip all faces on BREP\n");
	bu_vls_printf(gedp->ged_result_str, "\ttikz [file]    - generate a Tikz LaTeX version of the B-Rep edges\n");
	bu_vls_printf(gedp->ged_result_str, "\ttranslate SCV index i j dx dy dz - translate a surface control vertex\n");
	bu_vls_printf(gedp->ged_result_str, "\tintersect <obj2> <i> <j> [PP|PC|PS|CC|CS|SS] - BREP intersections\n");
	bu_vls_printf(gedp->ged_result_str, "\tu|i|- <obj2> <output>     - BREP boolean evaluations\n");
	bu_vls_printf(gedp->ged_result_str, "\t[brepname]                - convert the non-BREP object to BREP form\n");
	bu_vls_printf(gedp->ged_result_str, "\t --no-evaluation [suffix] - convert non-BREP comb to unevaluated BREP form\n");
	return GED_HELP;
    }

    if (argc < 2 || argc > 11) {
	bu_vls_printf(gedp->ged_result_str, "Usage: %s %s", argv[0], usage);
	return GED_ERROR;
    }

    solid_name = argv[1];
    if ((ndp = db_lookup(gedp->ged_wdbp->dbip,  solid_name, LOOKUP_NOISY)) == RT_DIR_NULL) {
	bu_vls_printf(gedp->ged_result_str, "Error: %s is not a solid or does not exist in database", solid_name);
	return GED_ERROR;
    } else {
	real_flag = (ndp->d_addr == RT_DIR_PHONY_ADDR) ? 0 : 1;
    }

    if (!real_flag) {
	/* solid doesn't exist - don't kill */
	bu_vls_printf(gedp->ged_result_str, "Error: %s is not a real solid", solid_name);
	return GED_OK;
    }

    GED_DB_GET_INTERNAL(gedp, &intern, ndp, bn_mat_identity, &rt_uniresource, GED_ERROR);


    RT_CK_DB_INTERNAL(&intern);
    bi = (struct rt_brep_internal*)intern.idb_ptr;

    if (BU_STR_EQUAL(argv[2], "valid")) {
	int valid = rt_brep_valid(gedp->ged_result_str, &intern, 0);
	return (valid) ? GED_OK : GED_ERROR;
    }

    if (BU_STR_EQUAL(argv[2], "intersect")) {
	/* handle surface-surface intersection */
	struct rt_db_internal intern2;

	/* we need exactly 6 or 7 arguments */
	if (argc != 6 && argc != 7) {
	    bu_vls_printf(gedp->ged_result_str, "There should be 6 or 7 arguments for intersection.\n");
	    bu_vls_printf(gedp->ged_result_str, "See the usage for help.\n");
	    return GED_ERROR;
	}

	/* get the other solid */
	if ((ndp = db_lookup(gedp->ged_wdbp->dbip,  argv[3], LOOKUP_NOISY)) == RT_DIR_NULL) {
	    bu_vls_printf(gedp->ged_result_str, "Error: %s is not a solid or does not exist in database", argv[3]);
	    return GED_ERROR;
	} else {
	    real_flag = (ndp->d_addr == RT_DIR_PHONY_ADDR) ? 0 : 1;
	}

	if (!real_flag) {
	    /* solid doesn't exist - don't kill */
	    bu_vls_printf(gedp->ged_result_str, "Error: %s is not a real solid", argv[3]);
	    return GED_OK;
	}

	GED_DB_GET_INTERNAL(gedp, &intern2, ndp, bn_mat_identity, &rt_uniresource, GED_ERROR);

	i = atoi(argv[4]);
	j = atoi(argv[5]);
	vbp = rt_vlblock_init();

	if (argc == 6 || BU_STR_EQUAL(argv[6], "SS")) {
	    brep_intersect_surface_surface(&intern, &intern2, i, j, vbp);
	} else if (BU_STR_EQUAL(argv[6], "PP")) {
	    brep_intersect_point_point(&intern, &intern2, i, j);
	} else if (BU_STR_EQUAL(argv[6], "PC")) {
	    brep_intersect_point_curve(&intern, &intern2, i, j);
	} else if (BU_STR_EQUAL(argv[6], "PS")) {
	    brep_intersect_point_surface(&intern, &intern2, i, j);
	} else if (BU_STR_EQUAL(argv[6], "CC")) {
	    brep_intersect_curve_curve(&intern, &intern2, i, j);
	} else if (BU_STR_EQUAL(argv[6], "CS")) {
	    brep_intersect_curve_surface(&intern, &intern2, i, j);
	} else {
	    bu_vls_printf(gedp->ged_result_str, "Invalid intersection type %s.\n", argv[6]);
	}

	_ged_cvt_vlblock_to_solids(gedp, vbp, namebuf, 0);
	bn_vlblock_free(vbp);
	vbp = (struct bn_vlblock *)NULL;

	rt_db_free_internal(&intern);
	rt_db_free_internal(&intern2);
	return GED_OK;
    }

    if (BU_STR_EQUAL(argv[2], "csg")) {
	/* Call csg conversion routine */
	struct bu_vls bname_csg;
	bu_vls_init(&bname_csg);
	bu_vls_sprintf(&bname_csg, "csg_%s", solid_name);
#if 0
	if (db_lookup(gedp->ged_wdbp->dbip, bu_vls_addr(&bname_csg), LOOKUP_QUIET) != RT_DIR_NULL) {
	    bu_vls_printf(gedp->ged_result_str, "%s already exists.", bu_vls_addr(&bname_csg));
	    bu_vls_free(&bname_csg);
	    return GED_OK;
	}
#endif
	bu_vls_free(&bname_csg);
	return _ged_brep_to_csg(gedp, argv[1], 0);
    }

<<<<<<< HEAD
=======

    if (BU_STR_EQUAL(argv[2], "bot")) {
	/* Call bot conversion routine */
	int bret = GED_ERROR;
	struct bu_vls bname_bot;
	bu_vls_init(&bname_bot);
	if (argc < 4) {
	    bu_vls_sprintf(&bname_bot, "%s.bot", solid_name);
	} else {
	    bu_vls_sprintf(&bname_bot, "%s", argv[3]);
	}

	// TODO - pass tol info down...
	bret = _ged_brep_to_bot(gedp, argv[1], bi, bu_vls_cstr(&bname_bot), (const struct bg_tess_tol *)&gedp->ged_wdbp->wdb_ttol, &gedp->ged_wdbp->wdb_tol);
	bu_vls_free(&bname_bot);
	return bret;
    }

    if (BU_STR_EQUAL(argv[2], "bots")) {
	/* Call bot conversion routine */
	int bret = GED_ERROR;
	const char **av = (const char **)bu_calloc(argc, sizeof(char *), "new argv");
	av[0] = argv[1];
	for (int iav = 3; iav < argc; iav++) {
	    av[iav-2] = argv[iav];
	}
	bret = _ged_breps_to_bots(gedp, argc-2, av, (const struct bg_tess_tol *)&gedp->ged_wdbp->wdb_ttol, &gedp->ged_wdbp->wdb_tol);
	bu_free(av, "av");
	return bret;
    }


>>>>>>> 4c8d29e6
    if (BU_STR_EQUAL(argv[2], "csgv")) {
	/* Call csg conversion routine */
	struct bu_vls bname_csg;
	bu_vls_init(&bname_csg);
	bu_vls_sprintf(&bname_csg, "csg_%s", solid_name);
	if (db_lookup(gedp->ged_wdbp->dbip, bu_vls_addr(&bname_csg), LOOKUP_QUIET) != RT_DIR_NULL) {
	    bu_vls_printf(gedp->ged_result_str, "%s already exists.", bu_vls_addr(&bname_csg));
	    bu_vls_free(&bname_csg);
	    return GED_OK;
	}
	bu_vls_free(&bname_csg);
	return _ged_brep_to_csg(gedp, argv[1], 1);
    }


    if (BU_STR_EQUAL(argv[2], "flip")) {
	return _ged_brep_flip(gedp, bi, solid_name);
    }

    if (BU_STR_EQUAL(argv[2], "shrink-surfaces")) {
	return _ged_brep_shrink_surfaces(gedp, bi, solid_name);
    }

    if (BU_STR_EQUAL(argv[2], "tikz")) {
	if (argc == 4) {
	    return _ged_brep_tikz(gedp, argv[1], argv[3]);
	} else {
	    return _ged_brep_tikz(gedp, argv[1], NULL);
	}
    }


    if (BU_STR_EQUAL(argv[2], "nirt")) {
	return _ged_brep_pick_face(gedp, bi, argv[1]);
    }


    /* make sure arg isn't --no-evaluate */
    if (argc > 2 && argv[2][1] != '-') {
	op = db_str2op(argv[2]);
    }

    if (op != DB_OP_NULL) {
	/* test booleans on brep.
	 * u: union, i: intersect, -: diff, x: xor
	 */
	struct rt_db_internal intern2, intern_res;
	struct rt_brep_internal *bip;

	if (argc != 5) {
	    bu_vls_printf(gedp->ged_result_str, "Error: There should be exactly 5 params.\n");
	    return GED_ERROR;
	}

	/* get the other solid */
	if ((ndp = db_lookup(gedp->ged_wdbp->dbip,  argv[3], LOOKUP_NOISY)) == RT_DIR_NULL) {
	    bu_vls_printf(gedp->ged_result_str, "Error: %s is not a solid or does not exist in database", argv[3]);
	    return GED_ERROR;
	} else {
	    real_flag = (ndp->d_addr == RT_DIR_PHONY_ADDR) ? 0 : 1;
	}

	if (!real_flag) {
	    /* solid doesn't exist - don't kill */
	    bu_vls_printf(gedp->ged_result_str, "Error: %s is not a real solid", argv[3]);
	    return GED_OK;
	}

	GED_DB_GET_INTERNAL(gedp, &intern2, ndp, bn_mat_identity, &rt_uniresource, GED_ERROR);

	rt_brep_boolean(&intern_res, &intern, &intern2, op);
	bip = (struct rt_brep_internal*)intern_res.idb_ptr;
	mk_brep(gedp->ged_wdbp, argv[4], (void *)(bip->brep));
	rt_db_free_internal(&intern);
	rt_db_free_internal(&intern2);
	rt_db_free_internal(&intern_res);
	return GED_OK;
    }

    if (BU_STR_EQUAL(argv[2], "selection")) {
	ret = selection_command(gedp, &intern, argc, argv);
	if (BU_STR_EQUAL(argv[3], "translate") && ret == 0) {
	    GED_DB_PUT_INTERNAL(gedp, ndp, &intern, &rt_uniresource, GED_ERROR);
	}
	rt_db_free_internal(&intern);

	return ret;
    }

    if (!RT_BREP_TEST_MAGIC(bi)) {
	/* The solid is not in brep form. Covert it to brep. */

	struct bu_vls bname, suffix;
	int no_evaluation = 0;

	bu_vls_init(&bname);
	bu_vls_init(&suffix);

	if (argc == 2) {
	    /* brep obj */
	    bu_vls_sprintf(&bname, "%s.brep", solid_name);
	    bu_vls_sprintf(&suffix, ".brep");
	} else if (BU_STR_EQUAL(argv[2], "--no-evaluation")) {
	    no_evaluation = 1;
	    if (argc == 3) {
		/* brep obj --no-evaluation */
		bu_vls_sprintf(&bname, "%s.brep", solid_name);
		bu_vls_sprintf(&suffix, ".brep");
	    } else if (argc == 4) {
		/* brep obj --no-evaluation suffix */
		bu_vls_sprintf(&bname, "%s", argv[3]);
		bu_vls_sprintf(&suffix, "%s", argv[3]);
	    }
	} else {
	    /* brep obj brepname/suffix */
	    bu_vls_sprintf(&bname, "%s", argv[2]);
	    bu_vls_sprintf(&suffix, "%s", argv[2]);
	}

	if (no_evaluation && intern.idb_type == ID_COMBINATION) {
	    struct bu_vls bname_suffix;
	    bu_vls_init(&bname_suffix);
	    bu_vls_sprintf(&bname_suffix, "%s%s", solid_name, bu_vls_addr(&suffix));
	    if (db_lookup(gedp->ged_wdbp->dbip, bu_vls_addr(&bname_suffix), LOOKUP_QUIET) != RT_DIR_NULL) {
		bu_vls_printf(gedp->ged_result_str, "%s already exists.", bu_vls_addr(&bname_suffix));
		bu_vls_free(&bname);
		bu_vls_free(&suffix);
		bu_vls_free(&bname_suffix);
		return GED_OK;
	    }
	    brep_conversion_comb(&intern, bu_vls_addr(&bname_suffix), bu_vls_addr(&suffix), gedp->ged_wdbp, mk_conv2mm);
	    bu_vls_free(&bname_suffix);
	} else {
	    struct rt_db_internal brep_db_internal;
	    ON_Brep* brep;
	    if (db_lookup(gedp->ged_wdbp->dbip, bu_vls_addr(&bname), LOOKUP_QUIET) != RT_DIR_NULL) {
		bu_vls_printf(gedp->ged_result_str, "%s already exists.", bu_vls_addr(&bname));
		bu_vls_free(&bname);
		bu_vls_free(&suffix);
		return GED_OK;
	    }
	    ret = brep_conversion(&intern, &brep_db_internal, gedp->ged_wdbp->dbip);
	    if (ret == -1) {
		bu_vls_printf(gedp->ged_result_str, "%s doesn't have a "
			"brep-conversion function yet. Type: %s", solid_name,
			intern.idb_meth->ft_label);
	    } else if (ret == -2) {
		bu_vls_printf(gedp->ged_result_str, "%s cannot be converted "
			"to brep correctly.", solid_name);
	    } else {
		brep = ((struct rt_brep_internal *)brep_db_internal.idb_ptr)->brep;
		ret = mk_brep(gedp->ged_wdbp, bu_vls_addr(&bname), brep);
		if (ret == 0) {
		    bu_vls_printf(gedp->ged_result_str, "%s is made.", bu_vls_addr(&bname));
		}
		rt_db_free_internal(&brep_db_internal);
	    }
	}
	bu_vls_free(&bname);
	bu_vls_free(&suffix);
	rt_db_free_internal(&intern);
	return GED_OK;
    }

    BU_ALLOC(stp, struct soltab);

    if (argc == 2) {
	bu_vls_printf(gedp->ged_result_str, "Usage: %s %s\n", argv[0], usage);
	bu_vls_printf(gedp->ged_result_str, "\t%s is in brep form, please input a command.", solid_name);
	return GED_HELP;
    }

    valid_command = 0;
    for (i = 0; i < num_commands; ++i) {
	if (BU_STR_EQUAL(argv[2], commands[i])) {
	    valid_command = 1;
	    break;
	}
    }

    if (!valid_command) {
	bu_vls_printf(gedp->ged_result_str, "Usage: %s %s\n", argv[0], usage);
	bu_vls_printf(gedp->ged_result_str, "\t%s is in brep form, please input a command.", solid_name);
	return GED_HELP;
    }

    if ((bs = (struct brep_specific*)stp->st_specific) == NULL) {
	BU_ALLOC(bs, struct brep_specific);
	bs->brep = bi->brep;
	bi->brep = NULL;
	stp->st_specific = (void *)bs;
    }

    vbp = rt_vlblock_init();

    if ((int)color.buc_rgb[0] == 0 && (int)color.buc_rgb[1] == 0 && (int)color.buc_rgb[2] == 0) {
<<<<<<< HEAD
	brep_command(gedp->ged_result_str, solid_name, NULL, (const struct rt_tess_tol *)&gedp->ged_wdbp->wdb_ttol, &gedp->ged_wdbp->wdb_tol, bs, bi, vbp, argc, argv, commtag);
    } else {
	brep_command(gedp->ged_result_str, solid_name, &color, (const struct rt_tess_tol *)&gedp->ged_wdbp->wdb_ttol, &gedp->ged_wdbp->wdb_tol, bs, bi, vbp, argc, argv, commtag);
=======
	brep_command(gedp->ged_result_str, solid_name, gedp->ged_wdbp, NULL, (const struct bg_tess_tol *)&gedp->ged_wdbp->wdb_ttol, &gedp->ged_wdbp->wdb_tol, bs, bi, vbp, argc, argv, commtag);
    } else {
	brep_command(gedp->ged_result_str, solid_name, gedp->ged_wdbp, &color, (const struct bg_tess_tol *)&gedp->ged_wdbp->wdb_ttol, &gedp->ged_wdbp->wdb_tol, bs, bi, vbp, argc, argv, commtag);
>>>>>>> 4c8d29e6
    }

    if (BU_STR_EQUAL(argv[2], "translate")) {
	bi->brep = bs->brep;
	GED_DB_PUT_INTERNAL(gedp, ndp, &intern, &rt_uniresource, GED_ERROR);
    }

    snprintf(namebuf, sizeof(namebuf), "%s%s_", commtag, solid_name);
    _ged_cvt_vlblock_to_solids(gedp, vbp, namebuf, 0);
    bn_vlblock_free(vbp);
    vbp = (struct bn_vlblock *)NULL;

    rt_db_free_internal(&intern);

    return GED_OK;
}


/*
 * Local Variables:
 * tab-width: 8
 * mode: C
 * indent-tabs-mode: t
 * c-file-style: "stroustrup"
 * End:
 * ex: shiftwidth=4 tabstop=8
 */<|MERGE_RESOLUTION|>--- conflicted
+++ resolved
@@ -44,11 +44,7 @@
  * lots of new public librt functions?  right now, we reach into librt
  * directly and export what we need from brep_debug.cpp which sucks.
  */
-<<<<<<< HEAD
-RT_EXPORT extern int brep_command(struct bu_vls *vls, const char *solid_name, struct bu_color *color, const struct rt_tess_tol *ttol, const struct bn_tol *tol, struct brep_specific* bs, struct rt_brep_internal* bi, struct bn_vlblock *vbp, int argc, const char *argv[], char *commtag);
-=======
 RT_EXPORT extern int brep_command(struct bu_vls *vls, const char *solid_name, struct rt_wdb *wdbp, struct bu_color *color, const struct bg_tess_tol *ttol, const struct bn_tol *tol, struct brep_specific* bs, struct rt_brep_internal* bi, struct bn_vlblock *vbp, int argc, const char *argv[], char *commtag);
->>>>>>> 4c8d29e6
 RT_EXPORT extern int brep_conversion(struct rt_db_internal* in, struct rt_db_internal* out, const struct db_i *dbip);
 RT_EXPORT extern int brep_conversion_comb(struct rt_db_internal *old_internal, const char *name, const char *suffix, struct rt_wdb *wdbp, fastf_t local2mm);
 RT_EXPORT extern int brep_intersect_point_point(struct rt_db_internal *intern1, struct rt_db_internal *intern2, int i, int j);
@@ -334,8 +330,6 @@
 	return _ged_brep_to_csg(gedp, argv[1], 0);
     }
 
-<<<<<<< HEAD
-=======
 
     if (BU_STR_EQUAL(argv[2], "bot")) {
 	/* Call bot conversion routine */
@@ -368,7 +362,6 @@
     }
 
 
->>>>>>> 4c8d29e6
     if (BU_STR_EQUAL(argv[2], "csgv")) {
 	/* Call csg conversion routine */
 	struct bu_vls bname_csg;
@@ -565,15 +558,9 @@
     vbp = rt_vlblock_init();
 
     if ((int)color.buc_rgb[0] == 0 && (int)color.buc_rgb[1] == 0 && (int)color.buc_rgb[2] == 0) {
-<<<<<<< HEAD
-	brep_command(gedp->ged_result_str, solid_name, NULL, (const struct rt_tess_tol *)&gedp->ged_wdbp->wdb_ttol, &gedp->ged_wdbp->wdb_tol, bs, bi, vbp, argc, argv, commtag);
-    } else {
-	brep_command(gedp->ged_result_str, solid_name, &color, (const struct rt_tess_tol *)&gedp->ged_wdbp->wdb_ttol, &gedp->ged_wdbp->wdb_tol, bs, bi, vbp, argc, argv, commtag);
-=======
 	brep_command(gedp->ged_result_str, solid_name, gedp->ged_wdbp, NULL, (const struct bg_tess_tol *)&gedp->ged_wdbp->wdb_ttol, &gedp->ged_wdbp->wdb_tol, bs, bi, vbp, argc, argv, commtag);
     } else {
 	brep_command(gedp->ged_result_str, solid_name, gedp->ged_wdbp, &color, (const struct bg_tess_tol *)&gedp->ged_wdbp->wdb_ttol, &gedp->ged_wdbp->wdb_tol, bs, bi, vbp, argc, argv, commtag);
->>>>>>> 4c8d29e6
     }
 
     if (BU_STR_EQUAL(argv[2], "translate")) {
