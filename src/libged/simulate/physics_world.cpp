/*               P H Y S I C S _ W O R L D . C P P
 * BRL-CAD
 *
 * Copyright (c) 2014 United States Government as represented by
 * the U.S. Army Research Laboratory.
 *
 * This library is free software; you can redistribute it and/or
 * modify it under the terms of the GNU Lesser General Public License
 * version 2.1 as published by the Free Software Foundation.
 *
 * This library is distributed in the hope that it will be useful, but
 * WITHOUT ANY WARRANTY; without even the implied warranty of
 * MERCHANTABILITY or FITNESS FOR A PARTICULAR PURPOSE.  See the GNU
 * Lesser General Public License for more details.
 *
 * You should have received a copy of the GNU Lesser General Public
 * License along with this file; see the file named COPYING for more
 * information.
 */
/** @file physics_world.cpp
 *
 * Brief description
 *
 */


#ifdef HAVE_BULLET


#include "physics_world.hpp"


namespace simulate
{


class PhysicsWorld::WorldObject
{
public:
    WorldObject(const btVector3 &bounding_box_dimensions, btScalar mass,
		matp_t matrix);

    void add_to_world(btDiscreteDynamicsWorld &world);
    void read_matrix();
    void write_matrix();


private:
    WorldObject(const WorldObject &source);
    WorldObject &operator=(const WorldObject &source);
    static btTransform matrix_to_transform(const mat_t matrix);
    static btVector3 calculate_inertia(const btCollisionShape &collision_shape,
				       btScalar mass);

    bool m_in_world;
    const matp_t m_matrix;
    btDefaultMotionState m_motion_state;
    collision::RtCollisionShape m_collision_shape;
    btRigidBody m_rigid_body;
};


btVector3
PhysicsWorld::WorldObject::calculate_inertia(const btCollisionShape
	&collision_shape, btScalar mass)
{
    btVector3 result;
    collision_shape.calculateLocalInertia(mass, result);
    return result;
}


btTransform
PhysicsWorld::WorldObject::matrix_to_transform(const mat_t matrix)
{
    btTransform xform;
    {
	btScalar bt_matrix[16];
	MAT_TRANSPOSE(bt_matrix, matrix);
	// scale mm to m
	bt_matrix[12] /= 1000;
	bt_matrix[13] /= 1000;
	bt_matrix[14] /= 1000;
	xform.setFromOpenGLMatrix(bt_matrix);
    }

    return xform;
}


PhysicsWorld::WorldObject::WorldObject(const btVector3 &bounding_box_dimensions,
				       btScalar mass, matp_t matrix) :
    m_in_world(false),
    m_matrix(matrix),
    m_motion_state(matrix_to_transform(m_matrix)),
    m_collision_shape(bounding_box_dimensions / 2),
    m_rigid_body(mass, &m_motion_state, &m_collision_shape,
		 calculate_inertia(m_collision_shape, mass))
{}


void
PhysicsWorld::WorldObject::add_to_world(btDiscreteDynamicsWorld &world)
{
    if (m_in_world)
	throw std::runtime_error("already in world");
    else {
	m_in_world = true;
	world.addRigidBody(&m_rigid_body);
    }
}


void
PhysicsWorld::WorldObject::read_matrix()
{
    m_motion_state.setWorldTransform(matrix_to_transform(m_matrix));
}


void
PhysicsWorld::WorldObject::write_matrix()
{
    btTransform xform;
    m_motion_state.getWorldTransform(xform);
    btScalar bt_matrix[16];
    xform.getOpenGLMatrix(bt_matrix);
    //scale m to mm
    bt_matrix[12] *= 1000;
    bt_matrix[13] *= 1000;
    bt_matrix[14] *= 1000;
    MAT_TRANSPOSE(m_matrix, bt_matrix);
}


PhysicsWorld::PhysicsWorld() :
    m_broadphase(),
    m_collision_config(),
    m_collision_dispatcher(&m_collision_config),
    m_constraint_solver(),
    m_world(&m_collision_dispatcher, &m_broadphase, &m_constraint_solver,
<<<<<<< HEAD
	    &m_collision_config),
    m_objects()
{
    m_collision_dispatcher.registerCollisionCreateFunc(
	collision::RT_SHAPE_TYPE,
	collision::RT_SHAPE_TYPE,
	new collision::RtCollisionAlgorithm::CreateFunc);
    m_world.setGravity(btVector3(0, 0, static_cast<btScalar>(-9.8)));
}
=======
	    &m_collision_config)
{}


PhysicsWorld::~PhysicsWorld()
{}
>>>>>>> 2d6508c5


PhysicsWorld::~PhysicsWorld()
{
    for (std::vector<WorldObject *>::iterator it = m_objects.begin();
	 it != m_objects.end(); ++it)
	delete *it;
}


void
PhysicsWorld::step(btScalar seconds)
{
    for (std::vector<WorldObject *>::iterator it = m_objects.begin();
	 it != m_objects.end(); ++it)
	(*it)->read_matrix();

    m_world.stepSimulation(seconds, std::numeric_limits<int>::max());

    for (std::vector<WorldObject *>::const_iterator it = m_objects.begin();
	 it != m_objects.end(); ++it)
	(*it)->write_matrix();
}


void
<<<<<<< HEAD
PhysicsWorld::add_object(const vect_t &cad_bounding_box_dimensions,
			 fastf_t mass,
			 matp_t matrix)
=======
PhysicsWorld::remove_rigid_body(btRigidBody &rigid_body)
>>>>>>> 2d6508c5
{
    btVector3 bounding_box_dimensions;
    // scale mm to m
    VSCALE(bounding_box_dimensions, cad_bounding_box_dimensions, 1e-3);
    m_objects.push_back(new WorldObject(bounding_box_dimensions, mass, matrix));
    m_objects.back()->add_to_world(m_world);
}


}


#endif


// Local Variables:
// tab-width: 8
// mode: C++
// c-basic-offset: 4
// indent-tabs-mode: t
// c-file-style: "stroustrup"
// End:
// ex: shiftwidth=4 tabstop=8<|MERGE_RESOLUTION|>--- conflicted
+++ resolved
@@ -26,6 +26,7 @@
 
 #ifdef HAVE_BULLET
 
+#include "common.h"
 
 #include "physics_world.hpp"
 
@@ -34,168 +35,39 @@
 {
 
 
-class PhysicsWorld::WorldObject
-{
-public:
-    WorldObject(const btVector3 &bounding_box_dimensions, btScalar mass,
-		matp_t matrix);
-
-    void add_to_world(btDiscreteDynamicsWorld &world);
-    void read_matrix();
-    void write_matrix();
-
-
-private:
-    WorldObject(const WorldObject &source);
-    WorldObject &operator=(const WorldObject &source);
-    static btTransform matrix_to_transform(const mat_t matrix);
-    static btVector3 calculate_inertia(const btCollisionShape &collision_shape,
-				       btScalar mass);
-
-    bool m_in_world;
-    const matp_t m_matrix;
-    btDefaultMotionState m_motion_state;
-    collision::RtCollisionShape m_collision_shape;
-    btRigidBody m_rigid_body;
-};
-
-
-btVector3
-PhysicsWorld::WorldObject::calculate_inertia(const btCollisionShape
-	&collision_shape, btScalar mass)
-{
-    btVector3 result;
-    collision_shape.calculateLocalInertia(mass, result);
-    return result;
-}
-
-
-btTransform
-PhysicsWorld::WorldObject::matrix_to_transform(const mat_t matrix)
-{
-    btTransform xform;
-    {
-	btScalar bt_matrix[16];
-	MAT_TRANSPOSE(bt_matrix, matrix);
-	// scale mm to m
-	bt_matrix[12] /= 1000;
-	bt_matrix[13] /= 1000;
-	bt_matrix[14] /= 1000;
-	xform.setFromOpenGLMatrix(bt_matrix);
-    }
-
-    return xform;
-}
-
-
-PhysicsWorld::WorldObject::WorldObject(const btVector3 &bounding_box_dimensions,
-				       btScalar mass, matp_t matrix) :
-    m_in_world(false),
-    m_matrix(matrix),
-    m_motion_state(matrix_to_transform(m_matrix)),
-    m_collision_shape(bounding_box_dimensions / 2),
-    m_rigid_body(mass, &m_motion_state, &m_collision_shape,
-		 calculate_inertia(m_collision_shape, mass))
-{}
-
-
-void
-PhysicsWorld::WorldObject::add_to_world(btDiscreteDynamicsWorld &world)
-{
-    if (m_in_world)
-	throw std::runtime_error("already in world");
-    else {
-	m_in_world = true;
-	world.addRigidBody(&m_rigid_body);
-    }
-}
-
-
-void
-PhysicsWorld::WorldObject::read_matrix()
-{
-    m_motion_state.setWorldTransform(matrix_to_transform(m_matrix));
-}
-
-
-void
-PhysicsWorld::WorldObject::write_matrix()
-{
-    btTransform xform;
-    m_motion_state.getWorldTransform(xform);
-    btScalar bt_matrix[16];
-    xform.getOpenGLMatrix(bt_matrix);
-    //scale m to mm
-    bt_matrix[12] *= 1000;
-    bt_matrix[13] *= 1000;
-    bt_matrix[14] *= 1000;
-    MAT_TRANSPOSE(m_matrix, bt_matrix);
-}
-
-
 PhysicsWorld::PhysicsWorld() :
     m_broadphase(),
     m_collision_config(),
     m_collision_dispatcher(&m_collision_config),
     m_constraint_solver(),
     m_world(&m_collision_dispatcher, &m_broadphase, &m_constraint_solver,
-<<<<<<< HEAD
-	    &m_collision_config),
-    m_objects()
-{
-    m_collision_dispatcher.registerCollisionCreateFunc(
-	collision::RT_SHAPE_TYPE,
-	collision::RT_SHAPE_TYPE,
-	new collision::RtCollisionAlgorithm::CreateFunc);
-    m_world.setGravity(btVector3(0, 0, static_cast<btScalar>(-9.8)));
-}
-=======
 	    &m_collision_config)
 {}
 
 
 PhysicsWorld::~PhysicsWorld()
 {}
->>>>>>> 2d6508c5
-
-
-PhysicsWorld::~PhysicsWorld()
-{
-    for (std::vector<WorldObject *>::iterator it = m_objects.begin();
-	 it != m_objects.end(); ++it)
-	delete *it;
-}
 
 
 void
 PhysicsWorld::step(btScalar seconds)
 {
-    for (std::vector<WorldObject *>::iterator it = m_objects.begin();
-	 it != m_objects.end(); ++it)
-	(*it)->read_matrix();
-
-    m_world.stepSimulation(seconds, std::numeric_limits<int>::max());
-
-    for (std::vector<WorldObject *>::const_iterator it = m_objects.begin();
-	 it != m_objects.end(); ++it)
-	(*it)->write_matrix();
+    for (int i = 0; i < 600.0 * seconds; ++i)
+	m_world.stepSimulation(1.0 / 600.0, 6000);
 }
 
 
 void
-<<<<<<< HEAD
-PhysicsWorld::add_object(const vect_t &cad_bounding_box_dimensions,
-			 fastf_t mass,
-			 matp_t matrix)
-=======
+PhysicsWorld::add_rigid_body(btRigidBody &rigid_body)
+{
+    m_world.addRigidBody(&rigid_body);
+}
+
+
+void
 PhysicsWorld::remove_rigid_body(btRigidBody &rigid_body)
->>>>>>> 2d6508c5
 {
-    btVector3 bounding_box_dimensions;
-    // scale mm to m
-    VSCALE(bounding_box_dimensions, cad_bounding_box_dimensions, 1e-3);
-    m_objects.push_back(new WorldObject(bounding_box_dimensions, mass, matrix));
-    m_objects.back()->add_to_world(m_world);
+    m_world.removeRigidBody(&rigid_body);
 }
 
 
