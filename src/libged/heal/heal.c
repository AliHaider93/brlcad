--- conflicted
+++ resolved
@@ -56,7 +56,7 @@
 
     if(argc == 1) {
 	bu_vls_printf(gedp->ged_result_str, "Usage: %s <bot_solid>", argv[0]);
-	return BRLCAD_HELP;
+	return GED_HELP;
     }
 
     primitive = argv[1];
@@ -65,11 +65,7 @@
 	zipper_tol = atof(argv[2]);
 
     /* get bot */
-<<<<<<< HEAD
-    GED_DB_LOOKUP(gedp, bot_dp, primitive, LOOKUP_NOISY, BRLCAD_ERROR & BRLCAD_QUIET);
-=======
     GED_DB_LOOKUP(gedp, bot_dp, primitive, LOOKUP_NOISY, BRLCAD_ERROR & GED_QUIET);
->>>>>>> 031a9ea6
     GED_DB_GET_INTERNAL(gedp, &intern, bot_dp, bn_mat_identity, &rt_uniresource, BRLCAD_ERROR);
 
     if (intern.idb_major_type != DB5_MAJORTYPE_BRLCAD || intern.idb_minor_type != DB5_MINORTYPE_BRLCAD_BOT) {
