/*                         M O V E _ A R B _ E D G E . C
 * BRL-CAD
 *
 * Copyright (c) 2008-2022 United States Government as represented by
 * the U.S. Army Research Laboratory.
 *
 * This library is free software; you can redistribute it and/or
 * modify it under the terms of the GNU Lesser General Public License
 * version 2.1 as published by the Free Software Foundation.
 *
 * This library is distributed in the hope that it will be useful, but
 * WITHOUT ANY WARRANTY; without even the implied warranty of
 * MERCHANTABILITY or FITNESS FOR A PARTICULAR PURPOSE.  See the GNU
 * Lesser General Public License for more details.
 *
 * You should have received a copy of the GNU Lesser General Public
 * License along with this file; see the file named COPYING for more
 * information.
 */
/** @file libged/move_arb_edge.c
 *
 * The move_arb_edge command.
 *
 */

#include "common.h"

#include <string.h>

#include "bu/cmd.h"
#include "rt/geom.h"
#include "rt/arb_edit.h"
#include "raytrace.h"

#include "../ged_private.h"


int
ged_move_arb_edge_core(struct ged *gedp, int argc, const char *argv[])
{
    struct rt_db_internal intern;
    struct rt_arb_internal *arb;
    plane_t planes[6];  /* ARBs defining plane equations */
    int arb_type;
    int arb_pt_index;
    int edge;
    int bad_edge_id = 0;
    int rflag = 0;
    point_t pt;
    double scan[3];
    mat_t mat;
    char *last;
    struct directory *dp;
    static const char *usage = "[-r] arb edge pt";
    const short arb8_evm[12][2] = arb8_edge_vertex_mapping;
    const short arb7_evm[12][2] = arb7_edge_vertex_mapping;
    const short arb6_evm[10][2] = arb6_edge_vertex_mapping;
    const short arb5_evm[9][2] = arb5_edge_vertex_mapping;
    const short arb4_evm[5][2] = arb4_edge_vertex_mapping;

    GED_CHECK_DATABASE_OPEN(gedp, BRLCAD_ERROR);
    GED_CHECK_READ_ONLY(gedp, BRLCAD_ERROR);
    GED_CHECK_ARGC_GT_0(gedp, argc, BRLCAD_ERROR);

    /* initialize result */
    bu_vls_trunc(gedp->ged_result_str, 0);

    /* must be wanting help */
    if (argc == 1) {
	bu_vls_printf(gedp->ged_result_str, "Usage: %s %s", argv[0], usage);
	return BRLCAD_HELP;
    }

    if (argc < 4 || 5 < argc) {
	bu_vls_printf(gedp->ged_result_str, "Usage: %s %s", argv[0], usage);
	return BRLCAD_ERROR;
    }

    if (argc == 5) {
	if (argv[1][0] != '-' || argv[1][1] != 'r' || argv[1][2] != '\0') {
	    bu_vls_printf(gedp->ged_result_str, "Usage: %s %s", argv[0], usage);
	    return BRLCAD_ERROR;
	}

	rflag = 1;
	--argc;
	++argv;
    }

    if ((last = strrchr(argv[1], '/')) == NULL)
	last = (char *)argv[1];
    else
	++last;

    if (last[0] == '\0') {
	bu_vls_printf(gedp->ged_result_str, "illegal input - %s", argv[1]);
	return BRLCAD_ERROR;
    }

    if ((dp = db_lookup(gedp->dbip, last, LOOKUP_QUIET)) == RT_DIR_NULL) {
	bu_vls_printf(gedp->ged_result_str, "%s not found", argv[1]);
	return BRLCAD_ERROR;
    }

<<<<<<< HEAD
    if (wdb_import_from_path2(gedp->ged_result_str, &intern, argv[1], gedp->ged_wdbp, mat) & BRLCAD_ERROR)
	return BRLCAD_ERROR;
=======
    struct rt_wdb *wdbp = wdb_dbopen(gedp->dbip, RT_WDB_TYPE_DB_DEFAULT);
    if (wdb_import_from_path2(gedp->ged_result_str, &intern, argv[1], wdbp, mat) & BRLCAD_ERROR) {
	return BRLCAD_ERROR;
    }
>>>>>>> 031a9ea6

    if (intern.idb_major_type != DB5_MAJORTYPE_BRLCAD ||
	intern.idb_minor_type != DB5_MINORTYPE_BRLCAD_ARB8) {
	bu_vls_printf(gedp->ged_result_str, "Object not an ARB");
	rt_db_free_internal(&intern);

	return BRLCAD_ERROR;
    }

    if (sscanf(argv[2], "%d", &edge) != 1) {
	bu_vls_printf(gedp->ged_result_str, "bad edge - %s", argv[2]);
	rt_db_free_internal(&intern);

	return BRLCAD_ERROR;
    }
    edge -= 1;

    if (sscanf(argv[3], "%lf %lf %lf", &scan[X], &scan[Y], &scan[Z]) != 3) {
	bu_vls_printf(gedp->ged_result_str, "bad point - %s", argv[3]);
	rt_db_free_internal(&intern);

	return BRLCAD_ERROR;
    }
    /* convert from double to fastf_t */
    VMOVE(pt, scan);

    arb = (struct rt_arb_internal *)intern.idb_ptr;
    RT_ARB_CK_MAGIC(arb);

    arb_type = rt_arb_std_type(&intern, &wdbp->wdb_tol);

    /* check the arb type */
    switch (arb_type) {
	case ARB4:
	    if (edge < 0 || 4 < edge) {
		bad_edge_id = 1;
		goto bad_edge;
	    }

	    arb_pt_index = arb4_evm[edge][0];
	    break;
	case ARB5:
	    if (edge < 0 || 8 < edge) {
		bad_edge_id = 1;
		goto bad_edge;
	    }

	    arb_pt_index = arb5_evm[edge][0];
	    break;
	case ARB6:
	    if (edge < 0 || 9 < edge) {
		bad_edge_id = 1;
		goto bad_edge;
	    }

	    arb_pt_index = arb6_evm[edge][0];
	    break;
	case ARB7:
	    if (edge < 0 || 11 < edge) {
		bad_edge_id = 1;
		goto bad_edge;
	    }

	    arb_pt_index = arb7_evm[edge][0];
	    break;
	case ARB8:
	    if (edge < 0 || 11 < edge) {
		bad_edge_id = 1;
		goto bad_edge;
	    }

	    arb_pt_index = arb8_evm[edge][0];
	    break;
	default:
	    bu_vls_printf(gedp->ged_result_str, "unrecognized arb type");
	    rt_db_free_internal(&intern);

	    return BRLCAD_ERROR;
    }

bad_edge:

    /* check the edge id */
    if (bad_edge_id) {
	bu_vls_printf(gedp->ged_result_str, "bad edge - %s", argv[2]);
	rt_db_free_internal(&intern);

	return BRLCAD_ERROR;
    }

    if (rt_arb_calc_planes(gedp->ged_result_str, arb, arb_type, planes, &wdbp->wdb_tol)) {
	rt_db_free_internal(&intern);

	return BRLCAD_ERROR;
    }

    VSCALE(pt, pt, gedp->dbip->dbi_local2base);

    if (rflag) {
	VADD2(pt, pt, arb->pt[arb_pt_index]);
    }

    if (rt_arb_edit(gedp->ged_result_str, arb, arb_type, edge, pt, planes, &wdbp->wdb_tol)) {
	rt_db_free_internal(&intern);

	return BRLCAD_ERROR;
    }

    {
	int i;
	mat_t invmat;

	bn_mat_inv(invmat, mat);

	for (i = 0; i < 8; ++i) {
	    point_t arb_pt;

	    MAT4X3PNT(arb_pt, invmat, arb->pt[i]);
	    VMOVE(arb->pt[i], arb_pt);
	}

	GED_DB_PUT_INTERNAL(gedp, dp, &intern, &rt_uniresource, BRLCAD_ERROR);
    }

    return BRLCAD_OK;
}


int
ged_find_arb_edge_nearest_pnt_core(struct ged *gedp, int argc, const char *argv[])
{
    static const char *usage = "arb view_xyz ptol";
    struct rt_db_internal intern;
    mat_t mat;
    int edge, vi1, vi2;
    vect_t view;
    fastf_t ptol;

    /* must be double for scanf */
    double scan[ELEMENTS_PER_VECT];
    double ptol_scan;

    GED_CHECK_DATABASE_OPEN(gedp, BRLCAD_ERROR);
    GED_CHECK_VIEW(gedp, BRLCAD_ERROR);
    GED_CHECK_ARGC_GT_0(gedp, argc, BRLCAD_ERROR);

    /* initialize result */
    bu_vls_trunc(gedp->ged_result_str, 0);

    /* must be wanting help */
    if (argc == 1) {
	bu_vls_printf(gedp->ged_result_str, "Usage: %s %s", argv[0], usage);
	return BRLCAD_HELP;
    }

    if (argc != 4) {
	bu_vls_printf(gedp->ged_result_str, "Usage: %s %s", argv[0], usage);
	return BRLCAD_ERROR;
    }

    if (bu_sscanf(argv[2], "%lf %lf %lf", &scan[X], &scan[Y], &scan[Z]) != 3) {
	bu_vls_printf(gedp->ged_result_str, "%s: bad view location - %s", argv[0], argv[2]);
	return BRLCAD_ERROR;
    }
    VMOVE(view, scan); /* convert double to fastf_t */

    if (bu_sscanf(argv[3], "%lf", &ptol_scan) != 1) {
	bu_vls_printf(gedp->ged_result_str, "%s: bad ptol - %s", argv[0], argv[3]);
	return BRLCAD_ERROR;
    }
    ptol = ptol_scan;

<<<<<<< HEAD
    if (wdb_import_from_path2(gedp->ged_result_str, &intern, argv[1], gedp->ged_wdbp, mat) == BRLCAD_ERROR) {
=======
    struct rt_wdb *wdbp = wdb_dbopen(gedp->dbip, RT_WDB_TYPE_DB_DEFAULT);
    if (wdb_import_from_path2(gedp->ged_result_str, &intern, argv[1], wdbp, mat) == BRLCAD_ERROR) {
>>>>>>> 031a9ea6
	bu_vls_printf(gedp->ged_result_str, "%s: failed to find %s", argv[0], argv[1]);
	return BRLCAD_ERROR;
    }

    if (intern.idb_major_type != DB5_MAJORTYPE_BRLCAD ||
	intern.idb_minor_type != DB5_MINORTYPE_BRLCAD_ARB8) {
	bu_vls_printf(gedp->ged_result_str, "Object is not an ARB");
	rt_db_free_internal(&intern);

	return BRLCAD_ERROR;
    }

    (void)rt_arb_find_e_nearest_pt2(&edge, &vi1, &vi2, &intern, view, gedp->ged_gvp->gv_model2view, ptol);
    bu_vls_printf(gedp->ged_result_str, "%d %d %d", edge, vi1, vi2);

    rt_db_free_internal(&intern);
    return BRLCAD_OK;
}


#ifdef GED_PLUGIN
#include "../include/plugin.h"
struct ged_cmd_impl move_arb_edge_cmd_impl = {
    "move_arb_edge",
    ged_move_arb_edge_core,
    GED_CMD_DEFAULT
};
const struct ged_cmd move_arb_edge_cmd = { &move_arb_edge_cmd_impl };

struct ged_cmd_impl find_arb_edge_cmd_impl = {
    "find_arb_edge",
    ged_find_arb_edge_nearest_pnt_core,
    GED_CMD_DEFAULT
};
const struct ged_cmd find_arb_edge_cmd = { &find_arb_edge_cmd_impl };

const struct ged_cmd *move_arb_edge_cmds[] = { &move_arb_edge_cmd, &find_arb_edge_cmd, NULL };

static const struct ged_plugin pinfo = { GED_API,  move_arb_edge_cmds, 2 };

COMPILER_DLLEXPORT const struct ged_plugin *ged_plugin_info()
{
    return &pinfo;
}
#endif /* GED_PLUGIN */

/*
 * Local Variables:
 * mode: C
 * tab-width: 8
 * indent-tabs-mode: t
 * c-file-style: "stroustrup"
 * End:
 * ex: shiftwidth=4 tabstop=8
 */<|MERGE_RESOLUTION|>--- conflicted
+++ resolved
@@ -68,7 +68,7 @@
     /* must be wanting help */
     if (argc == 1) {
 	bu_vls_printf(gedp->ged_result_str, "Usage: %s %s", argv[0], usage);
-	return BRLCAD_HELP;
+	return GED_HELP;
     }
 
     if (argc < 4 || 5 < argc) {
@@ -102,15 +102,10 @@
 	return BRLCAD_ERROR;
     }
 
-<<<<<<< HEAD
-    if (wdb_import_from_path2(gedp->ged_result_str, &intern, argv[1], gedp->ged_wdbp, mat) & BRLCAD_ERROR)
-	return BRLCAD_ERROR;
-=======
     struct rt_wdb *wdbp = wdb_dbopen(gedp->dbip, RT_WDB_TYPE_DB_DEFAULT);
     if (wdb_import_from_path2(gedp->ged_result_str, &intern, argv[1], wdbp, mat) & BRLCAD_ERROR) {
 	return BRLCAD_ERROR;
     }
->>>>>>> 031a9ea6
 
     if (intern.idb_major_type != DB5_MAJORTYPE_BRLCAD ||
 	intern.idb_minor_type != DB5_MINORTYPE_BRLCAD_ARB8) {
@@ -263,7 +258,7 @@
     /* must be wanting help */
     if (argc == 1) {
 	bu_vls_printf(gedp->ged_result_str, "Usage: %s %s", argv[0], usage);
-	return BRLCAD_HELP;
+	return GED_HELP;
     }
 
     if (argc != 4) {
@@ -283,12 +278,8 @@
     }
     ptol = ptol_scan;
 
-<<<<<<< HEAD
-    if (wdb_import_from_path2(gedp->ged_result_str, &intern, argv[1], gedp->ged_wdbp, mat) == BRLCAD_ERROR) {
-=======
     struct rt_wdb *wdbp = wdb_dbopen(gedp->dbip, RT_WDB_TYPE_DB_DEFAULT);
     if (wdb_import_from_path2(gedp->ged_result_str, &intern, argv[1], wdbp, mat) == BRLCAD_ERROR) {
->>>>>>> 031a9ea6
 	bu_vls_printf(gedp->ged_result_str, "%s: failed to find %s", argv[0], argv[1]);
 	return BRLCAD_ERROR;
     }
