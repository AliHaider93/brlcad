/*                         W C O D E S . C
 * BRL-CAD
 *
 * Copyright (c) 2008-2022 United States Government as represented by
 * the U.S. Army Research Laboratory.
 *
 * This library is free software; you can redistribute it and/or
 * modify it under the terms of the GNU Lesser General Public License
 * version 2.1 as published by the Free Software Foundation.
 *
 * This library is distributed in the hope that it will be useful, but
 * WITHOUT ANY WARRANTY; without even the implied warranty of
 * MERCHANTABILITY or FITNESS FOR A PARTICULAR PURPOSE.  See the GNU
 * Lesser General Public License for more details.
 *
 * You should have received a copy of the GNU Lesser General Public
 * License along with this file; see the file named COPYING for more
 * information.
 */
/** @file libged/wcodes.c
 *
 * The wcodes command.
 *
 */

#include "common.h"

#include <stdlib.h>
#include <ctype.h>
#include <string.h>

#include "../ged_private.h"


#define ABORTED -99
#define OLDSOLID 0
#define NEWSOLID 1
#define SOL_TABLE 1
#define REG_TABLE 2
#define ID_TABLE 3


#define PATH_STEP 256
static struct directory **path = NULL;
static size_t path_capacity = 0;


static int wcodes_printcodes(struct ged *gedp, FILE *fp, struct directory *dp, size_t pathpos);


static void
wcodes_printnode(struct db_i *dbip, struct rt_comb_internal *UNUSED(comb), union tree *comb_leaf, void *user_ptr1, void *user_ptr2, void *user_ptr3, void *UNUSED(user_ptr4))
{
    FILE *fp;
    size_t *pathpos;
    struct directory *nextdp;
    struct ged *gedp;

    RT_CK_DBI(dbip);
    RT_CK_TREE(comb_leaf);

    nextdp = db_lookup(dbip, comb_leaf->tr_l.tl_name, LOOKUP_NOISY);
    if (nextdp == RT_DIR_NULL)
	return;

    fp = (FILE *)user_ptr1;
    pathpos = (size_t *)user_ptr2;
    gedp = (struct ged *)user_ptr3;

    /* recurse on combinations */
    if (nextdp->d_flags & RT_DIR_COMB)
	(void)wcodes_printcodes(gedp, fp, nextdp, (*pathpos)+1);
}


static int
wcodes_printcodes(struct ged *gedp, FILE *fp, struct directory *dp, size_t pathpos)
{
    size_t i;
    struct rt_db_internal intern;
    struct rt_comb_internal *comb;
    int id;

    if (!(dp->d_flags & RT_DIR_COMB))
	return BRLCAD_OK;

    id = rt_db_get_internal(&intern, dp, gedp->dbip, (matp_t)NULL, &rt_uniresource);
    if (id < 0) {
	bu_vls_printf(gedp->ged_result_str, "Cannot get records for %s\n", dp->d_namep);
	return BRLCAD_ERROR;
    }

    if (id != ID_COMBINATION) {
	intern.idb_meth->ft_ifree(&intern);
	return BRLCAD_OK;
    }

    comb = (struct rt_comb_internal *)intern.idb_ptr;
    RT_CK_COMB(comb);

    if (comb->region_flag) {
	fprintf(fp, "%-6ld %-3ld %-3ld %-4ld  ",
		comb->region_id,
		comb->aircode,
		comb->GIFTmater,
		comb->los);
	for (i =0 ; i < pathpos; i++)
	    fprintf(fp, "/%s", path[i]->d_namep);
	fprintf(fp, "/%s\n", dp->d_namep);
	intern.idb_meth->ft_ifree(&intern);
	return BRLCAD_OK;
    }

    if (comb->tree) {
	if (pathpos >= path_capacity) {
	    path_capacity += PATH_STEP;
	    path = (struct directory **)bu_realloc(path, sizeof(struct directory *) * path_capacity, "realloc path bigger");
	}
	path[pathpos] = dp;
	db_tree_funcleaf(gedp->dbip, comb, comb->tree, wcodes_printnode,
			 (void *)fp, (void *)&pathpos, (void *)gedp, (void *)gedp);
    }

    intern.idb_meth->ft_ifree(&intern);
    return BRLCAD_OK;
}


int
ged_wcodes_core(struct ged *gedp, int argc, const char *argv[])
{
    int i;
    int status;
    FILE *fp;
    struct directory *dp;
    static const char *usage = "filename object(s)";

    GED_CHECK_DATABASE_OPEN(gedp, BRLCAD_ERROR);
    GED_CHECK_ARGC_GT_0(gedp, argc, BRLCAD_ERROR);

    /* initialize result */
    bu_vls_trunc(gedp->ged_result_str, 0);

    /* must be wanting help */
    if (argc < 3) {
	bu_vls_printf(gedp->ged_result_str, "Usage: %s %s", argv[0], usage);
	if (argc == 1)
<<<<<<< HEAD
	    return BRLCAD_HELP;
=======
	    return GED_HELP;
>>>>>>> 031a9ea6
	return BRLCAD_ERROR;
    }

    fp = fopen(argv[1], "w");
    if (fp == NULL) {
	bu_vls_printf(gedp->ged_result_str, "%s: Failed to open file - %s",
		      argv[0], argv[1]);
	return BRLCAD_ERROR;
    }

    path = (struct directory **)bu_calloc(PATH_STEP, sizeof(struct directory *), "alloc initial path");
    path_capacity = PATH_STEP;

    for (i = 2; i < argc; ++i) {
	if ((dp = db_lookup(gedp->dbip, argv[i], LOOKUP_NOISY)) != RT_DIR_NULL) {
	    status = wcodes_printcodes(gedp, fp, dp, 0);

	    if (status & BRLCAD_ERROR) {
		(void)fclose(fp);
		return BRLCAD_ERROR;
	    }
	}
    }

    (void)fclose(fp);
    bu_free(path, "dealloc path");
    path = NULL;
    path_capacity = 0;

    return BRLCAD_OK;
}


#ifdef GED_PLUGIN
#include "../include/plugin.h"
struct ged_cmd_impl wcodes_cmd_impl = {
    "wcodes",
    ged_wcodes_core,
    GED_CMD_DEFAULT
};

const struct ged_cmd wcodes_cmd = { &wcodes_cmd_impl };
const struct ged_cmd *wcodes_cmds[] = { &wcodes_cmd, NULL };

static const struct ged_plugin pinfo = { GED_API,  wcodes_cmds, 1 };

COMPILER_DLLEXPORT const struct ged_plugin *ged_plugin_info()
{
    return &pinfo;
}
#endif /* GED_PLUGIN */

/*
 * Local Variables:
 * mode: C
 * tab-width: 8
 * indent-tabs-mode: t
 * c-file-style: "stroustrup"
 * End:
 * ex: shiftwidth=4 tabstop=8
 */<|MERGE_RESOLUTION|>--- conflicted
+++ resolved
@@ -145,11 +145,7 @@
     if (argc < 3) {
 	bu_vls_printf(gedp->ged_result_str, "Usage: %s %s", argv[0], usage);
 	if (argc == 1)
-<<<<<<< HEAD
-	    return BRLCAD_HELP;
-=======
 	    return GED_HELP;
->>>>>>> 031a9ea6
 	return BRLCAD_ERROR;
     }
 
