--- conflicted
+++ resolved
@@ -74,7 +74,7 @@
     /* must be wanting help */
     if (argc == 1) {
 	bu_vls_printf(gedp->ged_result_str, "Usage: %s %s", argv[0], usage);
-	return BRLCAD_HELP;
+	return GED_HELP;
     }
 
     fp = bu_temp_file(tmpfil, MAXPATHLEN);
@@ -91,11 +91,7 @@
 
     (void)fclose(fp);
 
-<<<<<<< HEAD
-    if (ged_wmater(gedp, argc, av) & BRLCAD_ERROR) {
-=======
     if (ged_exec(gedp, argc, av) & BRLCAD_ERROR) {
->>>>>>> 031a9ea6
 	bu_file_delete(tmpfil);
 	bu_free((void *)av, "f_edmater: av");
 	return BRLCAD_ERROR;
