/*                       G E D _ U T I L . C
 * BRL-CAD
 *
 * Copyright (c) 2000-2019 United States Government as represented by
 * the U.S. Army Research Laboratory.
 *
 * This library is free software; you can redistribute it and/or
 * modify it under the terms of the GNU Lesser General Public License
 * version 2.1 as published by the Free Software Foundation.
 *
 * This library is distributed in the hope that it will be useful, but
 * WITHOUT ANY WARRANTY; without even the implied warranty of
 * MERCHANTABILITY or FITNESS FOR A PARTICULAR PURPOSE.  See the GNU
 * Lesser General Public License for more details.
 *
 * You should have received a copy of the GNU Lesser General Public
 * License along with this file; see the file named COPYING for more
 * information.
 */
/** @addtogroup libged */
/** @{ */
/** @file libged/ged_util.c
 *
 * Utility routines for common operations in libged.
 *
 */
/** @} */

#include "common.h"

#include <stdlib.h>
#include <string.h>

#include "bu/sort.h"
#include "bu/str.h"

#include "ged.h"
#include "./ged_private.h"

int
_ged_results_init(struct ged_results *results)
{
    if (UNLIKELY(!results))
	return GED_ERROR;
    BU_ALLOC(results->results_tbl, struct bu_ptbl);
    BU_PTBL_INIT(results->results_tbl);
    return GED_OK;
}


int
_ged_results_add(struct ged_results *results, const char *result_string)
{
    /* If there isn't a string, we can live with that */
    if (UNLIKELY(!result_string))
	return GED_OK;

    /* If we have nowhere to insert into and we *do* have a string, trouble */
    if (UNLIKELY(!results))
	return GED_ERROR;
    if (UNLIKELY(!(results->results_tbl)))
	return GED_ERROR;
    if (UNLIKELY(!(BU_PTBL_IS_INITIALIZED(results->results_tbl))))
	return GED_ERROR;

    /* We're good to go - copy the string and stuff it in. */
    bu_ptbl_ins(results->results_tbl, (long *)bu_strdup(result_string));

    return GED_OK;
}

size_t
ged_results_count(struct ged_results *results)
{
    if (UNLIKELY(!results)) return 0;
    if (UNLIKELY(!(results->results_tbl))) return 0;
    return (size_t)BU_PTBL_LEN(results->results_tbl);
}

const char *
ged_results_get(struct ged_results *results, size_t index)
{
    return (const char *)BU_PTBL_GET(results->results_tbl, index);
}

void
ged_results_clear(struct ged_results *results)
{
    int i = 0;
    if (UNLIKELY(!results)) return;
    if (UNLIKELY(!(results->results_tbl))) return;

    /* we clean up everything except the ged_results structure itself */
    for (i = (int)BU_PTBL_LEN(results->results_tbl) - 1; i >= 0; i--) {
	char *rstring = (char *)BU_PTBL_GET(results->results_tbl, i);
	if (rstring)
	    bu_free(rstring, "free results string");
    }
    bu_ptbl_reset(results->results_tbl);
}

void
ged_results_free(struct ged_results *results) {
    if (UNLIKELY(!results)) return;
    if (UNLIKELY(!(results->results_tbl))) return;

    ged_results_clear(results);
    bu_ptbl_free(results->results_tbl);
    bu_free(results->results_tbl, "done with results ptbl");
}

/*********************************************************/
/*           comparison functions for bu_sort            */
/*********************************************************/

/**
 * Given two pointers to pointers to directory entries, do a string
 * compare on the respective names and return that value.
 */
int
cmpdirname(const void *a, const void *b, void *UNUSED(arg))
{
    struct directory **dp1, **dp2;

    dp1 = (struct directory **)a;
    dp2 = (struct directory **)b;
    return bu_strcmp((*dp1)->d_namep, (*dp2)->d_namep);
}

/**
 * Given two pointers to pointers to directory entries, compare
 * the dp->d_len sizes.
 */
int
cmpdlen(const void *a, const void *b, void *UNUSED(arg))
{
    int cmp = 0;
    struct directory **dp1, **dp2;

    dp1 = (struct directory **)a;
    dp2 = (struct directory **)b;
    if ((*dp1)->d_len > (*dp2)->d_len) cmp = 1;
    if ((*dp1)->d_len < (*dp2)->d_len) cmp = -1;
    return cmp;
}

/*********************************************************/
/*                _ged_vls_col_pr4v                      */
/*********************************************************/


void
_ged_vls_col_pr4v(struct bu_vls *vls,
		  struct directory **list_of_names,
		  size_t num_in_list,
		  int no_decorate,
		  int ssflag)
{
    size_t lines, i, j, k, this_one;
    size_t namelen;
    size_t maxnamelen;	/* longest name in list */
    size_t cwidth;	/* column width */
    size_t numcol;	/* number of columns */

    if (!ssflag) {
	bu_sort((void *)list_of_names,
		(unsigned)num_in_list, (unsigned)sizeof(struct directory *),
		cmpdirname, NULL);
    } else {
	bu_sort((void *)list_of_names,
		(unsigned)num_in_list, (unsigned)sizeof(struct directory *),
		cmpdlen, NULL);
    }

    /*
     * Traverse the list of names, find the longest name and set the
     * the column width and number of columns accordingly.  If the
     * longest name is greater than 80 characters, the number of
     * columns will be one.
     */
    maxnamelen = 0;
    for (k = 0; k < num_in_list; k++) {
	namelen = strlen(list_of_names[k]->d_namep);
	if (namelen > maxnamelen)
	    maxnamelen = namelen;
    }

    if (maxnamelen <= 16)
	maxnamelen = 16;
    cwidth = maxnamelen + 4;

    if (cwidth > 80)
	cwidth = 80;
    numcol = GED_TERMINAL_WIDTH / cwidth;

    /*
     * For the number of (full and partial) lines that will be needed,
     * print in vertical format.
     */
    lines = (num_in_list + (numcol - 1)) / numcol;
    for (i = 0; i < lines; i++) {
	for (j = 0; j < numcol; j++) {
	    this_one = j * lines + i;
	    bu_vls_printf(vls, "%s", list_of_names[this_one]->d_namep);
	    namelen = strlen(list_of_names[this_one]->d_namep);

	    /*
	     * Region and ident checks here....  Since the code has
	     * been modified to push and sort on pointers, the
	     * printing of the region and ident flags must be delayed
	     * until now.  There is no way to make the decision on
	     * where to place them before now.
	     */
	    if (!no_decorate && list_of_names[this_one]->d_flags & RT_DIR_COMB) {
		bu_vls_putc(vls, '/');
		namelen++;
	    }

	    if (!no_decorate && list_of_names[this_one]->d_flags & RT_DIR_REGION) {
		bu_vls_putc(vls, 'R');
		namelen++;
	    }

	    /*
	     * Size check (partial lines), and line termination.  Note
	     * that this will catch the end of the lines that are full
	     * too.
	     */
	    if (this_one + lines >= num_in_list) {
		bu_vls_putc(vls, '\n');
		break;
	    } else {
		/*
		 * Pad to next boundary as there will be another entry
		 * to the right of this one.
		 */
		while (namelen++ < cwidth)
		    bu_vls_putc(vls, ' ');
	    }
	}
    }
}

/*********************************************************/

struct directory **
_ged_getspace(struct db_i *dbip,
	      size_t num_entries)
{
    struct directory **dir_basep;

    if (num_entries == 0)
	num_entries = db_directory_size(dbip);

    /* Allocate and cast num_entries worth of pointers */
    dir_basep = (struct directory **) bu_calloc((num_entries+1), sizeof(struct directory *), "_ged_getspace *dir[]");
    return dir_basep;
}


void
_ged_cmd_help(struct ged *gedp, const char *usage, struct bu_opt_desc *d)
{
    struct bu_vls str = BU_VLS_INIT_ZERO;
    char *option_help;

    bu_vls_sprintf(&str, "%s", usage);

    if ((option_help = bu_opt_describe(d, NULL))) {
	bu_vls_printf(&str, "Options:\n%s\n", option_help);
	bu_free(option_help, "help str");
    }

    bu_vls_vlscat(gedp->ged_result_str, &str);
    bu_vls_free(&str);
}

int
_ged_vopt(struct bu_vls *UNUSED(msg), int UNUSED(argc), const char **UNUSED(argv), void *set_var)
{
    int *v_set = (int *)set_var;
    if (v_set) {
	(*v_set) = (*v_set) + 1;
    }
    return 0;
}

/* Sort the argv array to list existing objects first and everything else at
 * the end.  Returns the number of argv entries where db_lookup failed */
int
_ged_sort_existing_objs(struct ged *gedp, int argc, const char *argv[], struct directory **dpa)
{
    int i = 0;
    int exist_cnt = 0;
    int nonexist_cnt = 0;
    struct directory *dp;
    const char **exists = (const char **)bu_calloc(argc, sizeof(const char *), "obj exists array");
    const char **nonexists = (const char **)bu_calloc(argc, sizeof(const char *), "obj nonexists array");
    GED_CHECK_DATABASE_OPEN(gedp, GED_ERROR);
    for (i = 0; i < argc; i++) {
	dp = db_lookup(gedp->ged_wdbp->dbip, argv[i], LOOKUP_QUIET);
	if (dp == RT_DIR_NULL) {
	    nonexists[nonexist_cnt] = argv[i];
	    nonexist_cnt++;
	} else {
	    exists[exist_cnt] = argv[i];
	    if (dpa) dpa[exist_cnt] = dp;
	    exist_cnt++;
	}
    }
    for (i = 0; i < exist_cnt; i++) {
	argv[i] = exists[i];
    }
    for (i = 0; i < nonexist_cnt; i++) {
	argv[i + exist_cnt] = nonexists[i];
    }

    bu_free(exists, "exists array");
    bu_free(nonexists, "nonexists array");

    return nonexist_cnt;
}

<<<<<<< HEAD
=======
/* Wrappers for setting up/tearing down IO handler */
#ifndef _WIN32
void
_ged_create_io_handler(void **UNUSED(chan), struct bu_process *p, int fd, int mode, void *data, io_handler_callback_t callback)
{
    int *fdp;
    if (!p) return;
    fdp = (int *)bu_process_fd(p, fd);
    Tcl_CreateFileHandler(*fdp, mode, callback, (ClientData)data);
}

void
_ged_delete_io_handler(void *UNUSED(interp), void *UNUSED(chan), struct bu_process *p, int fd, void *UNUSED(data), io_handler_callback_t UNUSED(callback))
{
    int *fdp;
    if (!p) return;
    fdp = (int *)bu_process_fd(p, fd);
    Tcl_DeleteFileHandler(*fdp);
    close(*fdp);
}

#else
void
_ged_create_io_handler(void **chan, struct bu_process *p, int fd, int mode, void *data, io_handler_callback_t callback)
{
    HANDLE *fdp;
    if (!chan || !p) return;
    fdp = (HANDLE *)bu_process_fd(p, fd);
    (*chan) = (void *)Tcl_MakeFileChannel(*fdp, mode);
    Tcl_CreateChannelHandler((Tcl_Channel)(*chan), mode, callback, (ClientData)data);
}

void
_ged_delete_io_handler(void *interp, void *chan, struct bu_process *p, int fd, void *data, io_handler_callback_t callback)
{
    HANDLE *fdp;
    Tcl_Interp *tcl_interp;
    if (!chan || !p) return;
    tcl_interp = (Tcl_Interp *)interp;
    fdp = (HANDLE *)bu_process_fd(p, fd);
    Tcl_DeleteChannelHandler((Tcl_Channel)chan, callback, (ClientData)data);
    Tcl_Close(tcl_interp, (Tcl_Channel)chan);
}
#endif

>>>>>>> 9b9d70b0
/*
 * Local Variables:
 * mode: C
 * tab-width: 8
 * indent-tabs-mode: t
 * c-file-style: "stroustrup"
 * End:
 * ex: shiftwidth=4 tabstop=8
 */<|MERGE_RESOLUTION|>--- conflicted
+++ resolved
@@ -321,8 +321,6 @@
     return nonexist_cnt;
 }
 
-<<<<<<< HEAD
-=======
 /* Wrappers for setting up/tearing down IO handler */
 #ifndef _WIN32
 void
@@ -368,7 +366,6 @@
 }
 #endif
 
->>>>>>> 9b9d70b0
 /*
  * Local Variables:
  * mode: C
