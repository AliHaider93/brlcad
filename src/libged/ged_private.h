--- conflicted
+++ resolved
@@ -213,13 +213,7 @@
     std::map<struct directory *, fastf_t> *s_size;
 #endif
 };
-<<<<<<< HEAD
-GED_EXPORT int draw_update(struct bv_scene_obj *s, int);
-GED_EXPORT void draw_free_data(struct bv_scene_obj *s);
-GED_EXPORT void draw_scene(struct bv_scene_obj *s);
-=======
 GED_EXPORT void draw_scene(struct bv_scene_obj *s, struct bview *v);
->>>>>>> 9de7a5cf
 GED_EXPORT void draw_walk_tree(struct db_full_path *path, union tree *tp, mat_t *curr_mat,
           void (*traverse_func) (struct db_full_path *path, mat_t *, void *),
           void *client_data);
