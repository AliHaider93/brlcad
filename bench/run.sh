--- conflicted
+++ resolved
@@ -69,16 +69,10 @@
 LC_ALL=C
 
 # Windows has a special NUL device instead of /dev/null
-<<<<<<< HEAD
-if [ "$OSTYPE" == "msys" ] ; then
-=======
 if test -e /dev/null ; then
     export NUL=/dev/null
 else
->>>>>>> 71c52c02
     export NUL=NUL
-else
-    export NUL=/dev/null
 fi
 
 # commands that this script expects
